// SPDX-License-Identifier: GPL-2.0
/*
 *  linux/mm/page_io.c
 *
 *  Copyright (C) 1991, 1992, 1993, 1994  Linus Torvalds
 *
 *  Swap reorganised 29.12.95, 
 *  Asynchronous swapping added 30.12.95. Stephen Tweedie
 *  Removed race in async swapping. 14.4.1996. Bruno Haible
 *  Add swap of shared pages through the page cache. 20.2.1998. Stephen Tweedie
 *  Always use brw_page, life becomes simpler. 12 May 1998 Eric Biederman
 */

#include <linux/mm.h>
#include <linux/kernel_stat.h>
#include <linux/gfp.h>
#include <linux/pagemap.h>
#include <linux/swap.h>
#include <linux/bio.h>
#include <linux/swapops.h>
#include <linux/buffer_head.h>
#include <linux/writeback.h>
#include <linux/frontswap.h>
#include <linux/blkdev.h>
#include <linux/uio.h>
#include <linux/sched/task.h>
#include <asm/pgtable.h>

static struct bio *get_swap_bio(gfp_t gfp_flags,
				struct page *page, bio_end_io_t end_io)
{
	struct bio *bio;

	bio = bio_alloc(gfp_flags, 1);
	if (bio) {
		struct block_device *bdev;

		bio->bi_iter.bi_sector = map_swap_page(page, &bdev);
		bio_set_dev(bio, bdev);
		bio->bi_iter.bi_sector <<= PAGE_SHIFT - 9;
		bio->bi_end_io = end_io;

		bio_add_page(bio, page, PAGE_SIZE * hpage_nr_pages(page), 0);
	}
	return bio;
}

void end_swap_bio_write(struct bio *bio)
{
	struct page *page = bio_first_page_all(bio);

	if (bio->bi_status) {
		SetPageError(page);
		/*
		 * We failed to write the page out to swap-space.
		 * Re-dirty the page in order to avoid it being reclaimed.
		 * Also print a dire warning that things will go BAD (tm)
		 * very quickly.
		 *
		 * Also clear PG_reclaim to avoid rotate_reclaimable_page()
		 */
		set_page_dirty(page);
		pr_alert("Write-error on swap-device (%u:%u:%llu)\n",
			 MAJOR(bio_dev(bio)), MINOR(bio_dev(bio)),
			 (unsigned long long)bio->bi_iter.bi_sector);
		ClearPageReclaim(page);
	}
	end_page_writeback(page);
	bio_put(bio);
}

static void swap_slot_free_notify(struct page *page)
{
	struct swap_info_struct *sis;
	struct gendisk *disk;

	/*
	 * There is no guarantee that the page is in swap cache - the software
	 * suspend code (at least) uses end_swap_bio_read() against a non-
	 * swapcache page.  So we must check PG_swapcache before proceeding with
	 * this optimization.
	 */
	if (unlikely(!PageSwapCache(page)))
		return;

	sis = page_swap_info(page);
	if (!(sis->flags & SWP_BLKDEV))
		return;

	/*
	 * The swap subsystem performs lazy swap slot freeing,
	 * expecting that the page will be swapped out again.
	 * So we can avoid an unnecessary write if the page
	 * isn't redirtied.
	 * This is good for real swap storage because we can
	 * reduce unnecessary I/O and enhance wear-leveling
	 * if an SSD is used as the as swap device.
	 * But if in-memory swap device (eg zram) is used,
	 * this causes a duplicated copy between uncompressed
	 * data in VM-owned memory and compressed data in
	 * zram-owned memory.  So let's free zram-owned memory
	 * and make the VM-owned decompressed page *dirty*,
	 * so the page should be swapped out somewhere again if
	 * we again wish to reclaim it.
	 */
	disk = sis->bdev->bd_disk;
	if (disk->fops->swap_slot_free_notify) {
		swp_entry_t entry;
		unsigned long offset;

		entry.val = page_private(page);
		offset = swp_offset(entry);

		SetPageDirty(page);
		disk->fops->swap_slot_free_notify(sis->bdev,
				offset);
	}
}

static void end_swap_bio_read(struct bio *bio)
{
	struct page *page = bio_first_page_all(bio);
	struct task_struct *waiter = bio->bi_private;

	if (bio->bi_status) {
		SetPageError(page);
		ClearPageUptodate(page);
		pr_alert("Read-error on swap-device (%u:%u:%llu)\n",
			 MAJOR(bio_dev(bio)), MINOR(bio_dev(bio)),
			 (unsigned long long)bio->bi_iter.bi_sector);
		goto out;
	}

	SetPageUptodate(page);
	swap_slot_free_notify(page);
out:
	unlock_page(page);
	WRITE_ONCE(bio->bi_private, NULL);
	bio_put(bio);
<<<<<<< HEAD
	blk_wake_io_task(waiter);
	put_task_struct(waiter);
=======
	if (waiter) {
		blk_wake_io_task(waiter);
		put_task_struct(waiter);
	}
>>>>>>> 0ecfebd2
}

int generic_swapfile_activate(struct swap_info_struct *sis,
				struct file *swap_file,
				sector_t *span)
{
	struct address_space *mapping = swap_file->f_mapping;
	struct inode *inode = mapping->host;
	unsigned blocks_per_page;
	unsigned long page_no;
	unsigned blkbits;
	sector_t probe_block;
	sector_t last_block;
	sector_t lowest_block = -1;
	sector_t highest_block = 0;
	int nr_extents = 0;
	int ret;

	blkbits = inode->i_blkbits;
	blocks_per_page = PAGE_SIZE >> blkbits;

	/*
	 * Map all the blocks into the extent list.  This code doesn't try
	 * to be very smart.
	 */
	probe_block = 0;
	page_no = 0;
	last_block = i_size_read(inode) >> blkbits;
	while ((probe_block + blocks_per_page) <= last_block &&
			page_no < sis->max) {
		unsigned block_in_page;
		sector_t first_block;

		cond_resched();

		first_block = bmap(inode, probe_block);
		if (first_block == 0)
			goto bad_bmap;

		/*
		 * It must be PAGE_SIZE aligned on-disk
		 */
		if (first_block & (blocks_per_page - 1)) {
			probe_block++;
			goto reprobe;
		}

		for (block_in_page = 1; block_in_page < blocks_per_page;
					block_in_page++) {
			sector_t block;

			block = bmap(inode, probe_block + block_in_page);
			if (block == 0)
				goto bad_bmap;
			if (block != first_block + block_in_page) {
				/* Discontiguity */
				probe_block++;
				goto reprobe;
			}
		}

		first_block >>= (PAGE_SHIFT - blkbits);
		if (page_no) {	/* exclude the header page */
			if (first_block < lowest_block)
				lowest_block = first_block;
			if (first_block > highest_block)
				highest_block = first_block;
		}

		/*
		 * We found a PAGE_SIZE-length, PAGE_SIZE-aligned run of blocks
		 */
		ret = add_swap_extent(sis, page_no, 1, first_block);
		if (ret < 0)
			goto out;
		nr_extents += ret;
		page_no++;
		probe_block += blocks_per_page;
reprobe:
		continue;
	}
	ret = nr_extents;
	*span = 1 + highest_block - lowest_block;
	if (page_no == 0)
		page_no = 1;	/* force Empty message */
	sis->max = page_no;
	sis->pages = page_no - 1;
	sis->highest_bit = page_no - 1;
out:
	return ret;
bad_bmap:
	pr_err("swapon: swapfile has holes\n");
	ret = -EINVAL;
	goto out;
}

/*
 * We may have stale swap cache pages in memory: notice
 * them here and get rid of the unnecessary final write.
 */
int swap_writepage(struct page *page, struct writeback_control *wbc)
{
	int ret = 0;

	if (try_to_free_swap(page)) {
		unlock_page(page);
		goto out;
	}
	if (frontswap_store(page) == 0) {
		set_page_writeback(page);
		unlock_page(page);
		end_page_writeback(page);
		goto out;
	}
	ret = __swap_writepage(page, wbc, end_swap_bio_write);
out:
	return ret;
}

static sector_t swap_page_sector(struct page *page)
{
	return (sector_t)__page_file_index(page) << (PAGE_SHIFT - 9);
}

static inline void count_swpout_vm_event(struct page *page)
{
#ifdef CONFIG_TRANSPARENT_HUGEPAGE
	if (unlikely(PageTransHuge(page)))
		count_vm_event(THP_SWPOUT);
#endif
	count_vm_events(PSWPOUT, hpage_nr_pages(page));
}

int __swap_writepage(struct page *page, struct writeback_control *wbc,
		bio_end_io_t end_write_func)
{
	struct bio *bio;
	int ret;
	struct swap_info_struct *sis = page_swap_info(page);

	VM_BUG_ON_PAGE(!PageSwapCache(page), page);
	if (sis->flags & SWP_FS) {
		struct kiocb kiocb;
		struct file *swap_file = sis->swap_file;
		struct address_space *mapping = swap_file->f_mapping;
		struct bio_vec bv = {
			.bv_page = page,
			.bv_len  = PAGE_SIZE,
			.bv_offset = 0
		};
		struct iov_iter from;

		iov_iter_bvec(&from, WRITE, &bv, 1, PAGE_SIZE);
		init_sync_kiocb(&kiocb, swap_file);
		kiocb.ki_pos = page_file_offset(page);

		set_page_writeback(page);
		unlock_page(page);
		ret = mapping->a_ops->direct_IO(&kiocb, &from);
		if (ret == PAGE_SIZE) {
			count_vm_event(PSWPOUT);
			ret = 0;
		} else {
			/*
			 * In the case of swap-over-nfs, this can be a
			 * temporary failure if the system has limited
			 * memory for allocating transmit buffers.
			 * Mark the page dirty and avoid
			 * rotate_reclaimable_page but rate-limit the
			 * messages but do not flag PageError like
			 * the normal direct-to-bio case as it could
			 * be temporary.
			 */
			set_page_dirty(page);
			ClearPageReclaim(page);
			pr_err_ratelimited("Write error on dio swapfile (%llu)\n",
					   page_file_offset(page));
		}
		end_page_writeback(page);
		return ret;
	}

	ret = bdev_write_page(sis->bdev, swap_page_sector(page), page, wbc);
	if (!ret) {
		count_swpout_vm_event(page);
		return 0;
	}

	ret = 0;
	bio = get_swap_bio(GFP_NOIO, page, end_write_func);
	if (bio == NULL) {
		set_page_dirty(page);
		unlock_page(page);
		ret = -ENOMEM;
		goto out;
	}
	bio->bi_opf = REQ_OP_WRITE | REQ_SWAP | wbc_to_write_flags(wbc);
	bio_associate_blkg_from_page(bio, page);
	count_swpout_vm_event(page);
	set_page_writeback(page);
	unlock_page(page);
	submit_bio(bio);
out:
	return ret;
}

int swap_readpage(struct page *page, bool synchronous)
{
	struct bio *bio;
	int ret = 0;
	struct swap_info_struct *sis = page_swap_info(page);
	blk_qc_t qc;
	struct gendisk *disk;

	VM_BUG_ON_PAGE(!PageSwapCache(page) && !synchronous, page);
	VM_BUG_ON_PAGE(!PageLocked(page), page);
	VM_BUG_ON_PAGE(PageUptodate(page), page);
	if (frontswap_load(page) == 0) {
		SetPageUptodate(page);
		unlock_page(page);
		goto out;
	}

	if (sis->flags & SWP_FS) {
		struct file *swap_file = sis->swap_file;
		struct address_space *mapping = swap_file->f_mapping;

		ret = mapping->a_ops->readpage(swap_file, page);
		if (!ret)
			count_vm_event(PSWPIN);
		return ret;
	}

	ret = bdev_read_page(sis->bdev, swap_page_sector(page), page);
	if (!ret) {
		if (trylock_page(page)) {
			swap_slot_free_notify(page);
			unlock_page(page);
		}

		count_vm_event(PSWPIN);
		return 0;
	}

	ret = 0;
	bio = get_swap_bio(GFP_KERNEL, page, end_swap_bio_read);
	if (bio == NULL) {
		unlock_page(page);
		ret = -ENOMEM;
		goto out;
	}
	disk = bio->bi_disk;
	/*
	 * Keep this task valid during swap readpage because the oom killer may
	 * attempt to access it in the page fault retry time check.
	 */
	bio_set_op_attrs(bio, REQ_OP_READ, 0);
<<<<<<< HEAD
	if (synchronous)
		bio->bi_opf |= REQ_HIPRI;
=======
	if (synchronous) {
		bio->bi_opf |= REQ_HIPRI;
		get_task_struct(current);
		bio->bi_private = current;
	}
>>>>>>> 0ecfebd2
	count_vm_event(PSWPIN);
	bio_get(bio);
	qc = submit_bio(bio);
	while (synchronous) {
		set_current_state(TASK_UNINTERRUPTIBLE);
		if (!READ_ONCE(bio->bi_private))
			break;

		if (!blk_poll(disk->queue, qc, true))
			io_schedule();
	}
	__set_current_state(TASK_RUNNING);
	bio_put(bio);

out:
	return ret;
}

int swap_set_page_dirty(struct page *page)
{
	struct swap_info_struct *sis = page_swap_info(page);

	if (sis->flags & SWP_FS) {
		struct address_space *mapping = sis->swap_file->f_mapping;

		VM_BUG_ON_PAGE(!PageSwapCache(page), page);
		return mapping->a_ops->set_page_dirty(page);
	} else {
		return __set_page_dirty_no_writeback(page);
	}
}<|MERGE_RESOLUTION|>--- conflicted
+++ resolved
@@ -137,15 +137,10 @@
 	unlock_page(page);
 	WRITE_ONCE(bio->bi_private, NULL);
 	bio_put(bio);
-<<<<<<< HEAD
-	blk_wake_io_task(waiter);
-	put_task_struct(waiter);
-=======
 	if (waiter) {
 		blk_wake_io_task(waiter);
 		put_task_struct(waiter);
 	}
->>>>>>> 0ecfebd2
 }
 
 int generic_swapfile_activate(struct swap_info_struct *sis,
@@ -403,16 +398,11 @@
 	 * attempt to access it in the page fault retry time check.
 	 */
 	bio_set_op_attrs(bio, REQ_OP_READ, 0);
-<<<<<<< HEAD
-	if (synchronous)
-		bio->bi_opf |= REQ_HIPRI;
-=======
 	if (synchronous) {
 		bio->bi_opf |= REQ_HIPRI;
 		get_task_struct(current);
 		bio->bi_private = current;
 	}
->>>>>>> 0ecfebd2
 	count_vm_event(PSWPIN);
 	bio_get(bio);
 	qc = submit_bio(bio);
