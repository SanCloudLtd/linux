--- conflicted
+++ resolved
@@ -380,11 +380,7 @@
 	struct bpf_prog *prog = psock->bpf_prog;
 	int res;
 
-<<<<<<< HEAD
-	res = BPF_PROG_RUN_PIN_ON_CPU(prog, skb);
-=======
 	res = bpf_prog_run_pin_on_cpu(prog, skb);
->>>>>>> fa578e9d
 	return res;
 }
 
