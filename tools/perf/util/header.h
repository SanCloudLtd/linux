#ifndef __PERF_HEADER_H
#define __PERF_HEADER_H

#include "../../../include/linux/perf_event.h"
#include <sys/types.h>
#include <stdbool.h>
#include "types.h"

#include <linux/bitmap.h>

struct perf_header_attr {
	struct perf_event_attr attr;
	int ids, size;
	u64 *id;
	off_t id_offset;
};

enum {
	HEADER_TRACE_INFO = 1,
	HEADER_BUILD_ID,
	HEADER_LAST_FEATURE,
};

#define HEADER_FEAT_BITS			256

struct perf_file_section {
	u64 offset;
	u64 size;
};

struct perf_file_header {
	u64				magic;
	u64				size;
	u64				attr_size;
	struct perf_file_section	attrs;
	struct perf_file_section	data;
	struct perf_file_section	event_types;
	DECLARE_BITMAP(adds_features, HEADER_FEAT_BITS);
};

struct perf_header;

int perf_file_header__read(struct perf_file_header *self,
			   struct perf_header *ph, int fd);

struct perf_header {
	int			frozen;
	int			attrs, size;
	struct perf_header_attr **attr;
	s64			attr_offset;
	u64			data_offset;
	u64			data_size;
	u64			event_offset;
	u64			event_size;
	DECLARE_BITMAP(adds_features, HEADER_FEAT_BITS);
};

<<<<<<< HEAD
struct perf_header *perf_header__new(void);
void perf_header__delete(struct perf_header *self);

int perf_header__read(struct perf_header *self, int fd);
int perf_header__write(struct perf_header *self, int fd, bool at_exit);

=======
int perf_header__init(struct perf_header *self);
void perf_header__exit(struct perf_header *self);

int perf_header__read(struct perf_header *self, int fd);
int perf_header__write(struct perf_header *self, int fd, bool at_exit);

>>>>>>> 2fbe74b9
int perf_header__add_attr(struct perf_header *self,
			  struct perf_header_attr *attr);

void perf_header__push_event(u64 id, const char *name);
char *perf_header__find_event(u64 id);

struct perf_header_attr *perf_header_attr__new(struct perf_event_attr *attr);
void perf_header_attr__delete(struct perf_header_attr *self);

int perf_header_attr__add_id(struct perf_header_attr *self, u64 id);

u64 perf_header__sample_type(struct perf_header *header);
struct perf_event_attr *
perf_header__find_attr(u64 id, struct perf_header *header);
void perf_header__set_feat(struct perf_header *self, int feat);
bool perf_header__has_feat(const struct perf_header *self, int feat);

int perf_header__process_sections(struct perf_header *self, int fd,
				  int (*process)(struct perf_file_section *self,
						 int feat, int fd));

#endif /* __PERF_HEADER_H */<|MERGE_RESOLUTION|>--- conflicted
+++ resolved
@@ -55,21 +55,12 @@
 	DECLARE_BITMAP(adds_features, HEADER_FEAT_BITS);
 };
 
-<<<<<<< HEAD
-struct perf_header *perf_header__new(void);
-void perf_header__delete(struct perf_header *self);
-
-int perf_header__read(struct perf_header *self, int fd);
-int perf_header__write(struct perf_header *self, int fd, bool at_exit);
-
-=======
 int perf_header__init(struct perf_header *self);
 void perf_header__exit(struct perf_header *self);
 
 int perf_header__read(struct perf_header *self, int fd);
 int perf_header__write(struct perf_header *self, int fd, bool at_exit);
 
->>>>>>> 2fbe74b9
 int perf_header__add_attr(struct perf_header *self,
 			  struct perf_header_attr *attr);
 
