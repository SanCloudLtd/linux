/*
 * Universal Interface for Intel High Definition Audio Codec
 *
 * HD audio interface patch for Realtek ALC codecs
 *
 * Copyright (c) 2004 Kailang Yang <kailang@realtek.com.tw>
 *                    PeiSen Hou <pshou@realtek.com.tw>
 *                    Takashi Iwai <tiwai@suse.de>
 *                    Jonathan Woithe <jwoithe@just42.net>
 *
 *  This driver is free software; you can redistribute it and/or modify
 *  it under the terms of the GNU General Public License as published by
 *  the Free Software Foundation; either version 2 of the License, or
 *  (at your option) any later version.
 *
 *  This driver is distributed in the hope that it will be useful,
 *  but WITHOUT ANY WARRANTY; without even the implied warranty of
 *  MERCHANTABILITY or FITNESS FOR A PARTICULAR PURPOSE.  See the
 *  GNU General Public License for more details.
 *
 *  You should have received a copy of the GNU General Public License
 *  along with this program; if not, write to the Free Software
 *  Foundation, Inc., 59 Temple Place, Suite 330, Boston, MA  02111-1307 USA
 */

#include <linux/init.h>
#include <linux/delay.h>
#include <linux/slab.h>
#include <linux/pci.h>
#include <linux/dmi.h>
#include <linux/module.h>
#include <linux/input.h>
#include <sound/core.h>
#include <sound/jack.h>
#include "hda_codec.h"
#include "hda_local.h"
#include "hda_auto_parser.h"
#include "hda_jack.h"
#include "hda_generic.h"

/* keep halting ALC5505 DSP, for power saving */
#define HALT_REALTEK_ALC5505

/* extra amp-initialization sequence types */
enum {
	ALC_INIT_UNDEFINED,
	ALC_INIT_NONE,
	ALC_INIT_DEFAULT,
};

enum {
	ALC_HEADSET_MODE_UNKNOWN,
	ALC_HEADSET_MODE_UNPLUGGED,
	ALC_HEADSET_MODE_HEADSET,
	ALC_HEADSET_MODE_MIC,
	ALC_HEADSET_MODE_HEADPHONE,
};

enum {
	ALC_HEADSET_TYPE_UNKNOWN,
	ALC_HEADSET_TYPE_CTIA,
	ALC_HEADSET_TYPE_OMTP,
};

enum {
	ALC_KEY_MICMUTE_INDEX,
};

struct alc_customize_define {
	unsigned int  sku_cfg;
	unsigned char port_connectivity;
	unsigned char check_sum;
	unsigned char customization;
	unsigned char external_amp;
	unsigned int  enable_pcbeep:1;
	unsigned int  platform_type:1;
	unsigned int  swap:1;
	unsigned int  override:1;
	unsigned int  fixup:1; /* Means that this sku is set by driver, not read from hw */
};

struct alc_spec {
	struct hda_gen_spec gen; /* must be at head */

	/* codec parameterization */
	struct alc_customize_define cdefine;
	unsigned int parse_flags; /* flag for snd_hda_parse_pin_defcfg() */

	/* GPIO bits */
	unsigned int gpio_mask;
	unsigned int gpio_dir;
	unsigned int gpio_data;
	bool gpio_write_delay;	/* add a delay before writing gpio_data */

	/* mute LED for HP laptops, see alc269_fixup_mic_mute_hook() */
	int mute_led_polarity;
	hda_nid_t mute_led_nid;
	hda_nid_t cap_mute_led_nid;

	unsigned int gpio_mute_led_mask;
	unsigned int gpio_mic_led_mask;

	hda_nid_t headset_mic_pin;
	hda_nid_t headphone_mic_pin;
	int current_headset_mode;
	int current_headset_type;

	/* hooks */
	void (*init_hook)(struct hda_codec *codec);
#ifdef CONFIG_PM
	void (*power_hook)(struct hda_codec *codec);
#endif
	void (*shutup)(struct hda_codec *codec);
	void (*reboot_notify)(struct hda_codec *codec);

	int init_amp;
	int codec_variant;	/* flag for other variants */
	unsigned int has_alc5505_dsp:1;
	unsigned int no_depop_delay:1;

	/* for PLL fix */
	hda_nid_t pll_nid;
	unsigned int pll_coef_idx, pll_coef_bit;
	unsigned int coef0;
	struct input_dev *kb_dev;
	u8 alc_mute_keycode_map[1];
};

/*
 * COEF access helper functions
 */

static int alc_read_coefex_idx(struct hda_codec *codec, hda_nid_t nid,
			       unsigned int coef_idx)
{
	unsigned int val;

	snd_hda_codec_write(codec, nid, 0, AC_VERB_SET_COEF_INDEX, coef_idx);
	val = snd_hda_codec_read(codec, nid, 0, AC_VERB_GET_PROC_COEF, 0);
	return val;
}

#define alc_read_coef_idx(codec, coef_idx) \
	alc_read_coefex_idx(codec, 0x20, coef_idx)

static void alc_write_coefex_idx(struct hda_codec *codec, hda_nid_t nid,
				 unsigned int coef_idx, unsigned int coef_val)
{
	snd_hda_codec_write(codec, nid, 0, AC_VERB_SET_COEF_INDEX, coef_idx);
	snd_hda_codec_write(codec, nid, 0, AC_VERB_SET_PROC_COEF, coef_val);
}

#define alc_write_coef_idx(codec, coef_idx, coef_val) \
	alc_write_coefex_idx(codec, 0x20, coef_idx, coef_val)

static void alc_update_coefex_idx(struct hda_codec *codec, hda_nid_t nid,
				  unsigned int coef_idx, unsigned int mask,
				  unsigned int bits_set)
{
	unsigned int val = alc_read_coefex_idx(codec, nid, coef_idx);

	if (val != -1)
		alc_write_coefex_idx(codec, nid, coef_idx,
				     (val & ~mask) | bits_set);
}

#define alc_update_coef_idx(codec, coef_idx, mask, bits_set)	\
	alc_update_coefex_idx(codec, 0x20, coef_idx, mask, bits_set)

/* a special bypass for COEF 0; read the cached value at the second time */
static unsigned int alc_get_coef0(struct hda_codec *codec)
{
	struct alc_spec *spec = codec->spec;

	if (!spec->coef0)
		spec->coef0 = alc_read_coef_idx(codec, 0);
	return spec->coef0;
}

/* coef writes/updates batch */
struct coef_fw {
	unsigned char nid;
	unsigned char idx;
	unsigned short mask;
	unsigned short val;
};

#define UPDATE_COEFEX(_nid, _idx, _mask, _val) \
	{ .nid = (_nid), .idx = (_idx), .mask = (_mask), .val = (_val) }
#define WRITE_COEFEX(_nid, _idx, _val) UPDATE_COEFEX(_nid, _idx, -1, _val)
#define WRITE_COEF(_idx, _val) WRITE_COEFEX(0x20, _idx, _val)
#define UPDATE_COEF(_idx, _mask, _val) UPDATE_COEFEX(0x20, _idx, _mask, _val)

static void alc_process_coef_fw(struct hda_codec *codec,
				const struct coef_fw *fw)
{
	for (; fw->nid; fw++) {
		if (fw->mask == (unsigned short)-1)
			alc_write_coefex_idx(codec, fw->nid, fw->idx, fw->val);
		else
			alc_update_coefex_idx(codec, fw->nid, fw->idx,
					      fw->mask, fw->val);
	}
}

/*
 * GPIO setup tables, used in initialization
 */

/* Enable GPIO mask and set output */
static void alc_setup_gpio(struct hda_codec *codec, unsigned int mask)
{
	struct alc_spec *spec = codec->spec;

	spec->gpio_mask |= mask;
	spec->gpio_dir |= mask;
	spec->gpio_data |= mask;
}

static void alc_write_gpio_data(struct hda_codec *codec)
{
	struct alc_spec *spec = codec->spec;

	snd_hda_codec_write(codec, 0x01, 0, AC_VERB_SET_GPIO_DATA,
			    spec->gpio_data);
}

static void alc_update_gpio_data(struct hda_codec *codec, unsigned int mask,
				 bool on)
{
	struct alc_spec *spec = codec->spec;
	unsigned int oldval = spec->gpio_data;

	if (on)
		spec->gpio_data |= mask;
	else
		spec->gpio_data &= ~mask;
	if (oldval != spec->gpio_data)
		alc_write_gpio_data(codec);
}

static void alc_write_gpio(struct hda_codec *codec)
{
	struct alc_spec *spec = codec->spec;

	if (!spec->gpio_mask)
		return;

	snd_hda_codec_write(codec, codec->core.afg, 0,
			    AC_VERB_SET_GPIO_MASK, spec->gpio_mask);
	snd_hda_codec_write(codec, codec->core.afg, 0,
			    AC_VERB_SET_GPIO_DIRECTION, spec->gpio_dir);
	if (spec->gpio_write_delay)
		msleep(1);
	alc_write_gpio_data(codec);
}

static void alc_fixup_gpio(struct hda_codec *codec, int action,
			   unsigned int mask)
{
	if (action == HDA_FIXUP_ACT_PRE_PROBE)
		alc_setup_gpio(codec, mask);
}

static void alc_fixup_gpio1(struct hda_codec *codec,
			    const struct hda_fixup *fix, int action)
{
	alc_fixup_gpio(codec, action, 0x01);
}

static void alc_fixup_gpio2(struct hda_codec *codec,
			    const struct hda_fixup *fix, int action)
{
	alc_fixup_gpio(codec, action, 0x02);
}

static void alc_fixup_gpio3(struct hda_codec *codec,
			    const struct hda_fixup *fix, int action)
{
	alc_fixup_gpio(codec, action, 0x03);
}

static void alc_fixup_gpio4(struct hda_codec *codec,
			    const struct hda_fixup *fix, int action)
{
	alc_fixup_gpio(codec, action, 0x04);
}

/*
 * Fix hardware PLL issue
 * On some codecs, the analog PLL gating control must be off while
 * the default value is 1.
 */
static void alc_fix_pll(struct hda_codec *codec)
{
	struct alc_spec *spec = codec->spec;

	if (spec->pll_nid)
		alc_update_coefex_idx(codec, spec->pll_nid, spec->pll_coef_idx,
				      1 << spec->pll_coef_bit, 0);
}

static void alc_fix_pll_init(struct hda_codec *codec, hda_nid_t nid,
			     unsigned int coef_idx, unsigned int coef_bit)
{
	struct alc_spec *spec = codec->spec;
	spec->pll_nid = nid;
	spec->pll_coef_idx = coef_idx;
	spec->pll_coef_bit = coef_bit;
	alc_fix_pll(codec);
}

/* update the master volume per volume-knob's unsol event */
static void alc_update_knob_master(struct hda_codec *codec,
				   struct hda_jack_callback *jack)
{
	unsigned int val;
	struct snd_kcontrol *kctl;
	struct snd_ctl_elem_value *uctl;

	kctl = snd_hda_find_mixer_ctl(codec, "Master Playback Volume");
	if (!kctl)
		return;
	uctl = kzalloc(sizeof(*uctl), GFP_KERNEL);
	if (!uctl)
		return;
	val = snd_hda_codec_read(codec, jack->nid, 0,
				 AC_VERB_GET_VOLUME_KNOB_CONTROL, 0);
	val &= HDA_AMP_VOLMASK;
	uctl->value.integer.value[0] = val;
	uctl->value.integer.value[1] = val;
	kctl->put(kctl, uctl);
	kfree(uctl);
}

static void alc880_unsol_event(struct hda_codec *codec, unsigned int res)
{
	/* For some reason, the res given from ALC880 is broken.
	   Here we adjust it properly. */
	snd_hda_jack_unsol_event(codec, res >> 2);
}

/* Change EAPD to verb control */
static void alc_fill_eapd_coef(struct hda_codec *codec)
{
	int coef;

	coef = alc_get_coef0(codec);

	switch (codec->core.vendor_id) {
	case 0x10ec0262:
		alc_update_coef_idx(codec, 0x7, 0, 1<<5);
		break;
	case 0x10ec0267:
	case 0x10ec0268:
		alc_update_coef_idx(codec, 0x7, 0, 1<<13);
		break;
	case 0x10ec0269:
		if ((coef & 0x00f0) == 0x0010)
			alc_update_coef_idx(codec, 0xd, 0, 1<<14);
		if ((coef & 0x00f0) == 0x0020)
			alc_update_coef_idx(codec, 0x4, 1<<15, 0);
		if ((coef & 0x00f0) == 0x0030)
			alc_update_coef_idx(codec, 0x10, 1<<9, 0);
		break;
	case 0x10ec0280:
	case 0x10ec0284:
	case 0x10ec0290:
	case 0x10ec0292:
		alc_update_coef_idx(codec, 0x4, 1<<15, 0);
		break;
	case 0x10ec0225:
	case 0x10ec0295:
	case 0x10ec0299:
		alc_update_coef_idx(codec, 0x67, 0xf000, 0x3000);
		/* fallthrough */
	case 0x10ec0215:
	case 0x10ec0233:
	case 0x10ec0235:
	case 0x10ec0236:
	case 0x10ec0255:
	case 0x10ec0256:
	case 0x10ec0257:
	case 0x10ec0282:
	case 0x10ec0283:
	case 0x10ec0286:
	case 0x10ec0288:
	case 0x10ec0285:
	case 0x10ec0298:
	case 0x10ec0289:
	case 0x10ec0300:
		alc_update_coef_idx(codec, 0x10, 1<<9, 0);
		break;
	case 0x10ec0275:
		alc_update_coef_idx(codec, 0xe, 0, 1<<0);
		break;
	case 0x10ec0293:
		alc_update_coef_idx(codec, 0xa, 1<<13, 0);
		break;
	case 0x10ec0234:
	case 0x10ec0274:
	case 0x10ec0294:
	case 0x10ec0700:
	case 0x10ec0701:
	case 0x10ec0703:
		alc_update_coef_idx(codec, 0x10, 1<<15, 0);
		break;
	case 0x10ec0662:
		if ((coef & 0x00f0) == 0x0030)
			alc_update_coef_idx(codec, 0x4, 1<<10, 0); /* EAPD Ctrl */
		break;
	case 0x10ec0272:
	case 0x10ec0273:
	case 0x10ec0663:
	case 0x10ec0665:
	case 0x10ec0670:
	case 0x10ec0671:
	case 0x10ec0672:
		alc_update_coef_idx(codec, 0xd, 0, 1<<14); /* EAPD Ctrl */
		break;
	case 0x10ec0668:
		alc_update_coef_idx(codec, 0x7, 3<<13, 0);
		break;
	case 0x10ec0867:
		alc_update_coef_idx(codec, 0x4, 1<<10, 0);
		break;
	case 0x10ec0888:
		if ((coef & 0x00f0) == 0x0020 || (coef & 0x00f0) == 0x0030)
			alc_update_coef_idx(codec, 0x7, 1<<5, 0);
		break;
	case 0x10ec0892:
		alc_update_coef_idx(codec, 0x7, 1<<5, 0);
		break;
	case 0x10ec0899:
	case 0x10ec0900:
	case 0x10ec1168:
	case 0x10ec1220:
		alc_update_coef_idx(codec, 0x7, 1<<1, 0);
		break;
	}
}

/* additional initialization for ALC888 variants */
static void alc888_coef_init(struct hda_codec *codec)
{
	switch (alc_get_coef0(codec) & 0x00f0) {
	/* alc888-VA */
	case 0x00:
	/* alc888-VB */
	case 0x10:
		alc_update_coef_idx(codec, 7, 0, 0x2030); /* Turn EAPD to High */
		break;
	}
}

/* turn on/off EAPD control (only if available) */
static void set_eapd(struct hda_codec *codec, hda_nid_t nid, int on)
{
	if (get_wcaps_type(get_wcaps(codec, nid)) != AC_WID_PIN)
		return;
	if (snd_hda_query_pin_caps(codec, nid) & AC_PINCAP_EAPD)
		snd_hda_codec_write(codec, nid, 0, AC_VERB_SET_EAPD_BTLENABLE,
				    on ? 2 : 0);
}

/* turn on/off EAPD controls of the codec */
static void alc_auto_setup_eapd(struct hda_codec *codec, bool on)
{
	/* We currently only handle front, HP */
	static hda_nid_t pins[] = {
		0x0f, 0x10, 0x14, 0x15, 0x17, 0
	};
	hda_nid_t *p;
	for (p = pins; *p; p++)
		set_eapd(codec, *p, on);
}

/* generic shutup callback;
 * just turning off EAPD and a little pause for avoiding pop-noise
 */
static void alc_eapd_shutup(struct hda_codec *codec)
{
	struct alc_spec *spec = codec->spec;

	alc_auto_setup_eapd(codec, false);
	if (!spec->no_depop_delay)
		msleep(200);
	snd_hda_shutup_pins(codec);
}

/* generic EAPD initialization */
static void alc_auto_init_amp(struct hda_codec *codec, int type)
{
	alc_fill_eapd_coef(codec);
	alc_auto_setup_eapd(codec, true);
	alc_write_gpio(codec);
	switch (type) {
	case ALC_INIT_DEFAULT:
		switch (codec->core.vendor_id) {
		case 0x10ec0260:
			alc_update_coefex_idx(codec, 0x1a, 7, 0, 0x2010);
			break;
		case 0x10ec0880:
		case 0x10ec0882:
		case 0x10ec0883:
		case 0x10ec0885:
			alc_update_coef_idx(codec, 7, 0, 0x2030);
			break;
		case 0x10ec0888:
			alc888_coef_init(codec);
			break;
		}
		break;
	}
}


/*
 * Realtek SSID verification
 */

/* Could be any non-zero and even value. When used as fixup, tells
 * the driver to ignore any present sku defines.
 */
#define ALC_FIXUP_SKU_IGNORE (2)

static void alc_fixup_sku_ignore(struct hda_codec *codec,
				 const struct hda_fixup *fix, int action)
{
	struct alc_spec *spec = codec->spec;
	if (action == HDA_FIXUP_ACT_PRE_PROBE) {
		spec->cdefine.fixup = 1;
		spec->cdefine.sku_cfg = ALC_FIXUP_SKU_IGNORE;
	}
}

static void alc_fixup_no_depop_delay(struct hda_codec *codec,
				    const struct hda_fixup *fix, int action)
{
	struct alc_spec *spec = codec->spec;

	if (action == HDA_FIXUP_ACT_PROBE) {
		spec->no_depop_delay = 1;
		codec->depop_delay = 0;
	}
}

static int alc_auto_parse_customize_define(struct hda_codec *codec)
{
	unsigned int ass, tmp, i;
	unsigned nid = 0;
	struct alc_spec *spec = codec->spec;

	spec->cdefine.enable_pcbeep = 1; /* assume always enabled */

	if (spec->cdefine.fixup) {
		ass = spec->cdefine.sku_cfg;
		if (ass == ALC_FIXUP_SKU_IGNORE)
			return -1;
		goto do_sku;
	}

	if (!codec->bus->pci)
		return -1;
	ass = codec->core.subsystem_id & 0xffff;
	if (ass != codec->bus->pci->subsystem_device && (ass & 1))
		goto do_sku;

	nid = 0x1d;
	if (codec->core.vendor_id == 0x10ec0260)
		nid = 0x17;
	ass = snd_hda_codec_get_pincfg(codec, nid);

	if (!(ass & 1)) {
		codec_info(codec, "%s: SKU not ready 0x%08x\n",
			   codec->core.chip_name, ass);
		return -1;
	}

	/* check sum */
	tmp = 0;
	for (i = 1; i < 16; i++) {
		if ((ass >> i) & 1)
			tmp++;
	}
	if (((ass >> 16) & 0xf) != tmp)
		return -1;

	spec->cdefine.port_connectivity = ass >> 30;
	spec->cdefine.enable_pcbeep = (ass & 0x100000) >> 20;
	spec->cdefine.check_sum = (ass >> 16) & 0xf;
	spec->cdefine.customization = ass >> 8;
do_sku:
	spec->cdefine.sku_cfg = ass;
	spec->cdefine.external_amp = (ass & 0x38) >> 3;
	spec->cdefine.platform_type = (ass & 0x4) >> 2;
	spec->cdefine.swap = (ass & 0x2) >> 1;
	spec->cdefine.override = ass & 0x1;

	codec_dbg(codec, "SKU: Nid=0x%x sku_cfg=0x%08x\n",
		   nid, spec->cdefine.sku_cfg);
	codec_dbg(codec, "SKU: port_connectivity=0x%x\n",
		   spec->cdefine.port_connectivity);
	codec_dbg(codec, "SKU: enable_pcbeep=0x%x\n", spec->cdefine.enable_pcbeep);
	codec_dbg(codec, "SKU: check_sum=0x%08x\n", spec->cdefine.check_sum);
	codec_dbg(codec, "SKU: customization=0x%08x\n", spec->cdefine.customization);
	codec_dbg(codec, "SKU: external_amp=0x%x\n", spec->cdefine.external_amp);
	codec_dbg(codec, "SKU: platform_type=0x%x\n", spec->cdefine.platform_type);
	codec_dbg(codec, "SKU: swap=0x%x\n", spec->cdefine.swap);
	codec_dbg(codec, "SKU: override=0x%x\n", spec->cdefine.override);

	return 0;
}

/* return the position of NID in the list, or -1 if not found */
static int find_idx_in_nid_list(hda_nid_t nid, const hda_nid_t *list, int nums)
{
	int i;
	for (i = 0; i < nums; i++)
		if (list[i] == nid)
			return i;
	return -1;
}
/* return true if the given NID is found in the list */
static bool found_in_nid_list(hda_nid_t nid, const hda_nid_t *list, int nums)
{
	return find_idx_in_nid_list(nid, list, nums) >= 0;
}

/* check subsystem ID and set up device-specific initialization;
 * return 1 if initialized, 0 if invalid SSID
 */
/* 32-bit subsystem ID for BIOS loading in HD Audio codec.
 *	31 ~ 16 :	Manufacture ID
 *	15 ~ 8	:	SKU ID
 *	7  ~ 0	:	Assembly ID
 *	port-A --> pin 39/41, port-E --> pin 14/15, port-D --> pin 35/36
 */
static int alc_subsystem_id(struct hda_codec *codec, const hda_nid_t *ports)
{
	unsigned int ass, tmp, i;
	unsigned nid;
	struct alc_spec *spec = codec->spec;

	if (spec->cdefine.fixup) {
		ass = spec->cdefine.sku_cfg;
		if (ass == ALC_FIXUP_SKU_IGNORE)
			return 0;
		goto do_sku;
	}

	ass = codec->core.subsystem_id & 0xffff;
	if (codec->bus->pci &&
	    ass != codec->bus->pci->subsystem_device && (ass & 1))
		goto do_sku;

	/* invalid SSID, check the special NID pin defcfg instead */
	/*
	 * 31~30	: port connectivity
	 * 29~21	: reserve
	 * 20		: PCBEEP input
	 * 19~16	: Check sum (15:1)
	 * 15~1		: Custom
	 * 0		: override
	*/
	nid = 0x1d;
	if (codec->core.vendor_id == 0x10ec0260)
		nid = 0x17;
	ass = snd_hda_codec_get_pincfg(codec, nid);
	codec_dbg(codec,
		  "realtek: No valid SSID, checking pincfg 0x%08x for NID 0x%x\n",
		   ass, nid);
	if (!(ass & 1))
		return 0;
	if ((ass >> 30) != 1)	/* no physical connection */
		return 0;

	/* check sum */
	tmp = 0;
	for (i = 1; i < 16; i++) {
		if ((ass >> i) & 1)
			tmp++;
	}
	if (((ass >> 16) & 0xf) != tmp)
		return 0;
do_sku:
	codec_dbg(codec, "realtek: Enabling init ASM_ID=0x%04x CODEC_ID=%08x\n",
		   ass & 0xffff, codec->core.vendor_id);
	/*
	 * 0 : override
	 * 1 :	Swap Jack
	 * 2 : 0 --> Desktop, 1 --> Laptop
	 * 3~5 : External Amplifier control
	 * 7~6 : Reserved
	*/
	tmp = (ass & 0x38) >> 3;	/* external Amp control */
	if (spec->init_amp == ALC_INIT_UNDEFINED) {
		switch (tmp) {
		case 1:
			alc_setup_gpio(codec, 0x01);
			break;
		case 3:
			alc_setup_gpio(codec, 0x02);
			break;
		case 7:
			alc_setup_gpio(codec, 0x03);
			break;
		case 5:
		default:
			spec->init_amp = ALC_INIT_DEFAULT;
			break;
		}
	}

	/* is laptop or Desktop and enable the function "Mute internal speaker
	 * when the external headphone out jack is plugged"
	 */
	if (!(ass & 0x8000))
		return 1;
	/*
	 * 10~8 : Jack location
	 * 12~11: Headphone out -> 00: PortA, 01: PortE, 02: PortD, 03: Resvered
	 * 14~13: Resvered
	 * 15   : 1 --> enable the function "Mute internal speaker
	 *	        when the external headphone out jack is plugged"
	 */
	if (!spec->gen.autocfg.hp_pins[0] &&
	    !(spec->gen.autocfg.line_out_pins[0] &&
	      spec->gen.autocfg.line_out_type == AUTO_PIN_HP_OUT)) {
		hda_nid_t nid;
		tmp = (ass >> 11) & 0x3;	/* HP to chassis */
		nid = ports[tmp];
		if (found_in_nid_list(nid, spec->gen.autocfg.line_out_pins,
				      spec->gen.autocfg.line_outs))
			return 1;
		spec->gen.autocfg.hp_pins[0] = nid;
	}
	return 1;
}

/* Check the validity of ALC subsystem-id
 * ports contains an array of 4 pin NIDs for port-A, E, D and I */
static void alc_ssid_check(struct hda_codec *codec, const hda_nid_t *ports)
{
	if (!alc_subsystem_id(codec, ports)) {
		struct alc_spec *spec = codec->spec;
		codec_dbg(codec,
			  "realtek: Enable default setup for auto mode as fallback\n");
		spec->init_amp = ALC_INIT_DEFAULT;
	}
}

/*
 */

static void alc_fixup_inv_dmic(struct hda_codec *codec,
			       const struct hda_fixup *fix, int action)
{
	struct alc_spec *spec = codec->spec;

	spec->gen.inv_dmic_split = 1;
}


static int alc_build_controls(struct hda_codec *codec)
{
	int err;

	err = snd_hda_gen_build_controls(codec);
	if (err < 0)
		return err;

	snd_hda_apply_fixup(codec, HDA_FIXUP_ACT_BUILD);
	return 0;
}


/*
 * Common callbacks
 */

static int alc_init(struct hda_codec *codec)
{
	struct alc_spec *spec = codec->spec;

	if (spec->init_hook)
		spec->init_hook(codec);

	alc_fix_pll(codec);
	alc_auto_init_amp(codec, spec->init_amp);

	snd_hda_gen_init(codec);

	snd_hda_apply_fixup(codec, HDA_FIXUP_ACT_INIT);

	return 0;
}

static inline void alc_shutup(struct hda_codec *codec)
{
	struct alc_spec *spec = codec->spec;

	if (!snd_hda_get_bool_hint(codec, "shutup"))
		return; /* disabled explicitly by hints */

	if (spec && spec->shutup)
		spec->shutup(codec);
	else
		snd_hda_shutup_pins(codec);
}

static void alc_reboot_notify(struct hda_codec *codec)
{
	struct alc_spec *spec = codec->spec;

	if (spec && spec->reboot_notify)
		spec->reboot_notify(codec);
	else
		alc_shutup(codec);
}

/* power down codec to D3 at reboot/shutdown; set as reboot_notify ops */
static void alc_d3_at_reboot(struct hda_codec *codec)
{
	snd_hda_codec_set_power_to_all(codec, codec->core.afg, AC_PWRST_D3);
	snd_hda_codec_write(codec, codec->core.afg, 0,
			    AC_VERB_SET_POWER_STATE, AC_PWRST_D3);
	msleep(10);
}

#define alc_free	snd_hda_gen_free

#ifdef CONFIG_PM
static void alc_power_eapd(struct hda_codec *codec)
{
	alc_auto_setup_eapd(codec, false);
}

static int alc_suspend(struct hda_codec *codec)
{
	struct alc_spec *spec = codec->spec;
	alc_shutup(codec);
	if (spec && spec->power_hook)
		spec->power_hook(codec);
	return 0;
}
#endif

#ifdef CONFIG_PM
static int alc_resume(struct hda_codec *codec)
{
	struct alc_spec *spec = codec->spec;

	if (!spec->no_depop_delay)
		msleep(150); /* to avoid pop noise */
	codec->patch_ops.init(codec);
	regcache_sync(codec->core.regmap);
	hda_call_check_power_status(codec, 0x01);
	return 0;
}
#endif

/*
 */
static const struct hda_codec_ops alc_patch_ops = {
	.build_controls = alc_build_controls,
	.build_pcms = snd_hda_gen_build_pcms,
	.init = alc_init,
	.free = alc_free,
	.unsol_event = snd_hda_jack_unsol_event,
#ifdef CONFIG_PM
	.resume = alc_resume,
	.suspend = alc_suspend,
	.check_power_status = snd_hda_gen_check_power_status,
#endif
	.reboot_notify = alc_reboot_notify,
};


#define alc_codec_rename(codec, name) snd_hda_codec_set_name(codec, name)

/*
 * Rename codecs appropriately from COEF value or subvendor id
 */
struct alc_codec_rename_table {
	unsigned int vendor_id;
	unsigned short coef_mask;
	unsigned short coef_bits;
	const char *name;
};

struct alc_codec_rename_pci_table {
	unsigned int codec_vendor_id;
	unsigned short pci_subvendor;
	unsigned short pci_subdevice;
	const char *name;
};

static struct alc_codec_rename_table rename_tbl[] = {
	{ 0x10ec0221, 0xf00f, 0x1003, "ALC231" },
	{ 0x10ec0269, 0xfff0, 0x3010, "ALC277" },
	{ 0x10ec0269, 0xf0f0, 0x2010, "ALC259" },
	{ 0x10ec0269, 0xf0f0, 0x3010, "ALC258" },
	{ 0x10ec0269, 0x00f0, 0x0010, "ALC269VB" },
	{ 0x10ec0269, 0xffff, 0xa023, "ALC259" },
	{ 0x10ec0269, 0xffff, 0x6023, "ALC281X" },
	{ 0x10ec0269, 0x00f0, 0x0020, "ALC269VC" },
	{ 0x10ec0269, 0x00f0, 0x0030, "ALC269VD" },
	{ 0x10ec0662, 0xffff, 0x4020, "ALC656" },
	{ 0x10ec0887, 0x00f0, 0x0030, "ALC887-VD" },
	{ 0x10ec0888, 0x00f0, 0x0030, "ALC888-VD" },
	{ 0x10ec0888, 0xf0f0, 0x3020, "ALC886" },
	{ 0x10ec0899, 0x2000, 0x2000, "ALC899" },
	{ 0x10ec0892, 0xffff, 0x8020, "ALC661" },
	{ 0x10ec0892, 0xffff, 0x8011, "ALC661" },
	{ 0x10ec0892, 0xffff, 0x4011, "ALC656" },
	{ } /* terminator */
};

static struct alc_codec_rename_pci_table rename_pci_tbl[] = {
	{ 0x10ec0280, 0x1028, 0, "ALC3220" },
	{ 0x10ec0282, 0x1028, 0, "ALC3221" },
	{ 0x10ec0283, 0x1028, 0, "ALC3223" },
	{ 0x10ec0288, 0x1028, 0, "ALC3263" },
	{ 0x10ec0292, 0x1028, 0, "ALC3226" },
	{ 0x10ec0293, 0x1028, 0, "ALC3235" },
	{ 0x10ec0255, 0x1028, 0, "ALC3234" },
	{ 0x10ec0668, 0x1028, 0, "ALC3661" },
	{ 0x10ec0275, 0x1028, 0, "ALC3260" },
	{ 0x10ec0899, 0x1028, 0, "ALC3861" },
	{ 0x10ec0298, 0x1028, 0, "ALC3266" },
	{ 0x10ec0236, 0x1028, 0, "ALC3204" },
	{ 0x10ec0256, 0x1028, 0, "ALC3246" },
	{ 0x10ec0225, 0x1028, 0, "ALC3253" },
	{ 0x10ec0295, 0x1028, 0, "ALC3254" },
	{ 0x10ec0299, 0x1028, 0, "ALC3271" },
	{ 0x10ec0670, 0x1025, 0, "ALC669X" },
	{ 0x10ec0676, 0x1025, 0, "ALC679X" },
	{ 0x10ec0282, 0x1043, 0, "ALC3229" },
	{ 0x10ec0233, 0x1043, 0, "ALC3236" },
	{ 0x10ec0280, 0x103c, 0, "ALC3228" },
	{ 0x10ec0282, 0x103c, 0, "ALC3227" },
	{ 0x10ec0286, 0x103c, 0, "ALC3242" },
	{ 0x10ec0290, 0x103c, 0, "ALC3241" },
	{ 0x10ec0668, 0x103c, 0, "ALC3662" },
	{ 0x10ec0283, 0x17aa, 0, "ALC3239" },
	{ 0x10ec0292, 0x17aa, 0, "ALC3232" },
	{ } /* terminator */
};

static int alc_codec_rename_from_preset(struct hda_codec *codec)
{
	const struct alc_codec_rename_table *p;
	const struct alc_codec_rename_pci_table *q;

	for (p = rename_tbl; p->vendor_id; p++) {
		if (p->vendor_id != codec->core.vendor_id)
			continue;
		if ((alc_get_coef0(codec) & p->coef_mask) == p->coef_bits)
			return alc_codec_rename(codec, p->name);
	}

	if (!codec->bus->pci)
		return 0;
	for (q = rename_pci_tbl; q->codec_vendor_id; q++) {
		if (q->codec_vendor_id != codec->core.vendor_id)
			continue;
		if (q->pci_subvendor != codec->bus->pci->subsystem_vendor)
			continue;
		if (!q->pci_subdevice ||
		    q->pci_subdevice == codec->bus->pci->subsystem_device)
			return alc_codec_rename(codec, q->name);
	}

	return 0;
}


/*
 * Digital-beep handlers
 */
#ifdef CONFIG_SND_HDA_INPUT_BEEP

/* additional beep mixers; private_value will be overwritten */
static const struct snd_kcontrol_new alc_beep_mixer[] = {
	HDA_CODEC_VOLUME("Beep Playback Volume", 0, 0, HDA_INPUT),
	HDA_CODEC_MUTE_BEEP("Beep Playback Switch", 0, 0, HDA_INPUT),
};

/* set up and create beep controls */
static int set_beep_amp(struct alc_spec *spec, hda_nid_t nid,
			int idx, int dir)
{
	struct snd_kcontrol_new *knew;
	unsigned int beep_amp = HDA_COMPOSE_AMP_VAL(nid, 3, idx, dir);
	int i;

	for (i = 0; i < ARRAY_SIZE(alc_beep_mixer); i++) {
		knew = snd_hda_gen_add_kctl(&spec->gen, NULL,
					    &alc_beep_mixer[i]);
		if (!knew)
			return -ENOMEM;
		knew->private_value = beep_amp;
	}
	return 0;
}

static const struct snd_pci_quirk beep_white_list[] = {
	SND_PCI_QUIRK(0x1043, 0x103c, "ASUS", 1),
	SND_PCI_QUIRK(0x1043, 0x115d, "ASUS", 1),
	SND_PCI_QUIRK(0x1043, 0x829f, "ASUS", 1),
	SND_PCI_QUIRK(0x1043, 0x8376, "EeePC", 1),
	SND_PCI_QUIRK(0x1043, 0x83ce, "EeePC", 1),
	SND_PCI_QUIRK(0x1043, 0x831a, "EeePC", 1),
	SND_PCI_QUIRK(0x1043, 0x834a, "EeePC", 1),
	SND_PCI_QUIRK(0x1458, 0xa002, "GA-MA790X", 1),
	SND_PCI_QUIRK(0x8086, 0xd613, "Intel", 1),
	{}
};

static inline int has_cdefine_beep(struct hda_codec *codec)
{
	struct alc_spec *spec = codec->spec;
	const struct snd_pci_quirk *q;
	q = snd_pci_quirk_lookup(codec->bus->pci, beep_white_list);
	if (q)
		return q->value;
	return spec->cdefine.enable_pcbeep;
}
#else
#define set_beep_amp(spec, nid, idx, dir)	0
#define has_cdefine_beep(codec)		0
#endif

/* parse the BIOS configuration and set up the alc_spec */
/* return 1 if successful, 0 if the proper config is not found,
 * or a negative error code
 */
static int alc_parse_auto_config(struct hda_codec *codec,
				 const hda_nid_t *ignore_nids,
				 const hda_nid_t *ssid_nids)
{
	struct alc_spec *spec = codec->spec;
	struct auto_pin_cfg *cfg = &spec->gen.autocfg;
	int err;

	err = snd_hda_parse_pin_defcfg(codec, cfg, ignore_nids,
				       spec->parse_flags);
	if (err < 0)
		return err;

	if (ssid_nids)
		alc_ssid_check(codec, ssid_nids);

	err = snd_hda_gen_parse_auto_config(codec, cfg);
	if (err < 0)
		return err;

	return 1;
}

/* common preparation job for alc_spec */
static int alc_alloc_spec(struct hda_codec *codec, hda_nid_t mixer_nid)
{
	struct alc_spec *spec = kzalloc(sizeof(*spec), GFP_KERNEL);
	int err;

	if (!spec)
		return -ENOMEM;
	codec->spec = spec;
	snd_hda_gen_spec_init(&spec->gen);
	spec->gen.mixer_nid = mixer_nid;
	spec->gen.own_eapd_ctl = 1;
	codec->single_adc_amp = 1;
	/* FIXME: do we need this for all Realtek codec models? */
	codec->spdif_status_reset = 1;
	codec->patch_ops = alc_patch_ops;

	err = alc_codec_rename_from_preset(codec);
	if (err < 0) {
		kfree(spec);
		return err;
	}
	return 0;
}

static int alc880_parse_auto_config(struct hda_codec *codec)
{
	static const hda_nid_t alc880_ignore[] = { 0x1d, 0 };
	static const hda_nid_t alc880_ssids[] = { 0x15, 0x1b, 0x14, 0 };
	return alc_parse_auto_config(codec, alc880_ignore, alc880_ssids);
}

/*
 * ALC880 fix-ups
 */
enum {
	ALC880_FIXUP_GPIO1,
	ALC880_FIXUP_GPIO2,
	ALC880_FIXUP_MEDION_RIM,
	ALC880_FIXUP_LG,
	ALC880_FIXUP_LG_LW25,
	ALC880_FIXUP_W810,
	ALC880_FIXUP_EAPD_COEF,
	ALC880_FIXUP_TCL_S700,
	ALC880_FIXUP_VOL_KNOB,
	ALC880_FIXUP_FUJITSU,
	ALC880_FIXUP_F1734,
	ALC880_FIXUP_UNIWILL,
	ALC880_FIXUP_UNIWILL_DIG,
	ALC880_FIXUP_Z71V,
	ALC880_FIXUP_ASUS_W5A,
	ALC880_FIXUP_3ST_BASE,
	ALC880_FIXUP_3ST,
	ALC880_FIXUP_3ST_DIG,
	ALC880_FIXUP_5ST_BASE,
	ALC880_FIXUP_5ST,
	ALC880_FIXUP_5ST_DIG,
	ALC880_FIXUP_6ST_BASE,
	ALC880_FIXUP_6ST,
	ALC880_FIXUP_6ST_DIG,
	ALC880_FIXUP_6ST_AUTOMUTE,
};

/* enable the volume-knob widget support on NID 0x21 */
static void alc880_fixup_vol_knob(struct hda_codec *codec,
				  const struct hda_fixup *fix, int action)
{
	if (action == HDA_FIXUP_ACT_PROBE)
		snd_hda_jack_detect_enable_callback(codec, 0x21,
						    alc_update_knob_master);
}

static const struct hda_fixup alc880_fixups[] = {
	[ALC880_FIXUP_GPIO1] = {
		.type = HDA_FIXUP_FUNC,
		.v.func = alc_fixup_gpio1,
	},
	[ALC880_FIXUP_GPIO2] = {
		.type = HDA_FIXUP_FUNC,
		.v.func = alc_fixup_gpio2,
	},
	[ALC880_FIXUP_MEDION_RIM] = {
		.type = HDA_FIXUP_VERBS,
		.v.verbs = (const struct hda_verb[]) {
			{ 0x20, AC_VERB_SET_COEF_INDEX, 0x07 },
			{ 0x20, AC_VERB_SET_PROC_COEF,  0x3060 },
			{ }
		},
		.chained = true,
		.chain_id = ALC880_FIXUP_GPIO2,
	},
	[ALC880_FIXUP_LG] = {
		.type = HDA_FIXUP_PINS,
		.v.pins = (const struct hda_pintbl[]) {
			/* disable bogus unused pins */
			{ 0x16, 0x411111f0 },
			{ 0x18, 0x411111f0 },
			{ 0x1a, 0x411111f0 },
			{ }
		}
	},
	[ALC880_FIXUP_LG_LW25] = {
		.type = HDA_FIXUP_PINS,
		.v.pins = (const struct hda_pintbl[]) {
			{ 0x1a, 0x0181344f }, /* line-in */
			{ 0x1b, 0x0321403f }, /* headphone */
			{ }
		}
	},
	[ALC880_FIXUP_W810] = {
		.type = HDA_FIXUP_PINS,
		.v.pins = (const struct hda_pintbl[]) {
			/* disable bogus unused pins */
			{ 0x17, 0x411111f0 },
			{ }
		},
		.chained = true,
		.chain_id = ALC880_FIXUP_GPIO2,
	},
	[ALC880_FIXUP_EAPD_COEF] = {
		.type = HDA_FIXUP_VERBS,
		.v.verbs = (const struct hda_verb[]) {
			/* change to EAPD mode */
			{ 0x20, AC_VERB_SET_COEF_INDEX, 0x07 },
			{ 0x20, AC_VERB_SET_PROC_COEF,  0x3060 },
			{}
		},
	},
	[ALC880_FIXUP_TCL_S700] = {
		.type = HDA_FIXUP_VERBS,
		.v.verbs = (const struct hda_verb[]) {
			/* change to EAPD mode */
			{ 0x20, AC_VERB_SET_COEF_INDEX, 0x07 },
			{ 0x20, AC_VERB_SET_PROC_COEF,  0x3070 },
			{}
		},
		.chained = true,
		.chain_id = ALC880_FIXUP_GPIO2,
	},
	[ALC880_FIXUP_VOL_KNOB] = {
		.type = HDA_FIXUP_FUNC,
		.v.func = alc880_fixup_vol_knob,
	},
	[ALC880_FIXUP_FUJITSU] = {
		/* override all pins as BIOS on old Amilo is broken */
		.type = HDA_FIXUP_PINS,
		.v.pins = (const struct hda_pintbl[]) {
			{ 0x14, 0x0121401f }, /* HP */
			{ 0x15, 0x99030120 }, /* speaker */
			{ 0x16, 0x99030130 }, /* bass speaker */
			{ 0x17, 0x411111f0 }, /* N/A */
			{ 0x18, 0x411111f0 }, /* N/A */
			{ 0x19, 0x01a19950 }, /* mic-in */
			{ 0x1a, 0x411111f0 }, /* N/A */
			{ 0x1b, 0x411111f0 }, /* N/A */
			{ 0x1c, 0x411111f0 }, /* N/A */
			{ 0x1d, 0x411111f0 }, /* N/A */
			{ 0x1e, 0x01454140 }, /* SPDIF out */
			{ }
		},
		.chained = true,
		.chain_id = ALC880_FIXUP_VOL_KNOB,
	},
	[ALC880_FIXUP_F1734] = {
		/* almost compatible with FUJITSU, but no bass and SPDIF */
		.type = HDA_FIXUP_PINS,
		.v.pins = (const struct hda_pintbl[]) {
			{ 0x14, 0x0121401f }, /* HP */
			{ 0x15, 0x99030120 }, /* speaker */
			{ 0x16, 0x411111f0 }, /* N/A */
			{ 0x17, 0x411111f0 }, /* N/A */
			{ 0x18, 0x411111f0 }, /* N/A */
			{ 0x19, 0x01a19950 }, /* mic-in */
			{ 0x1a, 0x411111f0 }, /* N/A */
			{ 0x1b, 0x411111f0 }, /* N/A */
			{ 0x1c, 0x411111f0 }, /* N/A */
			{ 0x1d, 0x411111f0 }, /* N/A */
			{ 0x1e, 0x411111f0 }, /* N/A */
			{ }
		},
		.chained = true,
		.chain_id = ALC880_FIXUP_VOL_KNOB,
	},
	[ALC880_FIXUP_UNIWILL] = {
		/* need to fix HP and speaker pins to be parsed correctly */
		.type = HDA_FIXUP_PINS,
		.v.pins = (const struct hda_pintbl[]) {
			{ 0x14, 0x0121411f }, /* HP */
			{ 0x15, 0x99030120 }, /* speaker */
			{ 0x16, 0x99030130 }, /* bass speaker */
			{ }
		},
	},
	[ALC880_FIXUP_UNIWILL_DIG] = {
		.type = HDA_FIXUP_PINS,
		.v.pins = (const struct hda_pintbl[]) {
			/* disable bogus unused pins */
			{ 0x17, 0x411111f0 },
			{ 0x19, 0x411111f0 },
			{ 0x1b, 0x411111f0 },
			{ 0x1f, 0x411111f0 },
			{ }
		}
	},
	[ALC880_FIXUP_Z71V] = {
		.type = HDA_FIXUP_PINS,
		.v.pins = (const struct hda_pintbl[]) {
			/* set up the whole pins as BIOS is utterly broken */
			{ 0x14, 0x99030120 }, /* speaker */
			{ 0x15, 0x0121411f }, /* HP */
			{ 0x16, 0x411111f0 }, /* N/A */
			{ 0x17, 0x411111f0 }, /* N/A */
			{ 0x18, 0x01a19950 }, /* mic-in */
			{ 0x19, 0x411111f0 }, /* N/A */
			{ 0x1a, 0x01813031 }, /* line-in */
			{ 0x1b, 0x411111f0 }, /* N/A */
			{ 0x1c, 0x411111f0 }, /* N/A */
			{ 0x1d, 0x411111f0 }, /* N/A */
			{ 0x1e, 0x0144111e }, /* SPDIF */
			{ }
		}
	},
	[ALC880_FIXUP_ASUS_W5A] = {
		.type = HDA_FIXUP_PINS,
		.v.pins = (const struct hda_pintbl[]) {
			/* set up the whole pins as BIOS is utterly broken */
			{ 0x14, 0x0121411f }, /* HP */
			{ 0x15, 0x411111f0 }, /* N/A */
			{ 0x16, 0x411111f0 }, /* N/A */
			{ 0x17, 0x411111f0 }, /* N/A */
			{ 0x18, 0x90a60160 }, /* mic */
			{ 0x19, 0x411111f0 }, /* N/A */
			{ 0x1a, 0x411111f0 }, /* N/A */
			{ 0x1b, 0x411111f0 }, /* N/A */
			{ 0x1c, 0x411111f0 }, /* N/A */
			{ 0x1d, 0x411111f0 }, /* N/A */
			{ 0x1e, 0xb743111e }, /* SPDIF out */
			{ }
		},
		.chained = true,
		.chain_id = ALC880_FIXUP_GPIO1,
	},
	[ALC880_FIXUP_3ST_BASE] = {
		.type = HDA_FIXUP_PINS,
		.v.pins = (const struct hda_pintbl[]) {
			{ 0x14, 0x01014010 }, /* line-out */
			{ 0x15, 0x411111f0 }, /* N/A */
			{ 0x16, 0x411111f0 }, /* N/A */
			{ 0x17, 0x411111f0 }, /* N/A */
			{ 0x18, 0x01a19c30 }, /* mic-in */
			{ 0x19, 0x0121411f }, /* HP */
			{ 0x1a, 0x01813031 }, /* line-in */
			{ 0x1b, 0x02a19c40 }, /* front-mic */
			{ 0x1c, 0x411111f0 }, /* N/A */
			{ 0x1d, 0x411111f0 }, /* N/A */
			/* 0x1e is filled in below */
			{ 0x1f, 0x411111f0 }, /* N/A */
			{ }
		}
	},
	[ALC880_FIXUP_3ST] = {
		.type = HDA_FIXUP_PINS,
		.v.pins = (const struct hda_pintbl[]) {
			{ 0x1e, 0x411111f0 }, /* N/A */
			{ }
		},
		.chained = true,
		.chain_id = ALC880_FIXUP_3ST_BASE,
	},
	[ALC880_FIXUP_3ST_DIG] = {
		.type = HDA_FIXUP_PINS,
		.v.pins = (const struct hda_pintbl[]) {
			{ 0x1e, 0x0144111e }, /* SPDIF */
			{ }
		},
		.chained = true,
		.chain_id = ALC880_FIXUP_3ST_BASE,
	},
	[ALC880_FIXUP_5ST_BASE] = {
		.type = HDA_FIXUP_PINS,
		.v.pins = (const struct hda_pintbl[]) {
			{ 0x14, 0x01014010 }, /* front */
			{ 0x15, 0x411111f0 }, /* N/A */
			{ 0x16, 0x01011411 }, /* CLFE */
			{ 0x17, 0x01016412 }, /* surr */
			{ 0x18, 0x01a19c30 }, /* mic-in */
			{ 0x19, 0x0121411f }, /* HP */
			{ 0x1a, 0x01813031 }, /* line-in */
			{ 0x1b, 0x02a19c40 }, /* front-mic */
			{ 0x1c, 0x411111f0 }, /* N/A */
			{ 0x1d, 0x411111f0 }, /* N/A */
			/* 0x1e is filled in below */
			{ 0x1f, 0x411111f0 }, /* N/A */
			{ }
		}
	},
	[ALC880_FIXUP_5ST] = {
		.type = HDA_FIXUP_PINS,
		.v.pins = (const struct hda_pintbl[]) {
			{ 0x1e, 0x411111f0 }, /* N/A */
			{ }
		},
		.chained = true,
		.chain_id = ALC880_FIXUP_5ST_BASE,
	},
	[ALC880_FIXUP_5ST_DIG] = {
		.type = HDA_FIXUP_PINS,
		.v.pins = (const struct hda_pintbl[]) {
			{ 0x1e, 0x0144111e }, /* SPDIF */
			{ }
		},
		.chained = true,
		.chain_id = ALC880_FIXUP_5ST_BASE,
	},
	[ALC880_FIXUP_6ST_BASE] = {
		.type = HDA_FIXUP_PINS,
		.v.pins = (const struct hda_pintbl[]) {
			{ 0x14, 0x01014010 }, /* front */
			{ 0x15, 0x01016412 }, /* surr */
			{ 0x16, 0x01011411 }, /* CLFE */
			{ 0x17, 0x01012414 }, /* side */
			{ 0x18, 0x01a19c30 }, /* mic-in */
			{ 0x19, 0x02a19c40 }, /* front-mic */
			{ 0x1a, 0x01813031 }, /* line-in */
			{ 0x1b, 0x0121411f }, /* HP */
			{ 0x1c, 0x411111f0 }, /* N/A */
			{ 0x1d, 0x411111f0 }, /* N/A */
			/* 0x1e is filled in below */
			{ 0x1f, 0x411111f0 }, /* N/A */
			{ }
		}
	},
	[ALC880_FIXUP_6ST] = {
		.type = HDA_FIXUP_PINS,
		.v.pins = (const struct hda_pintbl[]) {
			{ 0x1e, 0x411111f0 }, /* N/A */
			{ }
		},
		.chained = true,
		.chain_id = ALC880_FIXUP_6ST_BASE,
	},
	[ALC880_FIXUP_6ST_DIG] = {
		.type = HDA_FIXUP_PINS,
		.v.pins = (const struct hda_pintbl[]) {
			{ 0x1e, 0x0144111e }, /* SPDIF */
			{ }
		},
		.chained = true,
		.chain_id = ALC880_FIXUP_6ST_BASE,
	},
	[ALC880_FIXUP_6ST_AUTOMUTE] = {
		.type = HDA_FIXUP_PINS,
		.v.pins = (const struct hda_pintbl[]) {
			{ 0x1b, 0x0121401f }, /* HP with jack detect */
			{ }
		},
		.chained_before = true,
		.chain_id = ALC880_FIXUP_6ST_BASE,
	},
};

static const struct snd_pci_quirk alc880_fixup_tbl[] = {
	SND_PCI_QUIRK(0x1019, 0x0f69, "Coeus G610P", ALC880_FIXUP_W810),
	SND_PCI_QUIRK(0x1043, 0x10c3, "ASUS W5A", ALC880_FIXUP_ASUS_W5A),
	SND_PCI_QUIRK(0x1043, 0x1964, "ASUS Z71V", ALC880_FIXUP_Z71V),
	SND_PCI_QUIRK_VENDOR(0x1043, "ASUS", ALC880_FIXUP_GPIO1),
	SND_PCI_QUIRK(0x147b, 0x1045, "ABit AA8XE", ALC880_FIXUP_6ST_AUTOMUTE),
	SND_PCI_QUIRK(0x1558, 0x5401, "Clevo GPIO2", ALC880_FIXUP_GPIO2),
	SND_PCI_QUIRK_VENDOR(0x1558, "Clevo", ALC880_FIXUP_EAPD_COEF),
	SND_PCI_QUIRK(0x1584, 0x9050, "Uniwill", ALC880_FIXUP_UNIWILL_DIG),
	SND_PCI_QUIRK(0x1584, 0x9054, "Uniwill", ALC880_FIXUP_F1734),
	SND_PCI_QUIRK(0x1584, 0x9070, "Uniwill", ALC880_FIXUP_UNIWILL),
	SND_PCI_QUIRK(0x1584, 0x9077, "Uniwill P53", ALC880_FIXUP_VOL_KNOB),
	SND_PCI_QUIRK(0x161f, 0x203d, "W810", ALC880_FIXUP_W810),
	SND_PCI_QUIRK(0x161f, 0x205d, "Medion Rim 2150", ALC880_FIXUP_MEDION_RIM),
	SND_PCI_QUIRK(0x1631, 0xe011, "PB 13201056", ALC880_FIXUP_6ST_AUTOMUTE),
	SND_PCI_QUIRK(0x1734, 0x107c, "FSC Amilo M1437", ALC880_FIXUP_FUJITSU),
	SND_PCI_QUIRK(0x1734, 0x1094, "FSC Amilo M1451G", ALC880_FIXUP_FUJITSU),
	SND_PCI_QUIRK(0x1734, 0x10ac, "FSC AMILO Xi 1526", ALC880_FIXUP_F1734),
	SND_PCI_QUIRK(0x1734, 0x10b0, "FSC Amilo Pi1556", ALC880_FIXUP_FUJITSU),
	SND_PCI_QUIRK(0x1854, 0x003b, "LG", ALC880_FIXUP_LG),
	SND_PCI_QUIRK(0x1854, 0x005f, "LG P1 Express", ALC880_FIXUP_LG),
	SND_PCI_QUIRK(0x1854, 0x0068, "LG w1", ALC880_FIXUP_LG),
	SND_PCI_QUIRK(0x1854, 0x0077, "LG LW25", ALC880_FIXUP_LG_LW25),
	SND_PCI_QUIRK(0x19db, 0x4188, "TCL S700", ALC880_FIXUP_TCL_S700),

	/* Below is the copied entries from alc880_quirks.c.
	 * It's not quite sure whether BIOS sets the correct pin-config table
	 * on these machines, thus they are kept to be compatible with
	 * the old static quirks.  Once when it's confirmed to work without
	 * these overrides, it'd be better to remove.
	 */
	SND_PCI_QUIRK(0x1019, 0xa880, "ECS", ALC880_FIXUP_5ST_DIG),
	SND_PCI_QUIRK(0x1019, 0xa884, "Acer APFV", ALC880_FIXUP_6ST),
	SND_PCI_QUIRK(0x1025, 0x0070, "ULI", ALC880_FIXUP_3ST_DIG),
	SND_PCI_QUIRK(0x1025, 0x0077, "ULI", ALC880_FIXUP_6ST_DIG),
	SND_PCI_QUIRK(0x1025, 0x0078, "ULI", ALC880_FIXUP_6ST_DIG),
	SND_PCI_QUIRK(0x1025, 0x0087, "ULI", ALC880_FIXUP_6ST_DIG),
	SND_PCI_QUIRK(0x1025, 0xe309, "ULI", ALC880_FIXUP_3ST_DIG),
	SND_PCI_QUIRK(0x1025, 0xe310, "ULI", ALC880_FIXUP_3ST),
	SND_PCI_QUIRK(0x1039, 0x1234, NULL, ALC880_FIXUP_6ST_DIG),
	SND_PCI_QUIRK(0x104d, 0x81a0, "Sony", ALC880_FIXUP_3ST),
	SND_PCI_QUIRK(0x104d, 0x81d6, "Sony", ALC880_FIXUP_3ST),
	SND_PCI_QUIRK(0x107b, 0x3032, "Gateway", ALC880_FIXUP_5ST),
	SND_PCI_QUIRK(0x107b, 0x3033, "Gateway", ALC880_FIXUP_5ST),
	SND_PCI_QUIRK(0x107b, 0x4039, "Gateway", ALC880_FIXUP_5ST),
	SND_PCI_QUIRK(0x1297, 0xc790, "Shuttle ST20G5", ALC880_FIXUP_6ST_DIG),
	SND_PCI_QUIRK(0x1458, 0xa102, "Gigabyte K8", ALC880_FIXUP_6ST_DIG),
	SND_PCI_QUIRK(0x1462, 0x1150, "MSI", ALC880_FIXUP_6ST_DIG),
	SND_PCI_QUIRK(0x1509, 0x925d, "FIC P4M", ALC880_FIXUP_6ST_DIG),
	SND_PCI_QUIRK(0x1565, 0x8202, "Biostar", ALC880_FIXUP_5ST_DIG),
	SND_PCI_QUIRK(0x1695, 0x400d, "EPoX", ALC880_FIXUP_5ST_DIG),
	SND_PCI_QUIRK(0x1695, 0x4012, "EPox EP-5LDA", ALC880_FIXUP_5ST_DIG),
	SND_PCI_QUIRK(0x2668, 0x8086, NULL, ALC880_FIXUP_6ST_DIG), /* broken BIOS */
	SND_PCI_QUIRK(0x8086, 0x2668, NULL, ALC880_FIXUP_6ST_DIG),
	SND_PCI_QUIRK(0x8086, 0xa100, "Intel mobo", ALC880_FIXUP_5ST_DIG),
	SND_PCI_QUIRK(0x8086, 0xd400, "Intel mobo", ALC880_FIXUP_5ST_DIG),
	SND_PCI_QUIRK(0x8086, 0xd401, "Intel mobo", ALC880_FIXUP_5ST_DIG),
	SND_PCI_QUIRK(0x8086, 0xd402, "Intel mobo", ALC880_FIXUP_3ST_DIG),
	SND_PCI_QUIRK(0x8086, 0xe224, "Intel mobo", ALC880_FIXUP_5ST_DIG),
	SND_PCI_QUIRK(0x8086, 0xe305, "Intel mobo", ALC880_FIXUP_3ST_DIG),
	SND_PCI_QUIRK(0x8086, 0xe308, "Intel mobo", ALC880_FIXUP_3ST_DIG),
	SND_PCI_QUIRK(0x8086, 0xe400, "Intel mobo", ALC880_FIXUP_5ST_DIG),
	SND_PCI_QUIRK(0x8086, 0xe401, "Intel mobo", ALC880_FIXUP_5ST_DIG),
	SND_PCI_QUIRK(0x8086, 0xe402, "Intel mobo", ALC880_FIXUP_5ST_DIG),
	/* default Intel */
	SND_PCI_QUIRK_VENDOR(0x8086, "Intel mobo", ALC880_FIXUP_3ST),
	SND_PCI_QUIRK(0xa0a0, 0x0560, "AOpen i915GMm-HFS", ALC880_FIXUP_5ST_DIG),
	SND_PCI_QUIRK(0xe803, 0x1019, NULL, ALC880_FIXUP_6ST_DIG),
	{}
};

static const struct hda_model_fixup alc880_fixup_models[] = {
	{.id = ALC880_FIXUP_3ST, .name = "3stack"},
	{.id = ALC880_FIXUP_3ST_DIG, .name = "3stack-digout"},
	{.id = ALC880_FIXUP_5ST, .name = "5stack"},
	{.id = ALC880_FIXUP_5ST_DIG, .name = "5stack-digout"},
	{.id = ALC880_FIXUP_6ST, .name = "6stack"},
	{.id = ALC880_FIXUP_6ST_DIG, .name = "6stack-digout"},
	{.id = ALC880_FIXUP_6ST_AUTOMUTE, .name = "6stack-automute"},
	{}
};


/*
 * OK, here we have finally the patch for ALC880
 */
static int patch_alc880(struct hda_codec *codec)
{
	struct alc_spec *spec;
	int err;

	err = alc_alloc_spec(codec, 0x0b);
	if (err < 0)
		return err;

	spec = codec->spec;
	spec->gen.need_dac_fix = 1;
	spec->gen.beep_nid = 0x01;

	codec->patch_ops.unsol_event = alc880_unsol_event;

	snd_hda_pick_fixup(codec, alc880_fixup_models, alc880_fixup_tbl,
		       alc880_fixups);
	snd_hda_apply_fixup(codec, HDA_FIXUP_ACT_PRE_PROBE);

	/* automatic parse from the BIOS config */
	err = alc880_parse_auto_config(codec);
	if (err < 0)
		goto error;

	if (!spec->gen.no_analog) {
		err = set_beep_amp(spec, 0x0b, 0x05, HDA_INPUT);
		if (err < 0)
			goto error;
	}

	snd_hda_apply_fixup(codec, HDA_FIXUP_ACT_PROBE);

	return 0;

 error:
	alc_free(codec);
	return err;
}


/*
 * ALC260 support
 */
static int alc260_parse_auto_config(struct hda_codec *codec)
{
	static const hda_nid_t alc260_ignore[] = { 0x17, 0 };
	static const hda_nid_t alc260_ssids[] = { 0x10, 0x15, 0x0f, 0 };
	return alc_parse_auto_config(codec, alc260_ignore, alc260_ssids);
}

/*
 * Pin config fixes
 */
enum {
	ALC260_FIXUP_HP_DC5750,
	ALC260_FIXUP_HP_PIN_0F,
	ALC260_FIXUP_COEF,
	ALC260_FIXUP_GPIO1,
	ALC260_FIXUP_GPIO1_TOGGLE,
	ALC260_FIXUP_REPLACER,
	ALC260_FIXUP_HP_B1900,
	ALC260_FIXUP_KN1,
	ALC260_FIXUP_FSC_S7020,
	ALC260_FIXUP_FSC_S7020_JWSE,
	ALC260_FIXUP_VAIO_PINS,
};

static void alc260_gpio1_automute(struct hda_codec *codec)
{
	struct alc_spec *spec = codec->spec;

	alc_update_gpio_data(codec, 0x01, spec->gen.hp_jack_present);
}

static void alc260_fixup_gpio1_toggle(struct hda_codec *codec,
				      const struct hda_fixup *fix, int action)
{
	struct alc_spec *spec = codec->spec;
	if (action == HDA_FIXUP_ACT_PROBE) {
		/* although the machine has only one output pin, we need to
		 * toggle GPIO1 according to the jack state
		 */
		spec->gen.automute_hook = alc260_gpio1_automute;
		spec->gen.detect_hp = 1;
		spec->gen.automute_speaker = 1;
		spec->gen.autocfg.hp_pins[0] = 0x0f; /* copy it for automute */
		snd_hda_jack_detect_enable_callback(codec, 0x0f,
						    snd_hda_gen_hp_automute);
		alc_setup_gpio(codec, 0x01);
	}
}

static void alc260_fixup_kn1(struct hda_codec *codec,
			     const struct hda_fixup *fix, int action)
{
	struct alc_spec *spec = codec->spec;
	static const struct hda_pintbl pincfgs[] = {
		{ 0x0f, 0x02214000 }, /* HP/speaker */
		{ 0x12, 0x90a60160 }, /* int mic */
		{ 0x13, 0x02a19000 }, /* ext mic */
		{ 0x18, 0x01446000 }, /* SPDIF out */
		/* disable bogus I/O pins */
		{ 0x10, 0x411111f0 },
		{ 0x11, 0x411111f0 },
		{ 0x14, 0x411111f0 },
		{ 0x15, 0x411111f0 },
		{ 0x16, 0x411111f0 },
		{ 0x17, 0x411111f0 },
		{ 0x19, 0x411111f0 },
		{ }
	};

	switch (action) {
	case HDA_FIXUP_ACT_PRE_PROBE:
		snd_hda_apply_pincfgs(codec, pincfgs);
		spec->init_amp = ALC_INIT_NONE;
		break;
	}
}

static void alc260_fixup_fsc_s7020(struct hda_codec *codec,
				   const struct hda_fixup *fix, int action)
{
	struct alc_spec *spec = codec->spec;
	if (action == HDA_FIXUP_ACT_PRE_PROBE)
		spec->init_amp = ALC_INIT_NONE;
}

static void alc260_fixup_fsc_s7020_jwse(struct hda_codec *codec,
				   const struct hda_fixup *fix, int action)
{
	struct alc_spec *spec = codec->spec;
	if (action == HDA_FIXUP_ACT_PRE_PROBE) {
		spec->gen.add_jack_modes = 1;
		spec->gen.hp_mic = 1;
	}
}

static const struct hda_fixup alc260_fixups[] = {
	[ALC260_FIXUP_HP_DC5750] = {
		.type = HDA_FIXUP_PINS,
		.v.pins = (const struct hda_pintbl[]) {
			{ 0x11, 0x90130110 }, /* speaker */
			{ }
		}
	},
	[ALC260_FIXUP_HP_PIN_0F] = {
		.type = HDA_FIXUP_PINS,
		.v.pins = (const struct hda_pintbl[]) {
			{ 0x0f, 0x01214000 }, /* HP */
			{ }
		}
	},
	[ALC260_FIXUP_COEF] = {
		.type = HDA_FIXUP_VERBS,
		.v.verbs = (const struct hda_verb[]) {
			{ 0x1a, AC_VERB_SET_COEF_INDEX, 0x07 },
			{ 0x1a, AC_VERB_SET_PROC_COEF,  0x3040 },
			{ }
		},
	},
	[ALC260_FIXUP_GPIO1] = {
		.type = HDA_FIXUP_FUNC,
		.v.func = alc_fixup_gpio1,
	},
	[ALC260_FIXUP_GPIO1_TOGGLE] = {
		.type = HDA_FIXUP_FUNC,
		.v.func = alc260_fixup_gpio1_toggle,
		.chained = true,
		.chain_id = ALC260_FIXUP_HP_PIN_0F,
	},
	[ALC260_FIXUP_REPLACER] = {
		.type = HDA_FIXUP_VERBS,
		.v.verbs = (const struct hda_verb[]) {
			{ 0x1a, AC_VERB_SET_COEF_INDEX, 0x07 },
			{ 0x1a, AC_VERB_SET_PROC_COEF,  0x3050 },
			{ }
		},
		.chained = true,
		.chain_id = ALC260_FIXUP_GPIO1_TOGGLE,
	},
	[ALC260_FIXUP_HP_B1900] = {
		.type = HDA_FIXUP_FUNC,
		.v.func = alc260_fixup_gpio1_toggle,
		.chained = true,
		.chain_id = ALC260_FIXUP_COEF,
	},
	[ALC260_FIXUP_KN1] = {
		.type = HDA_FIXUP_FUNC,
		.v.func = alc260_fixup_kn1,
	},
	[ALC260_FIXUP_FSC_S7020] = {
		.type = HDA_FIXUP_FUNC,
		.v.func = alc260_fixup_fsc_s7020,
	},
	[ALC260_FIXUP_FSC_S7020_JWSE] = {
		.type = HDA_FIXUP_FUNC,
		.v.func = alc260_fixup_fsc_s7020_jwse,
		.chained = true,
		.chain_id = ALC260_FIXUP_FSC_S7020,
	},
	[ALC260_FIXUP_VAIO_PINS] = {
		.type = HDA_FIXUP_PINS,
		.v.pins = (const struct hda_pintbl[]) {
			/* Pin configs are missing completely on some VAIOs */
			{ 0x0f, 0x01211020 },
			{ 0x10, 0x0001003f },
			{ 0x11, 0x411111f0 },
			{ 0x12, 0x01a15930 },
			{ 0x13, 0x411111f0 },
			{ 0x14, 0x411111f0 },
			{ 0x15, 0x411111f0 },
			{ 0x16, 0x411111f0 },
			{ 0x17, 0x411111f0 },
			{ 0x18, 0x411111f0 },
			{ 0x19, 0x411111f0 },
			{ }
		}
	},
};

static const struct snd_pci_quirk alc260_fixup_tbl[] = {
	SND_PCI_QUIRK(0x1025, 0x007b, "Acer C20x", ALC260_FIXUP_GPIO1),
	SND_PCI_QUIRK(0x1025, 0x007f, "Acer Aspire 9500", ALC260_FIXUP_COEF),
	SND_PCI_QUIRK(0x1025, 0x008f, "Acer", ALC260_FIXUP_GPIO1),
	SND_PCI_QUIRK(0x103c, 0x280a, "HP dc5750", ALC260_FIXUP_HP_DC5750),
	SND_PCI_QUIRK(0x103c, 0x30ba, "HP Presario B1900", ALC260_FIXUP_HP_B1900),
	SND_PCI_QUIRK(0x104d, 0x81bb, "Sony VAIO", ALC260_FIXUP_VAIO_PINS),
	SND_PCI_QUIRK(0x104d, 0x81e2, "Sony VAIO TX", ALC260_FIXUP_HP_PIN_0F),
	SND_PCI_QUIRK(0x10cf, 0x1326, "FSC LifeBook S7020", ALC260_FIXUP_FSC_S7020),
	SND_PCI_QUIRK(0x1509, 0x4540, "Favorit 100XS", ALC260_FIXUP_GPIO1),
	SND_PCI_QUIRK(0x152d, 0x0729, "Quanta KN1", ALC260_FIXUP_KN1),
	SND_PCI_QUIRK(0x161f, 0x2057, "Replacer 672V", ALC260_FIXUP_REPLACER),
	SND_PCI_QUIRK(0x1631, 0xc017, "PB V7900", ALC260_FIXUP_COEF),
	{}
};

static const struct hda_model_fixup alc260_fixup_models[] = {
	{.id = ALC260_FIXUP_GPIO1, .name = "gpio1"},
	{.id = ALC260_FIXUP_COEF, .name = "coef"},
	{.id = ALC260_FIXUP_FSC_S7020, .name = "fujitsu"},
	{.id = ALC260_FIXUP_FSC_S7020_JWSE, .name = "fujitsu-jwse"},
	{}
};

/*
 */
static int patch_alc260(struct hda_codec *codec)
{
	struct alc_spec *spec;
	int err;

	err = alc_alloc_spec(codec, 0x07);
	if (err < 0)
		return err;

	spec = codec->spec;
	/* as quite a few machines require HP amp for speaker outputs,
	 * it's easier to enable it unconditionally; even if it's unneeded,
	 * it's almost harmless.
	 */
	spec->gen.prefer_hp_amp = 1;
	spec->gen.beep_nid = 0x01;

	spec->shutup = alc_eapd_shutup;

	snd_hda_pick_fixup(codec, alc260_fixup_models, alc260_fixup_tbl,
			   alc260_fixups);
	snd_hda_apply_fixup(codec, HDA_FIXUP_ACT_PRE_PROBE);

	/* automatic parse from the BIOS config */
	err = alc260_parse_auto_config(codec);
	if (err < 0)
		goto error;

	if (!spec->gen.no_analog) {
		err = set_beep_amp(spec, 0x07, 0x05, HDA_INPUT);
		if (err < 0)
			goto error;
	}

	snd_hda_apply_fixup(codec, HDA_FIXUP_ACT_PROBE);

	return 0;

 error:
	alc_free(codec);
	return err;
}


/*
 * ALC882/883/885/888/889 support
 *
 * ALC882 is almost identical with ALC880 but has cleaner and more flexible
 * configuration.  Each pin widget can choose any input DACs and a mixer.
 * Each ADC is connected from a mixer of all inputs.  This makes possible
 * 6-channel independent captures.
 *
 * In addition, an independent DAC for the multi-playback (not used in this
 * driver yet).
 */

/*
 * Pin config fixes
 */
enum {
	ALC882_FIXUP_ABIT_AW9D_MAX,
	ALC882_FIXUP_LENOVO_Y530,
	ALC882_FIXUP_PB_M5210,
	ALC882_FIXUP_ACER_ASPIRE_7736,
	ALC882_FIXUP_ASUS_W90V,
	ALC889_FIXUP_CD,
	ALC889_FIXUP_FRONT_HP_NO_PRESENCE,
	ALC889_FIXUP_VAIO_TT,
	ALC888_FIXUP_EEE1601,
	ALC882_FIXUP_EAPD,
	ALC883_FIXUP_EAPD,
	ALC883_FIXUP_ACER_EAPD,
	ALC882_FIXUP_GPIO1,
	ALC882_FIXUP_GPIO2,
	ALC882_FIXUP_GPIO3,
	ALC889_FIXUP_COEF,
	ALC882_FIXUP_ASUS_W2JC,
	ALC882_FIXUP_ACER_ASPIRE_4930G,
	ALC882_FIXUP_ACER_ASPIRE_8930G,
	ALC882_FIXUP_ASPIRE_8930G_VERBS,
	ALC885_FIXUP_MACPRO_GPIO,
	ALC889_FIXUP_DAC_ROUTE,
	ALC889_FIXUP_MBP_VREF,
	ALC889_FIXUP_IMAC91_VREF,
	ALC889_FIXUP_MBA11_VREF,
	ALC889_FIXUP_MBA21_VREF,
	ALC889_FIXUP_MP11_VREF,
	ALC889_FIXUP_MP41_VREF,
	ALC882_FIXUP_INV_DMIC,
	ALC882_FIXUP_NO_PRIMARY_HP,
	ALC887_FIXUP_ASUS_BASS,
	ALC887_FIXUP_BASS_CHMAP,
	ALC1220_FIXUP_GB_DUAL_CODECS,
	ALC1220_FIXUP_CLEVO_P950,
};

static void alc889_fixup_coef(struct hda_codec *codec,
			      const struct hda_fixup *fix, int action)
{
	if (action != HDA_FIXUP_ACT_INIT)
		return;
	alc_update_coef_idx(codec, 7, 0, 0x2030);
}

/* set up GPIO at initialization */
static void alc885_fixup_macpro_gpio(struct hda_codec *codec,
				     const struct hda_fixup *fix, int action)
{
	struct alc_spec *spec = codec->spec;

	spec->gpio_write_delay = true;
	alc_fixup_gpio3(codec, fix, action);
}

/* Fix the connection of some pins for ALC889:
 * At least, Acer Aspire 5935 shows the connections to DAC3/4 don't
 * work correctly (bko#42740)
 */
static void alc889_fixup_dac_route(struct hda_codec *codec,
				   const struct hda_fixup *fix, int action)
{
	if (action == HDA_FIXUP_ACT_PRE_PROBE) {
		/* fake the connections during parsing the tree */
		hda_nid_t conn1[2] = { 0x0c, 0x0d };
		hda_nid_t conn2[2] = { 0x0e, 0x0f };
		snd_hda_override_conn_list(codec, 0x14, 2, conn1);
		snd_hda_override_conn_list(codec, 0x15, 2, conn1);
		snd_hda_override_conn_list(codec, 0x18, 2, conn2);
		snd_hda_override_conn_list(codec, 0x1a, 2, conn2);
	} else if (action == HDA_FIXUP_ACT_PROBE) {
		/* restore the connections */
		hda_nid_t conn[5] = { 0x0c, 0x0d, 0x0e, 0x0f, 0x26 };
		snd_hda_override_conn_list(codec, 0x14, 5, conn);
		snd_hda_override_conn_list(codec, 0x15, 5, conn);
		snd_hda_override_conn_list(codec, 0x18, 5, conn);
		snd_hda_override_conn_list(codec, 0x1a, 5, conn);
	}
}

/* Set VREF on HP pin */
static void alc889_fixup_mbp_vref(struct hda_codec *codec,
				  const struct hda_fixup *fix, int action)
{
	struct alc_spec *spec = codec->spec;
	static hda_nid_t nids[3] = { 0x14, 0x15, 0x19 };
	int i;

	if (action != HDA_FIXUP_ACT_INIT)
		return;
	for (i = 0; i < ARRAY_SIZE(nids); i++) {
		unsigned int val = snd_hda_codec_get_pincfg(codec, nids[i]);
		if (get_defcfg_device(val) != AC_JACK_HP_OUT)
			continue;
		val = snd_hda_codec_get_pin_target(codec, nids[i]);
		val |= AC_PINCTL_VREF_80;
		snd_hda_set_pin_ctl(codec, nids[i], val);
		spec->gen.keep_vref_in_automute = 1;
		break;
	}
}

static void alc889_fixup_mac_pins(struct hda_codec *codec,
				  const hda_nid_t *nids, int num_nids)
{
	struct alc_spec *spec = codec->spec;
	int i;

	for (i = 0; i < num_nids; i++) {
		unsigned int val;
		val = snd_hda_codec_get_pin_target(codec, nids[i]);
		val |= AC_PINCTL_VREF_50;
		snd_hda_set_pin_ctl(codec, nids[i], val);
	}
	spec->gen.keep_vref_in_automute = 1;
}

/* Set VREF on speaker pins on imac91 */
static void alc889_fixup_imac91_vref(struct hda_codec *codec,
				     const struct hda_fixup *fix, int action)
{
	static hda_nid_t nids[2] = { 0x18, 0x1a };

	if (action == HDA_FIXUP_ACT_INIT)
		alc889_fixup_mac_pins(codec, nids, ARRAY_SIZE(nids));
}

/* Set VREF on speaker pins on mba11 */
static void alc889_fixup_mba11_vref(struct hda_codec *codec,
				    const struct hda_fixup *fix, int action)
{
	static hda_nid_t nids[1] = { 0x18 };

	if (action == HDA_FIXUP_ACT_INIT)
		alc889_fixup_mac_pins(codec, nids, ARRAY_SIZE(nids));
}

/* Set VREF on speaker pins on mba21 */
static void alc889_fixup_mba21_vref(struct hda_codec *codec,
				    const struct hda_fixup *fix, int action)
{
	static hda_nid_t nids[2] = { 0x18, 0x19 };

	if (action == HDA_FIXUP_ACT_INIT)
		alc889_fixup_mac_pins(codec, nids, ARRAY_SIZE(nids));
}

/* Don't take HP output as primary
 * Strangely, the speaker output doesn't work on Vaio Z and some Vaio
 * all-in-one desktop PCs (for example VGC-LN51JGB) through DAC 0x05
 */
static void alc882_fixup_no_primary_hp(struct hda_codec *codec,
				       const struct hda_fixup *fix, int action)
{
	struct alc_spec *spec = codec->spec;
	if (action == HDA_FIXUP_ACT_PRE_PROBE) {
		spec->gen.no_primary_hp = 1;
		spec->gen.no_multi_io = 1;
	}
}

static void alc_fixup_bass_chmap(struct hda_codec *codec,
				 const struct hda_fixup *fix, int action);

/* For dual-codec configuration, we need to disable some features to avoid
 * conflicts of kctls and PCM streams
 */
static void alc_fixup_dual_codecs(struct hda_codec *codec,
				  const struct hda_fixup *fix, int action)
{
	struct alc_spec *spec = codec->spec;

	if (action != HDA_FIXUP_ACT_PRE_PROBE)
		return;
	/* disable vmaster */
	spec->gen.suppress_vmaster = 1;
	/* auto-mute and auto-mic switch don't work with multiple codecs */
	spec->gen.suppress_auto_mute = 1;
	spec->gen.suppress_auto_mic = 1;
	/* disable aamix as well */
	spec->gen.mixer_nid = 0;
	/* add location prefix to avoid conflicts */
	codec->force_pin_prefix = 1;
}

static void rename_ctl(struct hda_codec *codec, const char *oldname,
		       const char *newname)
{
	struct snd_kcontrol *kctl;

	kctl = snd_hda_find_mixer_ctl(codec, oldname);
	if (kctl)
		strcpy(kctl->id.name, newname);
}

static void alc1220_fixup_gb_dual_codecs(struct hda_codec *codec,
					 const struct hda_fixup *fix,
					 int action)
{
	alc_fixup_dual_codecs(codec, fix, action);
	switch (action) {
	case HDA_FIXUP_ACT_PRE_PROBE:
		/* override card longname to provide a unique UCM profile */
		strcpy(codec->card->longname, "HDAudio-Gigabyte-ALC1220DualCodecs");
		break;
	case HDA_FIXUP_ACT_BUILD:
		/* rename Capture controls depending on the codec */
		rename_ctl(codec, "Capture Volume",
			   codec->addr == 0 ?
			   "Rear-Panel Capture Volume" :
			   "Front-Panel Capture Volume");
		rename_ctl(codec, "Capture Switch",
			   codec->addr == 0 ?
			   "Rear-Panel Capture Switch" :
			   "Front-Panel Capture Switch");
		break;
	}
}

static void alc1220_fixup_clevo_p950(struct hda_codec *codec,
				     const struct hda_fixup *fix,
				     int action)
{
	hda_nid_t conn1[1] = { 0x0c };

	if (action != HDA_FIXUP_ACT_PRE_PROBE)
		return;

	alc_update_coef_idx(codec, 0x7, 0, 0x3c3);
	/* We therefore want to make sure 0x14 (front headphone) and
	 * 0x1b (speakers) use the stereo DAC 0x02
	 */
	snd_hda_override_conn_list(codec, 0x14, 1, conn1);
	snd_hda_override_conn_list(codec, 0x1b, 1, conn1);
}

static const struct hda_fixup alc882_fixups[] = {
	[ALC882_FIXUP_ABIT_AW9D_MAX] = {
		.type = HDA_FIXUP_PINS,
		.v.pins = (const struct hda_pintbl[]) {
			{ 0x15, 0x01080104 }, /* side */
			{ 0x16, 0x01011012 }, /* rear */
			{ 0x17, 0x01016011 }, /* clfe */
			{ }
		}
	},
	[ALC882_FIXUP_LENOVO_Y530] = {
		.type = HDA_FIXUP_PINS,
		.v.pins = (const struct hda_pintbl[]) {
			{ 0x15, 0x99130112 }, /* rear int speakers */
			{ 0x16, 0x99130111 }, /* subwoofer */
			{ }
		}
	},
	[ALC882_FIXUP_PB_M5210] = {
		.type = HDA_FIXUP_PINCTLS,
		.v.pins = (const struct hda_pintbl[]) {
			{ 0x19, PIN_VREF50 },
			{}
		}
	},
	[ALC882_FIXUP_ACER_ASPIRE_7736] = {
		.type = HDA_FIXUP_FUNC,
		.v.func = alc_fixup_sku_ignore,
	},
	[ALC882_FIXUP_ASUS_W90V] = {
		.type = HDA_FIXUP_PINS,
		.v.pins = (const struct hda_pintbl[]) {
			{ 0x16, 0x99130110 }, /* fix sequence for CLFE */
			{ }
		}
	},
	[ALC889_FIXUP_CD] = {
		.type = HDA_FIXUP_PINS,
		.v.pins = (const struct hda_pintbl[]) {
			{ 0x1c, 0x993301f0 }, /* CD */
			{ }
		}
	},
	[ALC889_FIXUP_FRONT_HP_NO_PRESENCE] = {
		.type = HDA_FIXUP_PINS,
		.v.pins = (const struct hda_pintbl[]) {
			{ 0x1b, 0x02214120 }, /* Front HP jack is flaky, disable jack detect */
			{ }
		},
		.chained = true,
		.chain_id = ALC889_FIXUP_CD,
	},
	[ALC889_FIXUP_VAIO_TT] = {
		.type = HDA_FIXUP_PINS,
		.v.pins = (const struct hda_pintbl[]) {
			{ 0x17, 0x90170111 }, /* hidden surround speaker */
			{ }
		}
	},
	[ALC888_FIXUP_EEE1601] = {
		.type = HDA_FIXUP_VERBS,
		.v.verbs = (const struct hda_verb[]) {
			{ 0x20, AC_VERB_SET_COEF_INDEX, 0x0b },
			{ 0x20, AC_VERB_SET_PROC_COEF,  0x0838 },
			{ }
		}
	},
	[ALC882_FIXUP_EAPD] = {
		.type = HDA_FIXUP_VERBS,
		.v.verbs = (const struct hda_verb[]) {
			/* change to EAPD mode */
			{ 0x20, AC_VERB_SET_COEF_INDEX, 0x07 },
			{ 0x20, AC_VERB_SET_PROC_COEF, 0x3060 },
			{ }
		}
	},
	[ALC883_FIXUP_EAPD] = {
		.type = HDA_FIXUP_VERBS,
		.v.verbs = (const struct hda_verb[]) {
			/* change to EAPD mode */
			{ 0x20, AC_VERB_SET_COEF_INDEX, 0x07 },
			{ 0x20, AC_VERB_SET_PROC_COEF, 0x3070 },
			{ }
		}
	},
	[ALC883_FIXUP_ACER_EAPD] = {
		.type = HDA_FIXUP_VERBS,
		.v.verbs = (const struct hda_verb[]) {
			/* eanable EAPD on Acer laptops */
			{ 0x20, AC_VERB_SET_COEF_INDEX, 0x07 },
			{ 0x20, AC_VERB_SET_PROC_COEF, 0x3050 },
			{ }
		}
	},
	[ALC882_FIXUP_GPIO1] = {
		.type = HDA_FIXUP_FUNC,
		.v.func = alc_fixup_gpio1,
	},
	[ALC882_FIXUP_GPIO2] = {
		.type = HDA_FIXUP_FUNC,
		.v.func = alc_fixup_gpio2,
	},
	[ALC882_FIXUP_GPIO3] = {
		.type = HDA_FIXUP_FUNC,
		.v.func = alc_fixup_gpio3,
	},
	[ALC882_FIXUP_ASUS_W2JC] = {
		.type = HDA_FIXUP_FUNC,
		.v.func = alc_fixup_gpio1,
		.chained = true,
		.chain_id = ALC882_FIXUP_EAPD,
	},
	[ALC889_FIXUP_COEF] = {
		.type = HDA_FIXUP_FUNC,
		.v.func = alc889_fixup_coef,
	},
	[ALC882_FIXUP_ACER_ASPIRE_4930G] = {
		.type = HDA_FIXUP_PINS,
		.v.pins = (const struct hda_pintbl[]) {
			{ 0x16, 0x99130111 }, /* CLFE speaker */
			{ 0x17, 0x99130112 }, /* surround speaker */
			{ }
		},
		.chained = true,
		.chain_id = ALC882_FIXUP_GPIO1,
	},
	[ALC882_FIXUP_ACER_ASPIRE_8930G] = {
		.type = HDA_FIXUP_PINS,
		.v.pins = (const struct hda_pintbl[]) {
			{ 0x16, 0x99130111 }, /* CLFE speaker */
			{ 0x1b, 0x99130112 }, /* surround speaker */
			{ }
		},
		.chained = true,
		.chain_id = ALC882_FIXUP_ASPIRE_8930G_VERBS,
	},
	[ALC882_FIXUP_ASPIRE_8930G_VERBS] = {
		/* additional init verbs for Acer Aspire 8930G */
		.type = HDA_FIXUP_VERBS,
		.v.verbs = (const struct hda_verb[]) {
			/* Enable all DACs */
			/* DAC DISABLE/MUTE 1? */
			/*  setting bits 1-5 disables DAC nids 0x02-0x06
			 *  apparently. Init=0x38 */
			{ 0x20, AC_VERB_SET_COEF_INDEX, 0x03 },
			{ 0x20, AC_VERB_SET_PROC_COEF, 0x0000 },
			/* DAC DISABLE/MUTE 2? */
			/*  some bit here disables the other DACs.
			 *  Init=0x4900 */
			{ 0x20, AC_VERB_SET_COEF_INDEX, 0x08 },
			{ 0x20, AC_VERB_SET_PROC_COEF, 0x0000 },
			/* DMIC fix
			 * This laptop has a stereo digital microphone.
			 * The mics are only 1cm apart which makes the stereo
			 * useless. However, either the mic or the ALC889
			 * makes the signal become a difference/sum signal
			 * instead of standard stereo, which is annoying.
			 * So instead we flip this bit which makes the
			 * codec replicate the sum signal to both channels,
			 * turning it into a normal mono mic.
			 */
			/* DMIC_CONTROL? Init value = 0x0001 */
			{ 0x20, AC_VERB_SET_COEF_INDEX, 0x0b },
			{ 0x20, AC_VERB_SET_PROC_COEF, 0x0003 },
			{ 0x20, AC_VERB_SET_COEF_INDEX, 0x07 },
			{ 0x20, AC_VERB_SET_PROC_COEF, 0x3050 },
			{ }
		},
		.chained = true,
		.chain_id = ALC882_FIXUP_GPIO1,
	},
	[ALC885_FIXUP_MACPRO_GPIO] = {
		.type = HDA_FIXUP_FUNC,
		.v.func = alc885_fixup_macpro_gpio,
	},
	[ALC889_FIXUP_DAC_ROUTE] = {
		.type = HDA_FIXUP_FUNC,
		.v.func = alc889_fixup_dac_route,
	},
	[ALC889_FIXUP_MBP_VREF] = {
		.type = HDA_FIXUP_FUNC,
		.v.func = alc889_fixup_mbp_vref,
		.chained = true,
		.chain_id = ALC882_FIXUP_GPIO1,
	},
	[ALC889_FIXUP_IMAC91_VREF] = {
		.type = HDA_FIXUP_FUNC,
		.v.func = alc889_fixup_imac91_vref,
		.chained = true,
		.chain_id = ALC882_FIXUP_GPIO1,
	},
	[ALC889_FIXUP_MBA11_VREF] = {
		.type = HDA_FIXUP_FUNC,
		.v.func = alc889_fixup_mba11_vref,
		.chained = true,
		.chain_id = ALC889_FIXUP_MBP_VREF,
	},
	[ALC889_FIXUP_MBA21_VREF] = {
		.type = HDA_FIXUP_FUNC,
		.v.func = alc889_fixup_mba21_vref,
		.chained = true,
		.chain_id = ALC889_FIXUP_MBP_VREF,
	},
	[ALC889_FIXUP_MP11_VREF] = {
		.type = HDA_FIXUP_FUNC,
		.v.func = alc889_fixup_mba11_vref,
		.chained = true,
		.chain_id = ALC885_FIXUP_MACPRO_GPIO,
	},
	[ALC889_FIXUP_MP41_VREF] = {
		.type = HDA_FIXUP_FUNC,
		.v.func = alc889_fixup_mbp_vref,
		.chained = true,
		.chain_id = ALC885_FIXUP_MACPRO_GPIO,
	},
	[ALC882_FIXUP_INV_DMIC] = {
		.type = HDA_FIXUP_FUNC,
		.v.func = alc_fixup_inv_dmic,
	},
	[ALC882_FIXUP_NO_PRIMARY_HP] = {
		.type = HDA_FIXUP_FUNC,
		.v.func = alc882_fixup_no_primary_hp,
	},
	[ALC887_FIXUP_ASUS_BASS] = {
		.type = HDA_FIXUP_PINS,
		.v.pins = (const struct hda_pintbl[]) {
			{0x16, 0x99130130}, /* bass speaker */
			{}
		},
		.chained = true,
		.chain_id = ALC887_FIXUP_BASS_CHMAP,
	},
	[ALC887_FIXUP_BASS_CHMAP] = {
		.type = HDA_FIXUP_FUNC,
		.v.func = alc_fixup_bass_chmap,
	},
	[ALC1220_FIXUP_GB_DUAL_CODECS] = {
		.type = HDA_FIXUP_FUNC,
		.v.func = alc1220_fixup_gb_dual_codecs,
	},
	[ALC1220_FIXUP_CLEVO_P950] = {
		.type = HDA_FIXUP_FUNC,
		.v.func = alc1220_fixup_clevo_p950,
	},
};

static const struct snd_pci_quirk alc882_fixup_tbl[] = {
	SND_PCI_QUIRK(0x1025, 0x006c, "Acer Aspire 9810", ALC883_FIXUP_ACER_EAPD),
	SND_PCI_QUIRK(0x1025, 0x0090, "Acer Aspire", ALC883_FIXUP_ACER_EAPD),
	SND_PCI_QUIRK(0x1025, 0x0107, "Acer Aspire", ALC883_FIXUP_ACER_EAPD),
	SND_PCI_QUIRK(0x1025, 0x010a, "Acer Ferrari 5000", ALC883_FIXUP_ACER_EAPD),
	SND_PCI_QUIRK(0x1025, 0x0110, "Acer Aspire", ALC883_FIXUP_ACER_EAPD),
	SND_PCI_QUIRK(0x1025, 0x0112, "Acer Aspire 9303", ALC883_FIXUP_ACER_EAPD),
	SND_PCI_QUIRK(0x1025, 0x0121, "Acer Aspire 5920G", ALC883_FIXUP_ACER_EAPD),
	SND_PCI_QUIRK(0x1025, 0x013e, "Acer Aspire 4930G",
		      ALC882_FIXUP_ACER_ASPIRE_4930G),
	SND_PCI_QUIRK(0x1025, 0x013f, "Acer Aspire 5930G",
		      ALC882_FIXUP_ACER_ASPIRE_4930G),
	SND_PCI_QUIRK(0x1025, 0x0145, "Acer Aspire 8930G",
		      ALC882_FIXUP_ACER_ASPIRE_8930G),
	SND_PCI_QUIRK(0x1025, 0x0146, "Acer Aspire 6935G",
		      ALC882_FIXUP_ACER_ASPIRE_8930G),
	SND_PCI_QUIRK(0x1025, 0x015e, "Acer Aspire 6930G",
		      ALC882_FIXUP_ACER_ASPIRE_4930G),
	SND_PCI_QUIRK(0x1025, 0x0166, "Acer Aspire 6530G",
		      ALC882_FIXUP_ACER_ASPIRE_4930G),
	SND_PCI_QUIRK(0x1025, 0x0142, "Acer Aspire 7730G",
		      ALC882_FIXUP_ACER_ASPIRE_4930G),
	SND_PCI_QUIRK(0x1025, 0x0155, "Packard-Bell M5120", ALC882_FIXUP_PB_M5210),
	SND_PCI_QUIRK(0x1025, 0x021e, "Acer Aspire 5739G",
		      ALC882_FIXUP_ACER_ASPIRE_4930G),
	SND_PCI_QUIRK(0x1025, 0x0259, "Acer Aspire 5935", ALC889_FIXUP_DAC_ROUTE),
	SND_PCI_QUIRK(0x1025, 0x026b, "Acer Aspire 8940G", ALC882_FIXUP_ACER_ASPIRE_8930G),
	SND_PCI_QUIRK(0x1025, 0x0296, "Acer Aspire 7736z", ALC882_FIXUP_ACER_ASPIRE_7736),
	SND_PCI_QUIRK(0x1043, 0x13c2, "Asus A7M", ALC882_FIXUP_EAPD),
	SND_PCI_QUIRK(0x1043, 0x1873, "ASUS W90V", ALC882_FIXUP_ASUS_W90V),
	SND_PCI_QUIRK(0x1043, 0x1971, "Asus W2JC", ALC882_FIXUP_ASUS_W2JC),
	SND_PCI_QUIRK(0x1043, 0x835f, "Asus Eee 1601", ALC888_FIXUP_EEE1601),
	SND_PCI_QUIRK(0x1043, 0x84bc, "ASUS ET2700", ALC887_FIXUP_ASUS_BASS),
	SND_PCI_QUIRK(0x1043, 0x8691, "ASUS ROG Ranger VIII", ALC882_FIXUP_GPIO3),
	SND_PCI_QUIRK(0x104d, 0x9047, "Sony Vaio TT", ALC889_FIXUP_VAIO_TT),
	SND_PCI_QUIRK(0x104d, 0x905a, "Sony Vaio Z", ALC882_FIXUP_NO_PRIMARY_HP),
	SND_PCI_QUIRK(0x104d, 0x9060, "Sony Vaio VPCL14M1R", ALC882_FIXUP_NO_PRIMARY_HP),
	SND_PCI_QUIRK(0x104d, 0x9043, "Sony Vaio VGC-LN51JGB", ALC882_FIXUP_NO_PRIMARY_HP),
	SND_PCI_QUIRK(0x104d, 0x9044, "Sony VAIO AiO", ALC882_FIXUP_NO_PRIMARY_HP),

	/* All Apple entries are in codec SSIDs */
	SND_PCI_QUIRK(0x106b, 0x00a0, "MacBookPro 3,1", ALC889_FIXUP_MBP_VREF),
	SND_PCI_QUIRK(0x106b, 0x00a1, "Macbook", ALC889_FIXUP_MBP_VREF),
	SND_PCI_QUIRK(0x106b, 0x00a4, "MacbookPro 4,1", ALC889_FIXUP_MBP_VREF),
	SND_PCI_QUIRK(0x106b, 0x0c00, "Mac Pro", ALC889_FIXUP_MP11_VREF),
	SND_PCI_QUIRK(0x106b, 0x1000, "iMac 24", ALC885_FIXUP_MACPRO_GPIO),
	SND_PCI_QUIRK(0x106b, 0x2800, "AppleTV", ALC885_FIXUP_MACPRO_GPIO),
	SND_PCI_QUIRK(0x106b, 0x2c00, "MacbookPro rev3", ALC889_FIXUP_MBP_VREF),
	SND_PCI_QUIRK(0x106b, 0x3000, "iMac", ALC889_FIXUP_MBP_VREF),
	SND_PCI_QUIRK(0x106b, 0x3200, "iMac 7,1 Aluminum", ALC882_FIXUP_EAPD),
	SND_PCI_QUIRK(0x106b, 0x3400, "MacBookAir 1,1", ALC889_FIXUP_MBA11_VREF),
	SND_PCI_QUIRK(0x106b, 0x3500, "MacBookAir 2,1", ALC889_FIXUP_MBA21_VREF),
	SND_PCI_QUIRK(0x106b, 0x3600, "Macbook 3,1", ALC889_FIXUP_MBP_VREF),
	SND_PCI_QUIRK(0x106b, 0x3800, "MacbookPro 4,1", ALC889_FIXUP_MBP_VREF),
	SND_PCI_QUIRK(0x106b, 0x3e00, "iMac 24 Aluminum", ALC885_FIXUP_MACPRO_GPIO),
	SND_PCI_QUIRK(0x106b, 0x3f00, "Macbook 5,1", ALC889_FIXUP_IMAC91_VREF),
	SND_PCI_QUIRK(0x106b, 0x4000, "MacbookPro 5,1", ALC889_FIXUP_IMAC91_VREF),
	SND_PCI_QUIRK(0x106b, 0x4100, "Macmini 3,1", ALC889_FIXUP_IMAC91_VREF),
	SND_PCI_QUIRK(0x106b, 0x4200, "Mac Pro 4,1/5,1", ALC889_FIXUP_MP41_VREF),
	SND_PCI_QUIRK(0x106b, 0x4300, "iMac 9,1", ALC889_FIXUP_IMAC91_VREF),
	SND_PCI_QUIRK(0x106b, 0x4600, "MacbookPro 5,2", ALC889_FIXUP_IMAC91_VREF),
	SND_PCI_QUIRK(0x106b, 0x4900, "iMac 9,1 Aluminum", ALC889_FIXUP_IMAC91_VREF),
	SND_PCI_QUIRK(0x106b, 0x4a00, "Macbook 5,2", ALC889_FIXUP_MBA11_VREF),

	SND_PCI_QUIRK(0x1071, 0x8258, "Evesham Voyaeger", ALC882_FIXUP_EAPD),
	SND_PCI_QUIRK(0x1458, 0xa002, "Gigabyte EP45-DS3/Z87X-UD3H", ALC889_FIXUP_FRONT_HP_NO_PRESENCE),
	SND_PCI_QUIRK(0x1458, 0xa0b8, "Gigabyte AZ370-Gaming", ALC1220_FIXUP_GB_DUAL_CODECS),
	SND_PCI_QUIRK(0x1462, 0x7350, "MSI-7350", ALC889_FIXUP_CD),
	SND_PCI_QUIRK(0x1462, 0xda57, "MSI Z270-Gaming", ALC1220_FIXUP_GB_DUAL_CODECS),
	SND_PCI_QUIRK_VENDOR(0x1462, "MSI", ALC882_FIXUP_GPIO3),
	SND_PCI_QUIRK(0x147b, 0x107a, "Abit AW9D-MAX", ALC882_FIXUP_ABIT_AW9D_MAX),
	SND_PCI_QUIRK(0x1558, 0x9501, "Clevo P950HR", ALC1220_FIXUP_CLEVO_P950),
	SND_PCI_QUIRK(0x1558, 0x95e1, "Clevo P95xER", ALC1220_FIXUP_CLEVO_P950),
	SND_PCI_QUIRK(0x1558, 0x95e2, "Clevo P950ER", ALC1220_FIXUP_CLEVO_P950),
	SND_PCI_QUIRK_VENDOR(0x1558, "Clevo laptop", ALC882_FIXUP_EAPD),
	SND_PCI_QUIRK(0x161f, 0x2054, "Medion laptop", ALC883_FIXUP_EAPD),
	SND_PCI_QUIRK(0x17aa, 0x3a0d, "Lenovo Y530", ALC882_FIXUP_LENOVO_Y530),
	SND_PCI_QUIRK(0x8086, 0x0022, "DX58SO", ALC889_FIXUP_COEF),
	{}
};

static const struct hda_model_fixup alc882_fixup_models[] = {
	{.id = ALC882_FIXUP_ABIT_AW9D_MAX, .name = "abit-aw9d"},
	{.id = ALC882_FIXUP_LENOVO_Y530, .name = "lenovo-y530"},
	{.id = ALC882_FIXUP_ACER_ASPIRE_7736, .name = "acer-aspire-7736"},
	{.id = ALC882_FIXUP_ASUS_W90V, .name = "asus-w90v"},
	{.id = ALC889_FIXUP_CD, .name = "cd"},
	{.id = ALC889_FIXUP_FRONT_HP_NO_PRESENCE, .name = "no-front-hp"},
	{.id = ALC889_FIXUP_VAIO_TT, .name = "vaio-tt"},
	{.id = ALC888_FIXUP_EEE1601, .name = "eee1601"},
	{.id = ALC882_FIXUP_EAPD, .name = "alc882-eapd"},
	{.id = ALC883_FIXUP_EAPD, .name = "alc883-eapd"},
	{.id = ALC882_FIXUP_GPIO1, .name = "gpio1"},
	{.id = ALC882_FIXUP_GPIO2, .name = "gpio2"},
	{.id = ALC882_FIXUP_GPIO3, .name = "gpio3"},
	{.id = ALC889_FIXUP_COEF, .name = "alc889-coef"},
	{.id = ALC882_FIXUP_ASUS_W2JC, .name = "asus-w2jc"},
	{.id = ALC882_FIXUP_ACER_ASPIRE_4930G, .name = "acer-aspire-4930g"},
	{.id = ALC882_FIXUP_ACER_ASPIRE_8930G, .name = "acer-aspire-8930g"},
	{.id = ALC883_FIXUP_ACER_EAPD, .name = "acer-aspire"},
	{.id = ALC885_FIXUP_MACPRO_GPIO, .name = "macpro-gpio"},
	{.id = ALC889_FIXUP_DAC_ROUTE, .name = "dac-route"},
	{.id = ALC889_FIXUP_MBP_VREF, .name = "mbp-vref"},
	{.id = ALC889_FIXUP_IMAC91_VREF, .name = "imac91-vref"},
	{.id = ALC889_FIXUP_MBA11_VREF, .name = "mba11-vref"},
	{.id = ALC889_FIXUP_MBA21_VREF, .name = "mba21-vref"},
	{.id = ALC889_FIXUP_MP11_VREF, .name = "mp11-vref"},
	{.id = ALC889_FIXUP_MP41_VREF, .name = "mp41-vref"},
	{.id = ALC882_FIXUP_INV_DMIC, .name = "inv-dmic"},
	{.id = ALC882_FIXUP_NO_PRIMARY_HP, .name = "no-primary-hp"},
	{.id = ALC887_FIXUP_ASUS_BASS, .name = "asus-bass"},
	{.id = ALC1220_FIXUP_GB_DUAL_CODECS, .name = "dual-codecs"},
	{.id = ALC1220_FIXUP_CLEVO_P950, .name = "clevo-p950"},
	{}
};

/*
 * BIOS auto configuration
 */
/* almost identical with ALC880 parser... */
static int alc882_parse_auto_config(struct hda_codec *codec)
{
	static const hda_nid_t alc882_ignore[] = { 0x1d, 0 };
	static const hda_nid_t alc882_ssids[] = { 0x15, 0x1b, 0x14, 0 };
	return alc_parse_auto_config(codec, alc882_ignore, alc882_ssids);
}

/*
 */
static int patch_alc882(struct hda_codec *codec)
{
	struct alc_spec *spec;
	int err;

	err = alc_alloc_spec(codec, 0x0b);
	if (err < 0)
		return err;

	spec = codec->spec;

	switch (codec->core.vendor_id) {
	case 0x10ec0882:
	case 0x10ec0885:
	case 0x10ec0900:
	case 0x10ec1220:
		break;
	default:
		/* ALC883 and variants */
		alc_fix_pll_init(codec, 0x20, 0x0a, 10);
		break;
	}

	snd_hda_pick_fixup(codec, alc882_fixup_models, alc882_fixup_tbl,
		       alc882_fixups);
	snd_hda_apply_fixup(codec, HDA_FIXUP_ACT_PRE_PROBE);

	alc_auto_parse_customize_define(codec);

	if (has_cdefine_beep(codec))
		spec->gen.beep_nid = 0x01;

	/* automatic parse from the BIOS config */
	err = alc882_parse_auto_config(codec);
	if (err < 0)
		goto error;

	if (!spec->gen.no_analog && spec->gen.beep_nid) {
		err = set_beep_amp(spec, 0x0b, 0x05, HDA_INPUT);
		if (err < 0)
			goto error;
	}

	snd_hda_apply_fixup(codec, HDA_FIXUP_ACT_PROBE);

	return 0;

 error:
	alc_free(codec);
	return err;
}


/*
 * ALC262 support
 */
static int alc262_parse_auto_config(struct hda_codec *codec)
{
	static const hda_nid_t alc262_ignore[] = { 0x1d, 0 };
	static const hda_nid_t alc262_ssids[] = { 0x15, 0x1b, 0x14, 0 };
	return alc_parse_auto_config(codec, alc262_ignore, alc262_ssids);
}

/*
 * Pin config fixes
 */
enum {
	ALC262_FIXUP_FSC_H270,
	ALC262_FIXUP_FSC_S7110,
	ALC262_FIXUP_HP_Z200,
	ALC262_FIXUP_TYAN,
	ALC262_FIXUP_LENOVO_3000,
	ALC262_FIXUP_BENQ,
	ALC262_FIXUP_BENQ_T31,
	ALC262_FIXUP_INV_DMIC,
	ALC262_FIXUP_INTEL_BAYLEYBAY,
};

static const struct hda_fixup alc262_fixups[] = {
	[ALC262_FIXUP_FSC_H270] = {
		.type = HDA_FIXUP_PINS,
		.v.pins = (const struct hda_pintbl[]) {
			{ 0x14, 0x99130110 }, /* speaker */
			{ 0x15, 0x0221142f }, /* front HP */
			{ 0x1b, 0x0121141f }, /* rear HP */
			{ }
		}
	},
	[ALC262_FIXUP_FSC_S7110] = {
		.type = HDA_FIXUP_PINS,
		.v.pins = (const struct hda_pintbl[]) {
			{ 0x15, 0x90170110 }, /* speaker */
			{ }
		},
		.chained = true,
		.chain_id = ALC262_FIXUP_BENQ,
	},
	[ALC262_FIXUP_HP_Z200] = {
		.type = HDA_FIXUP_PINS,
		.v.pins = (const struct hda_pintbl[]) {
			{ 0x16, 0x99130120 }, /* internal speaker */
			{ }
		}
	},
	[ALC262_FIXUP_TYAN] = {
		.type = HDA_FIXUP_PINS,
		.v.pins = (const struct hda_pintbl[]) {
			{ 0x14, 0x1993e1f0 }, /* int AUX */
			{ }
		}
	},
	[ALC262_FIXUP_LENOVO_3000] = {
		.type = HDA_FIXUP_PINCTLS,
		.v.pins = (const struct hda_pintbl[]) {
			{ 0x19, PIN_VREF50 },
			{}
		},
		.chained = true,
		.chain_id = ALC262_FIXUP_BENQ,
	},
	[ALC262_FIXUP_BENQ] = {
		.type = HDA_FIXUP_VERBS,
		.v.verbs = (const struct hda_verb[]) {
			{ 0x20, AC_VERB_SET_COEF_INDEX, 0x07 },
			{ 0x20, AC_VERB_SET_PROC_COEF, 0x3070 },
			{}
		}
	},
	[ALC262_FIXUP_BENQ_T31] = {
		.type = HDA_FIXUP_VERBS,
		.v.verbs = (const struct hda_verb[]) {
			{ 0x20, AC_VERB_SET_COEF_INDEX, 0x07 },
			{ 0x20, AC_VERB_SET_PROC_COEF, 0x3050 },
			{}
		}
	},
	[ALC262_FIXUP_INV_DMIC] = {
		.type = HDA_FIXUP_FUNC,
		.v.func = alc_fixup_inv_dmic,
	},
	[ALC262_FIXUP_INTEL_BAYLEYBAY] = {
		.type = HDA_FIXUP_FUNC,
		.v.func = alc_fixup_no_depop_delay,
	},
};

static const struct snd_pci_quirk alc262_fixup_tbl[] = {
	SND_PCI_QUIRK(0x103c, 0x170b, "HP Z200", ALC262_FIXUP_HP_Z200),
	SND_PCI_QUIRK(0x10cf, 0x1397, "Fujitsu Lifebook S7110", ALC262_FIXUP_FSC_S7110),
	SND_PCI_QUIRK(0x10cf, 0x142d, "Fujitsu Lifebook E8410", ALC262_FIXUP_BENQ),
	SND_PCI_QUIRK(0x10f1, 0x2915, "Tyan Thunder n6650W", ALC262_FIXUP_TYAN),
	SND_PCI_QUIRK(0x1734, 0x1141, "FSC ESPRIMO U9210", ALC262_FIXUP_FSC_H270),
	SND_PCI_QUIRK(0x1734, 0x1147, "FSC Celsius H270", ALC262_FIXUP_FSC_H270),
	SND_PCI_QUIRK(0x17aa, 0x384e, "Lenovo 3000", ALC262_FIXUP_LENOVO_3000),
	SND_PCI_QUIRK(0x17ff, 0x0560, "Benq ED8", ALC262_FIXUP_BENQ),
	SND_PCI_QUIRK(0x17ff, 0x058d, "Benq T31-16", ALC262_FIXUP_BENQ_T31),
	SND_PCI_QUIRK(0x8086, 0x7270, "BayleyBay", ALC262_FIXUP_INTEL_BAYLEYBAY),
	{}
};

static const struct hda_model_fixup alc262_fixup_models[] = {
	{.id = ALC262_FIXUP_INV_DMIC, .name = "inv-dmic"},
	{.id = ALC262_FIXUP_FSC_H270, .name = "fsc-h270"},
	{.id = ALC262_FIXUP_FSC_S7110, .name = "fsc-s7110"},
	{.id = ALC262_FIXUP_HP_Z200, .name = "hp-z200"},
	{.id = ALC262_FIXUP_TYAN, .name = "tyan"},
	{.id = ALC262_FIXUP_LENOVO_3000, .name = "lenovo-3000"},
	{.id = ALC262_FIXUP_BENQ, .name = "benq"},
	{.id = ALC262_FIXUP_BENQ_T31, .name = "benq-t31"},
	{.id = ALC262_FIXUP_INTEL_BAYLEYBAY, .name = "bayleybay"},
	{}
};

/*
 */
static int patch_alc262(struct hda_codec *codec)
{
	struct alc_spec *spec;
	int err;

	err = alc_alloc_spec(codec, 0x0b);
	if (err < 0)
		return err;

	spec = codec->spec;
	spec->gen.shared_mic_vref_pin = 0x18;

	spec->shutup = alc_eapd_shutup;

#if 0
	/* pshou 07/11/05  set a zero PCM sample to DAC when FIFO is
	 * under-run
	 */
	alc_update_coefex_idx(codec, 0x1a, 7, 0, 0x80);
#endif
	alc_fix_pll_init(codec, 0x20, 0x0a, 10);

	snd_hda_pick_fixup(codec, alc262_fixup_models, alc262_fixup_tbl,
		       alc262_fixups);
	snd_hda_apply_fixup(codec, HDA_FIXUP_ACT_PRE_PROBE);

	alc_auto_parse_customize_define(codec);

	if (has_cdefine_beep(codec))
		spec->gen.beep_nid = 0x01;

	/* automatic parse from the BIOS config */
	err = alc262_parse_auto_config(codec);
	if (err < 0)
		goto error;

	if (!spec->gen.no_analog && spec->gen.beep_nid) {
		err = set_beep_amp(spec, 0x0b, 0x05, HDA_INPUT);
		if (err < 0)
			goto error;
	}

	snd_hda_apply_fixup(codec, HDA_FIXUP_ACT_PROBE);

	return 0;

 error:
	alc_free(codec);
	return err;
}

/*
 *  ALC268
 */
/* bind Beep switches of both NID 0x0f and 0x10 */
static int alc268_beep_switch_put(struct snd_kcontrol *kcontrol,
				  struct snd_ctl_elem_value *ucontrol)
{
	struct hda_codec *codec = snd_kcontrol_chip(kcontrol);
	unsigned long pval;
	int err;

	mutex_lock(&codec->control_mutex);
	pval = kcontrol->private_value;
	kcontrol->private_value = (pval & ~0xff) | 0x0f;
	err = snd_hda_mixer_amp_switch_put(kcontrol, ucontrol);
	if (err >= 0) {
		kcontrol->private_value = (pval & ~0xff) | 0x10;
		err = snd_hda_mixer_amp_switch_put(kcontrol, ucontrol);
	}
	kcontrol->private_value = pval;
	mutex_unlock(&codec->control_mutex);
	return err;
}

static const struct snd_kcontrol_new alc268_beep_mixer[] = {
	HDA_CODEC_VOLUME("Beep Playback Volume", 0x1d, 0x0, HDA_INPUT),
	{
		.iface = SNDRV_CTL_ELEM_IFACE_MIXER,
		.name = "Beep Playback Switch",
		.subdevice = HDA_SUBDEV_AMP_FLAG,
		.info = snd_hda_mixer_amp_switch_info,
		.get = snd_hda_mixer_amp_switch_get,
		.put = alc268_beep_switch_put,
		.private_value = HDA_COMPOSE_AMP_VAL(0x0f, 3, 1, HDA_INPUT)
	},
};

/* set PCBEEP vol = 0, mute connections */
static const struct hda_verb alc268_beep_init_verbs[] = {
	{0x1d, AC_VERB_SET_AMP_GAIN_MUTE, AMP_IN_UNMUTE(0)},
	{0x0f, AC_VERB_SET_AMP_GAIN_MUTE, AMP_IN_MUTE(1)},
	{0x10, AC_VERB_SET_AMP_GAIN_MUTE, AMP_IN_MUTE(1)},
	{ }
};

enum {
	ALC268_FIXUP_INV_DMIC,
	ALC268_FIXUP_HP_EAPD,
	ALC268_FIXUP_SPDIF,
};

static const struct hda_fixup alc268_fixups[] = {
	[ALC268_FIXUP_INV_DMIC] = {
		.type = HDA_FIXUP_FUNC,
		.v.func = alc_fixup_inv_dmic,
	},
	[ALC268_FIXUP_HP_EAPD] = {
		.type = HDA_FIXUP_VERBS,
		.v.verbs = (const struct hda_verb[]) {
			{0x15, AC_VERB_SET_EAPD_BTLENABLE, 0},
			{}
		}
	},
	[ALC268_FIXUP_SPDIF] = {
		.type = HDA_FIXUP_PINS,
		.v.pins = (const struct hda_pintbl[]) {
			{ 0x1e, 0x014b1180 }, /* enable SPDIF out */
			{}
		}
	},
};

static const struct hda_model_fixup alc268_fixup_models[] = {
	{.id = ALC268_FIXUP_INV_DMIC, .name = "inv-dmic"},
	{.id = ALC268_FIXUP_HP_EAPD, .name = "hp-eapd"},
	{.id = ALC268_FIXUP_SPDIF, .name = "spdif"},
	{}
};

static const struct snd_pci_quirk alc268_fixup_tbl[] = {
	SND_PCI_QUIRK(0x1025, 0x0139, "Acer TravelMate 6293", ALC268_FIXUP_SPDIF),
	SND_PCI_QUIRK(0x1025, 0x015b, "Acer AOA 150 (ZG5)", ALC268_FIXUP_INV_DMIC),
	/* below is codec SSID since multiple Toshiba laptops have the
	 * same PCI SSID 1179:ff00
	 */
	SND_PCI_QUIRK(0x1179, 0xff06, "Toshiba P200", ALC268_FIXUP_HP_EAPD),
	{}
};

/*
 * BIOS auto configuration
 */
static int alc268_parse_auto_config(struct hda_codec *codec)
{
	static const hda_nid_t alc268_ssids[] = { 0x15, 0x1b, 0x14, 0 };
	return alc_parse_auto_config(codec, NULL, alc268_ssids);
}

/*
 */
static int patch_alc268(struct hda_codec *codec)
{
	struct alc_spec *spec;
	int i, err;

	/* ALC268 has no aa-loopback mixer */
	err = alc_alloc_spec(codec, 0);
	if (err < 0)
		return err;

	spec = codec->spec;
	spec->gen.beep_nid = 0x01;

	spec->shutup = alc_eapd_shutup;

	snd_hda_pick_fixup(codec, alc268_fixup_models, alc268_fixup_tbl, alc268_fixups);
	snd_hda_apply_fixup(codec, HDA_FIXUP_ACT_PRE_PROBE);

	/* automatic parse from the BIOS config */
	err = alc268_parse_auto_config(codec);
	if (err < 0)
		goto error;

	if (err > 0 && !spec->gen.no_analog &&
	    spec->gen.autocfg.speaker_pins[0] != 0x1d) {
		for (i = 0; i < ARRAY_SIZE(alc268_beep_mixer); i++) {
			if (!snd_hda_gen_add_kctl(&spec->gen, NULL,
						  &alc268_beep_mixer[i])) {
				err = -ENOMEM;
				goto error;
			}
		}
		snd_hda_add_verbs(codec, alc268_beep_init_verbs);
		if (!query_amp_caps(codec, 0x1d, HDA_INPUT))
			/* override the amp caps for beep generator */
			snd_hda_override_amp_caps(codec, 0x1d, HDA_INPUT,
					  (0x0c << AC_AMPCAP_OFFSET_SHIFT) |
					  (0x0c << AC_AMPCAP_NUM_STEPS_SHIFT) |
					  (0x07 << AC_AMPCAP_STEP_SIZE_SHIFT) |
					  (0 << AC_AMPCAP_MUTE_SHIFT));
	}

	snd_hda_apply_fixup(codec, HDA_FIXUP_ACT_PROBE);

	return 0;

 error:
	alc_free(codec);
	return err;
}

/*
 * ALC269
 */

static const struct hda_pcm_stream alc269_44k_pcm_analog_playback = {
	.rates = SNDRV_PCM_RATE_44100, /* fixed rate */
};

static const struct hda_pcm_stream alc269_44k_pcm_analog_capture = {
	.rates = SNDRV_PCM_RATE_44100, /* fixed rate */
};

/* different alc269-variants */
enum {
	ALC269_TYPE_ALC269VA,
	ALC269_TYPE_ALC269VB,
	ALC269_TYPE_ALC269VC,
	ALC269_TYPE_ALC269VD,
	ALC269_TYPE_ALC280,
	ALC269_TYPE_ALC282,
	ALC269_TYPE_ALC283,
	ALC269_TYPE_ALC284,
	ALC269_TYPE_ALC293,
	ALC269_TYPE_ALC286,
	ALC269_TYPE_ALC298,
	ALC269_TYPE_ALC255,
	ALC269_TYPE_ALC256,
	ALC269_TYPE_ALC257,
	ALC269_TYPE_ALC215,
	ALC269_TYPE_ALC225,
	ALC269_TYPE_ALC294,
	ALC269_TYPE_ALC300,
	ALC269_TYPE_ALC700,
};

/*
 * BIOS auto configuration
 */
static int alc269_parse_auto_config(struct hda_codec *codec)
{
	static const hda_nid_t alc269_ignore[] = { 0x1d, 0 };
	static const hda_nid_t alc269_ssids[] = { 0, 0x1b, 0x14, 0x21 };
	static const hda_nid_t alc269va_ssids[] = { 0x15, 0x1b, 0x14, 0 };
	struct alc_spec *spec = codec->spec;
	const hda_nid_t *ssids;

	switch (spec->codec_variant) {
	case ALC269_TYPE_ALC269VA:
	case ALC269_TYPE_ALC269VC:
	case ALC269_TYPE_ALC280:
	case ALC269_TYPE_ALC284:
	case ALC269_TYPE_ALC293:
		ssids = alc269va_ssids;
		break;
	case ALC269_TYPE_ALC269VB:
	case ALC269_TYPE_ALC269VD:
	case ALC269_TYPE_ALC282:
	case ALC269_TYPE_ALC283:
	case ALC269_TYPE_ALC286:
	case ALC269_TYPE_ALC298:
	case ALC269_TYPE_ALC255:
	case ALC269_TYPE_ALC256:
	case ALC269_TYPE_ALC257:
	case ALC269_TYPE_ALC215:
	case ALC269_TYPE_ALC225:
	case ALC269_TYPE_ALC294:
	case ALC269_TYPE_ALC300:
	case ALC269_TYPE_ALC700:
		ssids = alc269_ssids;
		break;
	default:
		ssids = alc269_ssids;
		break;
	}

	return alc_parse_auto_config(codec, alc269_ignore, ssids);
}

static int find_ext_mic_pin(struct hda_codec *codec);

static void alc286_shutup(struct hda_codec *codec)
{
	const struct hda_pincfg *pin;
	int i;
	int mic_pin = find_ext_mic_pin(codec);
	/* don't shut up pins when unloading the driver; otherwise it breaks
	 * the default pin setup at the next load of the driver
	 */
	if (codec->bus->shutdown)
		return;
	snd_array_for_each(&codec->init_pins, i, pin) {
		/* use read here for syncing after issuing each verb */
		if (pin->nid != mic_pin)
			snd_hda_codec_read(codec, pin->nid, 0,
					AC_VERB_SET_PIN_WIDGET_CONTROL, 0);
	}
	codec->pins_shutup = 1;
}

static void alc269vb_toggle_power_output(struct hda_codec *codec, int power_up)
{
	alc_update_coef_idx(codec, 0x04, 1 << 11, power_up ? (1 << 11) : 0);
}

static void alc269_shutup(struct hda_codec *codec)
{
	struct alc_spec *spec = codec->spec;

	if (spec->codec_variant == ALC269_TYPE_ALC269VB)
		alc269vb_toggle_power_output(codec, 0);
	if (spec->codec_variant == ALC269_TYPE_ALC269VB &&
			(alc_get_coef0(codec) & 0x00ff) == 0x018) {
		msleep(150);
	}
	snd_hda_shutup_pins(codec);
}

static struct coef_fw alc282_coefs[] = {
	WRITE_COEF(0x03, 0x0002), /* Power Down Control */
	UPDATE_COEF(0x05, 0xff3f, 0x0700), /* FIFO and filter clock */
	WRITE_COEF(0x07, 0x0200), /* DMIC control */
	UPDATE_COEF(0x06, 0x00f0, 0), /* Analog clock */
	UPDATE_COEF(0x08, 0xfffc, 0x0c2c), /* JD */
	WRITE_COEF(0x0a, 0xcccc), /* JD offset1 */
	WRITE_COEF(0x0b, 0xcccc), /* JD offset2 */
	WRITE_COEF(0x0e, 0x6e00), /* LDO1/2/3, DAC/ADC */
	UPDATE_COEF(0x0f, 0xf800, 0x1000), /* JD */
	UPDATE_COEF(0x10, 0xfc00, 0x0c00), /* Capless */
	WRITE_COEF(0x6f, 0x0), /* Class D test 4 */
	UPDATE_COEF(0x0c, 0xfe00, 0), /* IO power down directly */
	WRITE_COEF(0x34, 0xa0c0), /* ANC */
	UPDATE_COEF(0x16, 0x0008, 0), /* AGC MUX */
	UPDATE_COEF(0x1d, 0x00e0, 0), /* DAC simple content protection */
	UPDATE_COEF(0x1f, 0x00e0, 0), /* ADC simple content protection */
	WRITE_COEF(0x21, 0x8804), /* DAC ADC Zero Detection */
	WRITE_COEF(0x63, 0x2902), /* PLL */
	WRITE_COEF(0x68, 0xa080), /* capless control 2 */
	WRITE_COEF(0x69, 0x3400), /* capless control 3 */
	WRITE_COEF(0x6a, 0x2f3e), /* capless control 4 */
	WRITE_COEF(0x6b, 0x0), /* capless control 5 */
	UPDATE_COEF(0x6d, 0x0fff, 0x0900), /* class D test 2 */
	WRITE_COEF(0x6e, 0x110a), /* class D test 3 */
	UPDATE_COEF(0x70, 0x00f8, 0x00d8), /* class D test 5 */
	WRITE_COEF(0x71, 0x0014), /* class D test 6 */
	WRITE_COEF(0x72, 0xc2ba), /* classD OCP */
	UPDATE_COEF(0x77, 0x0f80, 0), /* classD pure DC test */
	WRITE_COEF(0x6c, 0xfc06), /* Class D amp control */
	{}
};

static void alc282_restore_default_value(struct hda_codec *codec)
{
	alc_process_coef_fw(codec, alc282_coefs);
}

static void alc282_init(struct hda_codec *codec)
{
	struct alc_spec *spec = codec->spec;
	hda_nid_t hp_pin = spec->gen.autocfg.hp_pins[0];
	bool hp_pin_sense;
	int coef78;

	alc282_restore_default_value(codec);

	if (!hp_pin)
		return;
	hp_pin_sense = snd_hda_jack_detect(codec, hp_pin);
	coef78 = alc_read_coef_idx(codec, 0x78);

	/* Index 0x78 Direct Drive HP AMP LPM Control 1 */
	/* Headphone capless set to high power mode */
	alc_write_coef_idx(codec, 0x78, 0x9004);

	if (hp_pin_sense)
		msleep(2);

	snd_hda_codec_write(codec, hp_pin, 0,
			    AC_VERB_SET_AMP_GAIN_MUTE, AMP_OUT_MUTE);

	if (hp_pin_sense)
		msleep(85);

	snd_hda_codec_write(codec, hp_pin, 0,
			    AC_VERB_SET_PIN_WIDGET_CONTROL, PIN_OUT);

	if (hp_pin_sense)
		msleep(100);

	/* Headphone capless set to normal mode */
	alc_write_coef_idx(codec, 0x78, coef78);
}

static void alc282_shutup(struct hda_codec *codec)
{
	struct alc_spec *spec = codec->spec;
	hda_nid_t hp_pin = spec->gen.autocfg.hp_pins[0];
	bool hp_pin_sense;
	int coef78;

	if (!hp_pin) {
		alc269_shutup(codec);
		return;
	}

	hp_pin_sense = snd_hda_jack_detect(codec, hp_pin);
	coef78 = alc_read_coef_idx(codec, 0x78);
	alc_write_coef_idx(codec, 0x78, 0x9004);

	if (hp_pin_sense)
		msleep(2);

	snd_hda_codec_write(codec, hp_pin, 0,
			    AC_VERB_SET_AMP_GAIN_MUTE, AMP_OUT_MUTE);

	if (hp_pin_sense)
		msleep(85);

	snd_hda_codec_write(codec, hp_pin, 0,
			    AC_VERB_SET_PIN_WIDGET_CONTROL, 0x0);

	if (hp_pin_sense)
		msleep(100);

	alc_auto_setup_eapd(codec, false);
	snd_hda_shutup_pins(codec);
	alc_write_coef_idx(codec, 0x78, coef78);
}

static struct coef_fw alc283_coefs[] = {
	WRITE_COEF(0x03, 0x0002), /* Power Down Control */
	UPDATE_COEF(0x05, 0xff3f, 0x0700), /* FIFO and filter clock */
	WRITE_COEF(0x07, 0x0200), /* DMIC control */
	UPDATE_COEF(0x06, 0x00f0, 0), /* Analog clock */
	UPDATE_COEF(0x08, 0xfffc, 0x0c2c), /* JD */
	WRITE_COEF(0x0a, 0xcccc), /* JD offset1 */
	WRITE_COEF(0x0b, 0xcccc), /* JD offset2 */
	WRITE_COEF(0x0e, 0x6fc0), /* LDO1/2/3, DAC/ADC */
	UPDATE_COEF(0x0f, 0xf800, 0x1000), /* JD */
	UPDATE_COEF(0x10, 0xfc00, 0x0c00), /* Capless */
	WRITE_COEF(0x3a, 0x0), /* Class D test 4 */
	UPDATE_COEF(0x0c, 0xfe00, 0x0), /* IO power down directly */
	WRITE_COEF(0x22, 0xa0c0), /* ANC */
	UPDATE_COEFEX(0x53, 0x01, 0x000f, 0x0008), /* AGC MUX */
	UPDATE_COEF(0x1d, 0x00e0, 0), /* DAC simple content protection */
	UPDATE_COEF(0x1f, 0x00e0, 0), /* ADC simple content protection */
	WRITE_COEF(0x21, 0x8804), /* DAC ADC Zero Detection */
	WRITE_COEF(0x2e, 0x2902), /* PLL */
	WRITE_COEF(0x33, 0xa080), /* capless control 2 */
	WRITE_COEF(0x34, 0x3400), /* capless control 3 */
	WRITE_COEF(0x35, 0x2f3e), /* capless control 4 */
	WRITE_COEF(0x36, 0x0), /* capless control 5 */
	UPDATE_COEF(0x38, 0x0fff, 0x0900), /* class D test 2 */
	WRITE_COEF(0x39, 0x110a), /* class D test 3 */
	UPDATE_COEF(0x3b, 0x00f8, 0x00d8), /* class D test 5 */
	WRITE_COEF(0x3c, 0x0014), /* class D test 6 */
	WRITE_COEF(0x3d, 0xc2ba), /* classD OCP */
	UPDATE_COEF(0x42, 0x0f80, 0x0), /* classD pure DC test */
	WRITE_COEF(0x49, 0x0), /* test mode */
	UPDATE_COEF(0x40, 0xf800, 0x9800), /* Class D DC enable */
	UPDATE_COEF(0x42, 0xf000, 0x2000), /* DC offset */
	WRITE_COEF(0x37, 0xfc06), /* Class D amp control */
	UPDATE_COEF(0x1b, 0x8000, 0), /* HP JD control */
	{}
};

static void alc283_restore_default_value(struct hda_codec *codec)
{
	alc_process_coef_fw(codec, alc283_coefs);
}

static void alc283_init(struct hda_codec *codec)
{
	struct alc_spec *spec = codec->spec;
	hda_nid_t hp_pin = spec->gen.autocfg.hp_pins[0];
	bool hp_pin_sense;

	if (!spec->gen.autocfg.hp_outs) {
		if (spec->gen.autocfg.line_out_type == AC_JACK_HP_OUT)
			hp_pin = spec->gen.autocfg.line_out_pins[0];
	}

	alc283_restore_default_value(codec);

	if (!hp_pin)
		return;

	msleep(30);
	hp_pin_sense = snd_hda_jack_detect(codec, hp_pin);

	/* Index 0x43 Direct Drive HP AMP LPM Control 1 */
	/* Headphone capless set to high power mode */
	alc_write_coef_idx(codec, 0x43, 0x9004);

	snd_hda_codec_write(codec, hp_pin, 0,
			    AC_VERB_SET_AMP_GAIN_MUTE, AMP_OUT_MUTE);

	if (hp_pin_sense)
		msleep(85);

	snd_hda_codec_write(codec, hp_pin, 0,
			    AC_VERB_SET_PIN_WIDGET_CONTROL, PIN_OUT);

	if (hp_pin_sense)
		msleep(85);
	/* Index 0x46 Combo jack auto switch control 2 */
	/* 3k pull low control for Headset jack. */
	alc_update_coef_idx(codec, 0x46, 3 << 12, 0);
	/* Headphone capless set to normal mode */
	alc_write_coef_idx(codec, 0x43, 0x9614);
}

static void alc283_shutup(struct hda_codec *codec)
{
	struct alc_spec *spec = codec->spec;
	hda_nid_t hp_pin = spec->gen.autocfg.hp_pins[0];
	bool hp_pin_sense;

	if (!spec->gen.autocfg.hp_outs) {
		if (spec->gen.autocfg.line_out_type == AC_JACK_HP_OUT)
			hp_pin = spec->gen.autocfg.line_out_pins[0];
	}

	if (!hp_pin) {
		alc269_shutup(codec);
		return;
	}

	hp_pin_sense = snd_hda_jack_detect(codec, hp_pin);

	alc_write_coef_idx(codec, 0x43, 0x9004);

	/*depop hp during suspend*/
	alc_write_coef_idx(codec, 0x06, 0x2100);

	snd_hda_codec_write(codec, hp_pin, 0,
			    AC_VERB_SET_AMP_GAIN_MUTE, AMP_OUT_MUTE);

	if (hp_pin_sense)
		msleep(100);

	snd_hda_codec_write(codec, hp_pin, 0,
			    AC_VERB_SET_PIN_WIDGET_CONTROL, 0x0);

	alc_update_coef_idx(codec, 0x46, 0, 3 << 12);

	if (hp_pin_sense)
		msleep(100);
	alc_auto_setup_eapd(codec, false);
	snd_hda_shutup_pins(codec);
	alc_write_coef_idx(codec, 0x43, 0x9614);
}

static void alc256_init(struct hda_codec *codec)
{
	struct alc_spec *spec = codec->spec;
	hda_nid_t hp_pin = spec->gen.autocfg.hp_pins[0];
	bool hp_pin_sense;

	if (!hp_pin)
		return;

	msleep(30);

	hp_pin_sense = snd_hda_jack_detect(codec, hp_pin);

	if (hp_pin_sense)
		msleep(2);

	alc_update_coefex_idx(codec, 0x57, 0x04, 0x0007, 0x1); /* Low power */

	snd_hda_codec_write(codec, hp_pin, 0,
			    AC_VERB_SET_AMP_GAIN_MUTE, AMP_OUT_MUTE);

	if (hp_pin_sense)
		msleep(85);

	snd_hda_codec_write(codec, hp_pin, 0,
			    AC_VERB_SET_PIN_WIDGET_CONTROL, PIN_OUT);

	if (hp_pin_sense)
		msleep(100);

	alc_update_coef_idx(codec, 0x46, 3 << 12, 0);
	alc_update_coefex_idx(codec, 0x57, 0x04, 0x0007, 0x4); /* Hight power */
	alc_update_coefex_idx(codec, 0x53, 0x02, 0x8000, 1 << 15); /* Clear bit */
	alc_update_coefex_idx(codec, 0x53, 0x02, 0x8000, 0 << 15);
}

static void alc256_shutup(struct hda_codec *codec)
{
	struct alc_spec *spec = codec->spec;
	hda_nid_t hp_pin = spec->gen.autocfg.hp_pins[0];
	bool hp_pin_sense;

	if (!hp_pin) {
		alc269_shutup(codec);
		return;
	}

	hp_pin_sense = snd_hda_jack_detect(codec, hp_pin);

	if (hp_pin_sense)
		msleep(2);

	snd_hda_codec_write(codec, hp_pin, 0,
			    AC_VERB_SET_AMP_GAIN_MUTE, AMP_OUT_MUTE);

	if (hp_pin_sense)
		msleep(85);

	/* 3k pull low control for Headset jack. */
	/* NOTE: call this before clearing the pin, otherwise codec stalls */
	alc_update_coef_idx(codec, 0x46, 0, 3 << 12);

	snd_hda_codec_write(codec, hp_pin, 0,
			    AC_VERB_SET_PIN_WIDGET_CONTROL, 0x0);

	if (hp_pin_sense)
		msleep(100);

	alc_auto_setup_eapd(codec, false);
	snd_hda_shutup_pins(codec);
}

static void alc225_init(struct hda_codec *codec)
{
	struct alc_spec *spec = codec->spec;
	hda_nid_t hp_pin = spec->gen.autocfg.hp_pins[0];
	bool hp1_pin_sense, hp2_pin_sense;

	if (!hp_pin)
		return;

	msleep(30);

	hp1_pin_sense = snd_hda_jack_detect(codec, hp_pin);
	hp2_pin_sense = snd_hda_jack_detect(codec, 0x16);

	if (hp1_pin_sense || hp2_pin_sense)
		msleep(2);

	alc_update_coefex_idx(codec, 0x57, 0x04, 0x0007, 0x1); /* Low power */

	if (hp1_pin_sense)
		snd_hda_codec_write(codec, hp_pin, 0,
			    AC_VERB_SET_AMP_GAIN_MUTE, AMP_OUT_MUTE);
	if (hp2_pin_sense)
		snd_hda_codec_write(codec, 0x16, 0,
			    AC_VERB_SET_AMP_GAIN_MUTE, AMP_OUT_MUTE);

	if (hp1_pin_sense || hp2_pin_sense)
		msleep(85);

	if (hp1_pin_sense)
		snd_hda_codec_write(codec, hp_pin, 0,
			    AC_VERB_SET_PIN_WIDGET_CONTROL, PIN_OUT);
	if (hp2_pin_sense)
		snd_hda_codec_write(codec, 0x16, 0,
			    AC_VERB_SET_PIN_WIDGET_CONTROL, PIN_OUT);

	if (hp1_pin_sense || hp2_pin_sense)
		msleep(100);

	alc_update_coef_idx(codec, 0x4a, 3 << 10, 0);
	alc_update_coefex_idx(codec, 0x57, 0x04, 0x0007, 0x4); /* Hight power */
}

static void alc225_shutup(struct hda_codec *codec)
{
	struct alc_spec *spec = codec->spec;
	hda_nid_t hp_pin = spec->gen.autocfg.hp_pins[0];
	bool hp1_pin_sense, hp2_pin_sense;

	if (!hp_pin) {
		alc269_shutup(codec);
		return;
	}

	/* 3k pull low control for Headset jack. */
	alc_update_coef_idx(codec, 0x4a, 0, 3 << 10);

	hp1_pin_sense = snd_hda_jack_detect(codec, hp_pin);
	hp2_pin_sense = snd_hda_jack_detect(codec, 0x16);

	if (hp1_pin_sense || hp2_pin_sense)
		msleep(2);

	if (hp1_pin_sense)
		snd_hda_codec_write(codec, hp_pin, 0,
			    AC_VERB_SET_AMP_GAIN_MUTE, AMP_OUT_MUTE);
	if (hp2_pin_sense)
		snd_hda_codec_write(codec, 0x16, 0,
			    AC_VERB_SET_AMP_GAIN_MUTE, AMP_OUT_MUTE);

	if (hp1_pin_sense || hp2_pin_sense)
		msleep(85);

	if (hp1_pin_sense)
		snd_hda_codec_write(codec, hp_pin, 0,
			    AC_VERB_SET_PIN_WIDGET_CONTROL, 0x0);
	if (hp2_pin_sense)
		snd_hda_codec_write(codec, 0x16, 0,
			    AC_VERB_SET_PIN_WIDGET_CONTROL, 0x0);

	if (hp1_pin_sense || hp2_pin_sense)
		msleep(100);

	alc_auto_setup_eapd(codec, false);
	snd_hda_shutup_pins(codec);
}

static void alc_default_init(struct hda_codec *codec)
{
	struct alc_spec *spec = codec->spec;
	hda_nid_t hp_pin = spec->gen.autocfg.hp_pins[0];
	bool hp_pin_sense;

	if (!hp_pin)
		return;

	msleep(30);

	hp_pin_sense = snd_hda_jack_detect(codec, hp_pin);

	if (hp_pin_sense)
		msleep(2);

	snd_hda_codec_write(codec, hp_pin, 0,
			    AC_VERB_SET_AMP_GAIN_MUTE, AMP_OUT_MUTE);

	if (hp_pin_sense)
		msleep(85);

	snd_hda_codec_write(codec, hp_pin, 0,
			    AC_VERB_SET_PIN_WIDGET_CONTROL, PIN_OUT);

	if (hp_pin_sense)
		msleep(100);
}

static void alc_default_shutup(struct hda_codec *codec)
{
	struct alc_spec *spec = codec->spec;
	hda_nid_t hp_pin = spec->gen.autocfg.hp_pins[0];
	bool hp_pin_sense;

	if (!hp_pin) {
		alc269_shutup(codec);
		return;
	}

	hp_pin_sense = snd_hda_jack_detect(codec, hp_pin);

	if (hp_pin_sense)
		msleep(2);

	snd_hda_codec_write(codec, hp_pin, 0,
			    AC_VERB_SET_AMP_GAIN_MUTE, AMP_OUT_MUTE);

	if (hp_pin_sense)
		msleep(85);

	snd_hda_codec_write(codec, hp_pin, 0,
			    AC_VERB_SET_PIN_WIDGET_CONTROL, 0x0);

	if (hp_pin_sense)
		msleep(100);

	alc_auto_setup_eapd(codec, false);
	snd_hda_shutup_pins(codec);
}

static void alc5505_coef_set(struct hda_codec *codec, unsigned int index_reg,
			     unsigned int val)
{
	snd_hda_codec_write(codec, 0x51, 0, AC_VERB_SET_COEF_INDEX, index_reg >> 1);
	snd_hda_codec_write(codec, 0x51, 0, AC_VERB_SET_PROC_COEF, val & 0xffff); /* LSB */
	snd_hda_codec_write(codec, 0x51, 0, AC_VERB_SET_PROC_COEF, val >> 16); /* MSB */
}

static int alc5505_coef_get(struct hda_codec *codec, unsigned int index_reg)
{
	unsigned int val;

	snd_hda_codec_write(codec, 0x51, 0, AC_VERB_SET_COEF_INDEX, index_reg >> 1);
	val = snd_hda_codec_read(codec, 0x51, 0, AC_VERB_GET_PROC_COEF, 0)
		& 0xffff;
	val |= snd_hda_codec_read(codec, 0x51, 0, AC_VERB_GET_PROC_COEF, 0)
		<< 16;
	return val;
}

static void alc5505_dsp_halt(struct hda_codec *codec)
{
	unsigned int val;

	alc5505_coef_set(codec, 0x3000, 0x000c); /* DSP CPU stop */
	alc5505_coef_set(codec, 0x880c, 0x0008); /* DDR enter self refresh */
	alc5505_coef_set(codec, 0x61c0, 0x11110080); /* Clock control for PLL and CPU */
	alc5505_coef_set(codec, 0x6230, 0xfc0d4011); /* Disable Input OP */
	alc5505_coef_set(codec, 0x61b4, 0x040a2b03); /* Stop PLL2 */
	alc5505_coef_set(codec, 0x61b0, 0x00005b17); /* Stop PLL1 */
	alc5505_coef_set(codec, 0x61b8, 0x04133303); /* Stop PLL3 */
	val = alc5505_coef_get(codec, 0x6220);
	alc5505_coef_set(codec, 0x6220, (val | 0x3000)); /* switch Ringbuffer clock to DBUS clock */
}

static void alc5505_dsp_back_from_halt(struct hda_codec *codec)
{
	alc5505_coef_set(codec, 0x61b8, 0x04133302);
	alc5505_coef_set(codec, 0x61b0, 0x00005b16);
	alc5505_coef_set(codec, 0x61b4, 0x040a2b02);
	alc5505_coef_set(codec, 0x6230, 0xf80d4011);
	alc5505_coef_set(codec, 0x6220, 0x2002010f);
	alc5505_coef_set(codec, 0x880c, 0x00000004);
}

static void alc5505_dsp_init(struct hda_codec *codec)
{
	unsigned int val;

	alc5505_dsp_halt(codec);
	alc5505_dsp_back_from_halt(codec);
	alc5505_coef_set(codec, 0x61b0, 0x5b14); /* PLL1 control */
	alc5505_coef_set(codec, 0x61b0, 0x5b16);
	alc5505_coef_set(codec, 0x61b4, 0x04132b00); /* PLL2 control */
	alc5505_coef_set(codec, 0x61b4, 0x04132b02);
	alc5505_coef_set(codec, 0x61b8, 0x041f3300); /* PLL3 control*/
	alc5505_coef_set(codec, 0x61b8, 0x041f3302);
	snd_hda_codec_write(codec, 0x51, 0, AC_VERB_SET_CODEC_RESET, 0); /* Function reset */
	alc5505_coef_set(codec, 0x61b8, 0x041b3302);
	alc5505_coef_set(codec, 0x61b8, 0x04173302);
	alc5505_coef_set(codec, 0x61b8, 0x04163302);
	alc5505_coef_set(codec, 0x8800, 0x348b328b); /* DRAM control */
	alc5505_coef_set(codec, 0x8808, 0x00020022); /* DRAM control */
	alc5505_coef_set(codec, 0x8818, 0x00000400); /* DRAM control */

	val = alc5505_coef_get(codec, 0x6200) >> 16; /* Read revision ID */
	if (val <= 3)
		alc5505_coef_set(codec, 0x6220, 0x2002010f); /* I/O PAD Configuration */
	else
		alc5505_coef_set(codec, 0x6220, 0x6002018f);

	alc5505_coef_set(codec, 0x61ac, 0x055525f0); /**/
	alc5505_coef_set(codec, 0x61c0, 0x12230080); /* Clock control */
	alc5505_coef_set(codec, 0x61b4, 0x040e2b02); /* PLL2 control */
	alc5505_coef_set(codec, 0x61bc, 0x010234f8); /* OSC Control */
	alc5505_coef_set(codec, 0x880c, 0x00000004); /* DRAM Function control */
	alc5505_coef_set(codec, 0x880c, 0x00000003);
	alc5505_coef_set(codec, 0x880c, 0x00000010);

#ifdef HALT_REALTEK_ALC5505
	alc5505_dsp_halt(codec);
#endif
}

#ifdef HALT_REALTEK_ALC5505
#define alc5505_dsp_suspend(codec)	/* NOP */
#define alc5505_dsp_resume(codec)	/* NOP */
#else
#define alc5505_dsp_suspend(codec)	alc5505_dsp_halt(codec)
#define alc5505_dsp_resume(codec)	alc5505_dsp_back_from_halt(codec)
#endif

#ifdef CONFIG_PM
static int alc269_suspend(struct hda_codec *codec)
{
	struct alc_spec *spec = codec->spec;

	if (spec->has_alc5505_dsp)
		alc5505_dsp_suspend(codec);
	return alc_suspend(codec);
}

static int alc269_resume(struct hda_codec *codec)
{
	struct alc_spec *spec = codec->spec;

	if (spec->codec_variant == ALC269_TYPE_ALC269VB)
		alc269vb_toggle_power_output(codec, 0);
	if (spec->codec_variant == ALC269_TYPE_ALC269VB &&
			(alc_get_coef0(codec) & 0x00ff) == 0x018) {
		msleep(150);
	}

	codec->patch_ops.init(codec);

	if (spec->codec_variant == ALC269_TYPE_ALC269VB)
		alc269vb_toggle_power_output(codec, 1);
	if (spec->codec_variant == ALC269_TYPE_ALC269VB &&
			(alc_get_coef0(codec) & 0x00ff) == 0x017) {
		msleep(200);
	}

	regcache_sync(codec->core.regmap);
	hda_call_check_power_status(codec, 0x01);

	/* on some machine, the BIOS will clear the codec gpio data when enter
	 * suspend, and won't restore the data after resume, so we restore it
	 * in the driver.
	 */
	if (spec->gpio_data)
		alc_write_gpio_data(codec);

	if (spec->has_alc5505_dsp)
		alc5505_dsp_resume(codec);

	return 0;
}
#endif /* CONFIG_PM */

static void alc269_fixup_pincfg_no_hp_to_lineout(struct hda_codec *codec,
						 const struct hda_fixup *fix, int action)
{
	struct alc_spec *spec = codec->spec;

	if (action == HDA_FIXUP_ACT_PRE_PROBE)
		spec->parse_flags = HDA_PINCFG_NO_HP_FIXUP;
}

static void alc269_fixup_pincfg_U7x7_headset_mic(struct hda_codec *codec,
						 const struct hda_fixup *fix,
						 int action)
{
	unsigned int cfg_headphone = snd_hda_codec_get_pincfg(codec, 0x21);
	unsigned int cfg_headset_mic = snd_hda_codec_get_pincfg(codec, 0x19);

	if (cfg_headphone && cfg_headset_mic == 0x411111f0)
		snd_hda_codec_set_pincfg(codec, 0x19,
			(cfg_headphone & ~AC_DEFCFG_DEVICE) |
			(AC_JACK_MIC_IN << AC_DEFCFG_DEVICE_SHIFT));
}

static void alc269_fixup_hweq(struct hda_codec *codec,
			       const struct hda_fixup *fix, int action)
{
	if (action == HDA_FIXUP_ACT_INIT)
		alc_update_coef_idx(codec, 0x1e, 0, 0x80);
}

static void alc269_fixup_headset_mic(struct hda_codec *codec,
				       const struct hda_fixup *fix, int action)
{
	struct alc_spec *spec = codec->spec;

	if (action == HDA_FIXUP_ACT_PRE_PROBE)
		spec->parse_flags |= HDA_PINCFG_HEADSET_MIC;
}

static void alc271_fixup_dmic(struct hda_codec *codec,
			      const struct hda_fixup *fix, int action)
{
	static const struct hda_verb verbs[] = {
		{0x20, AC_VERB_SET_COEF_INDEX, 0x0d},
		{0x20, AC_VERB_SET_PROC_COEF, 0x4000},
		{}
	};
	unsigned int cfg;

	if (strcmp(codec->core.chip_name, "ALC271X") &&
	    strcmp(codec->core.chip_name, "ALC269VB"))
		return;
	cfg = snd_hda_codec_get_pincfg(codec, 0x12);
	if (get_defcfg_connect(cfg) == AC_JACK_PORT_FIXED)
		snd_hda_sequence_write(codec, verbs);
}

static void alc269_fixup_pcm_44k(struct hda_codec *codec,
				 const struct hda_fixup *fix, int action)
{
	struct alc_spec *spec = codec->spec;

	if (action != HDA_FIXUP_ACT_PROBE)
		return;

	/* Due to a hardware problem on Lenovo Ideadpad, we need to
	 * fix the sample rate of analog I/O to 44.1kHz
	 */
	spec->gen.stream_analog_playback = &alc269_44k_pcm_analog_playback;
	spec->gen.stream_analog_capture = &alc269_44k_pcm_analog_capture;
}

static void alc269_fixup_stereo_dmic(struct hda_codec *codec,
				     const struct hda_fixup *fix, int action)
{
	/* The digital-mic unit sends PDM (differential signal) instead of
	 * the standard PCM, thus you can't record a valid mono stream as is.
	 * Below is a workaround specific to ALC269 to control the dmic
	 * signal source as mono.
	 */
	if (action == HDA_FIXUP_ACT_INIT)
		alc_update_coef_idx(codec, 0x07, 0, 0x80);
}

static void alc269_quanta_automute(struct hda_codec *codec)
{
	snd_hda_gen_update_outputs(codec);

	alc_write_coef_idx(codec, 0x0c, 0x680);
	alc_write_coef_idx(codec, 0x0c, 0x480);
}

static void alc269_fixup_quanta_mute(struct hda_codec *codec,
				     const struct hda_fixup *fix, int action)
{
	struct alc_spec *spec = codec->spec;
	if (action != HDA_FIXUP_ACT_PROBE)
		return;
	spec->gen.automute_hook = alc269_quanta_automute;
}

static void alc269_x101_hp_automute_hook(struct hda_codec *codec,
					 struct hda_jack_callback *jack)
{
	struct alc_spec *spec = codec->spec;
	int vref;
	msleep(200);
	snd_hda_gen_hp_automute(codec, jack);

	vref = spec->gen.hp_jack_present ? PIN_VREF80 : 0;
	msleep(100);
	snd_hda_codec_write(codec, 0x18, 0, AC_VERB_SET_PIN_WIDGET_CONTROL,
			    vref);
	msleep(500);
	snd_hda_codec_write(codec, 0x18, 0, AC_VERB_SET_PIN_WIDGET_CONTROL,
			    vref);
}

static void alc269_fixup_x101_headset_mic(struct hda_codec *codec,
				     const struct hda_fixup *fix, int action)
{
	struct alc_spec *spec = codec->spec;
	if (action == HDA_FIXUP_ACT_PRE_PROBE) {
		spec->parse_flags |= HDA_PINCFG_HEADSET_MIC;
		spec->gen.hp_automute_hook = alc269_x101_hp_automute_hook;
	}
}


/* update mute-LED according to the speaker mute state via mic VREF pin */
static void alc269_fixup_mic_mute_hook(void *private_data, int enabled)
{
	struct hda_codec *codec = private_data;
	struct alc_spec *spec = codec->spec;
	unsigned int pinval;

	if (spec->mute_led_polarity)
		enabled = !enabled;
	pinval = snd_hda_codec_get_pin_target(codec, spec->mute_led_nid);
	pinval &= ~AC_PINCTL_VREFEN;
	pinval |= enabled ? AC_PINCTL_VREF_HIZ : AC_PINCTL_VREF_80;
	if (spec->mute_led_nid) {
		/* temporarily power up/down for setting VREF */
		snd_hda_power_up_pm(codec);
		snd_hda_set_pin_ctl_cache(codec, spec->mute_led_nid, pinval);
		snd_hda_power_down_pm(codec);
	}
}

/* Make sure the led works even in runtime suspend */
static unsigned int led_power_filter(struct hda_codec *codec,
						  hda_nid_t nid,
						  unsigned int power_state)
{
	struct alc_spec *spec = codec->spec;

	if (power_state != AC_PWRST_D3 || nid == 0 ||
	    (nid != spec->mute_led_nid && nid != spec->cap_mute_led_nid))
		return power_state;

	/* Set pin ctl again, it might have just been set to 0 */
	snd_hda_set_pin_ctl(codec, nid,
			    snd_hda_codec_get_pin_target(codec, nid));

	return snd_hda_gen_path_power_filter(codec, nid, power_state);
}

static void alc269_fixup_hp_mute_led(struct hda_codec *codec,
				     const struct hda_fixup *fix, int action)
{
	struct alc_spec *spec = codec->spec;
	const struct dmi_device *dev = NULL;

	if (action != HDA_FIXUP_ACT_PRE_PROBE)
		return;

	while ((dev = dmi_find_device(DMI_DEV_TYPE_OEM_STRING, NULL, dev))) {
		int pol, pin;
		if (sscanf(dev->name, "HP_Mute_LED_%d_%x", &pol, &pin) != 2)
			continue;
		if (pin < 0x0a || pin >= 0x10)
			break;
		spec->mute_led_polarity = pol;
		spec->mute_led_nid = pin - 0x0a + 0x18;
		spec->gen.vmaster_mute.hook = alc269_fixup_mic_mute_hook;
		spec->gen.vmaster_mute_enum = 1;
		codec->power_filter = led_power_filter;
		codec_dbg(codec,
			  "Detected mute LED for %x:%d\n", spec->mute_led_nid,
			   spec->mute_led_polarity);
		break;
	}
}

static void alc269_fixup_hp_mute_led_micx(struct hda_codec *codec,
					  const struct hda_fixup *fix,
					  int action, hda_nid_t pin)
{
	struct alc_spec *spec = codec->spec;

	if (action == HDA_FIXUP_ACT_PRE_PROBE) {
		spec->mute_led_polarity = 0;
		spec->mute_led_nid = pin;
		spec->gen.vmaster_mute.hook = alc269_fixup_mic_mute_hook;
		spec->gen.vmaster_mute_enum = 1;
		codec->power_filter = led_power_filter;
	}
}

static void alc269_fixup_hp_mute_led_mic1(struct hda_codec *codec,
				const struct hda_fixup *fix, int action)
{
	alc269_fixup_hp_mute_led_micx(codec, fix, action, 0x18);
}

static void alc269_fixup_hp_mute_led_mic2(struct hda_codec *codec,
				const struct hda_fixup *fix, int action)
{
	alc269_fixup_hp_mute_led_micx(codec, fix, action, 0x19);
}

static void alc269_fixup_hp_mute_led_mic3(struct hda_codec *codec,
				const struct hda_fixup *fix, int action)
{
	alc269_fixup_hp_mute_led_micx(codec, fix, action, 0x1b);
}

/* update LED status via GPIO */
static void alc_update_gpio_led(struct hda_codec *codec, unsigned int mask,
				bool enabled)
{
	struct alc_spec *spec = codec->spec;

	if (spec->mute_led_polarity)
		enabled = !enabled;
	alc_update_gpio_data(codec, mask, !enabled); /* muted -> LED on */
}

/* turn on/off mute LED via GPIO per vmaster hook */
static void alc_fixup_gpio_mute_hook(void *private_data, int enabled)
{
	struct hda_codec *codec = private_data;
	struct alc_spec *spec = codec->spec;

	alc_update_gpio_led(codec, spec->gpio_mute_led_mask, enabled);
}

/* turn on/off mic-mute LED via GPIO per capture hook */
static void alc_gpio_micmute_update(struct hda_codec *codec)
{
	struct alc_spec *spec = codec->spec;

	alc_update_gpio_led(codec, spec->gpio_mic_led_mask,
			    spec->gen.micmute_led.led_value);
}

/* setup mute and mic-mute GPIO bits, add hooks appropriately */
static void alc_fixup_hp_gpio_led(struct hda_codec *codec,
				  int action,
				  unsigned int mute_mask,
				  unsigned int micmute_mask)
{
	struct alc_spec *spec = codec->spec;

	alc_fixup_gpio(codec, action, mute_mask | micmute_mask);

	if (action != HDA_FIXUP_ACT_PRE_PROBE)
		return;
	if (mute_mask) {
		spec->gpio_mute_led_mask = mute_mask;
		spec->gen.vmaster_mute.hook = alc_fixup_gpio_mute_hook;
	}
	if (micmute_mask) {
		spec->gpio_mic_led_mask = micmute_mask;
		snd_hda_gen_add_micmute_led(codec, alc_gpio_micmute_update);
	}
}

static void alc269_fixup_hp_gpio_led(struct hda_codec *codec,
				const struct hda_fixup *fix, int action)
{
	alc_fixup_hp_gpio_led(codec, action, 0x08, 0x10);
}

static void alc286_fixup_hp_gpio_led(struct hda_codec *codec,
				const struct hda_fixup *fix, int action)
{
	alc_fixup_hp_gpio_led(codec, action, 0x02, 0x20);
}

/* turn on/off mic-mute LED per capture hook */
static void alc_cap_micmute_update(struct hda_codec *codec)
{
	struct alc_spec *spec = codec->spec;
	unsigned int pinval;

	if (!spec->cap_mute_led_nid)
		return;
	pinval = snd_hda_codec_get_pin_target(codec, spec->cap_mute_led_nid);
	pinval &= ~AC_PINCTL_VREFEN;
	if (spec->gen.micmute_led.led_value)
		pinval |= AC_PINCTL_VREF_80;
	else
		pinval |= AC_PINCTL_VREF_HIZ;
	snd_hda_set_pin_ctl_cache(codec, spec->cap_mute_led_nid, pinval);
}

static void alc269_fixup_hp_gpio_mic1_led(struct hda_codec *codec,
				const struct hda_fixup *fix, int action)
{
	struct alc_spec *spec = codec->spec;

	alc_fixup_hp_gpio_led(codec, action, 0x08, 0);
	if (action == HDA_FIXUP_ACT_PRE_PROBE) {
		/* Like hp_gpio_mic1_led, but also needs GPIO4 low to
		 * enable headphone amp
		 */
		spec->gpio_mask |= 0x10;
		spec->gpio_dir |= 0x10;
		spec->cap_mute_led_nid = 0x18;
		snd_hda_gen_add_micmute_led(codec, alc_cap_micmute_update);
		codec->power_filter = led_power_filter;
	}
}

static void alc280_fixup_hp_gpio4(struct hda_codec *codec,
				   const struct hda_fixup *fix, int action)
{
	struct alc_spec *spec = codec->spec;

	alc_fixup_hp_gpio_led(codec, action, 0x08, 0);
	if (action == HDA_FIXUP_ACT_PRE_PROBE) {
		spec->cap_mute_led_nid = 0x18;
		snd_hda_gen_add_micmute_led(codec, alc_cap_micmute_update);
		codec->power_filter = led_power_filter;
	}
}

#if IS_REACHABLE(CONFIG_INPUT)
static void gpio2_mic_hotkey_event(struct hda_codec *codec,
				   struct hda_jack_callback *event)
{
	struct alc_spec *spec = codec->spec;

	/* GPIO2 just toggles on a keypress/keyrelease cycle. Therefore
	   send both key on and key off event for every interrupt. */
	input_report_key(spec->kb_dev, spec->alc_mute_keycode_map[ALC_KEY_MICMUTE_INDEX], 1);
	input_sync(spec->kb_dev);
	input_report_key(spec->kb_dev, spec->alc_mute_keycode_map[ALC_KEY_MICMUTE_INDEX], 0);
	input_sync(spec->kb_dev);
}

static int alc_register_micmute_input_device(struct hda_codec *codec)
{
	struct alc_spec *spec = codec->spec;
	int i;

	spec->kb_dev = input_allocate_device();
	if (!spec->kb_dev) {
		codec_err(codec, "Out of memory (input_allocate_device)\n");
		return -ENOMEM;
	}

	spec->alc_mute_keycode_map[ALC_KEY_MICMUTE_INDEX] = KEY_MICMUTE;

	spec->kb_dev->name = "Microphone Mute Button";
	spec->kb_dev->evbit[0] = BIT_MASK(EV_KEY);
	spec->kb_dev->keycodesize = sizeof(spec->alc_mute_keycode_map[0]);
	spec->kb_dev->keycodemax = ARRAY_SIZE(spec->alc_mute_keycode_map);
	spec->kb_dev->keycode = spec->alc_mute_keycode_map;
	for (i = 0; i < ARRAY_SIZE(spec->alc_mute_keycode_map); i++)
		set_bit(spec->alc_mute_keycode_map[i], spec->kb_dev->keybit);

	if (input_register_device(spec->kb_dev)) {
		codec_err(codec, "input_register_device failed\n");
		input_free_device(spec->kb_dev);
		spec->kb_dev = NULL;
		return -ENOMEM;
	}

	return 0;
}

/* GPIO1 = set according to SKU external amp
 * GPIO2 = mic mute hotkey
 * GPIO3 = mute LED
 * GPIO4 = mic mute LED
 */
static void alc280_fixup_hp_gpio2_mic_hotkey(struct hda_codec *codec,
					     const struct hda_fixup *fix, int action)
{
	struct alc_spec *spec = codec->spec;

	alc_fixup_hp_gpio_led(codec, action, 0x08, 0x10);
	if (action == HDA_FIXUP_ACT_PRE_PROBE) {
		spec->init_amp = ALC_INIT_DEFAULT;
		if (alc_register_micmute_input_device(codec) != 0)
			return;

		spec->gpio_mask |= 0x06;
		spec->gpio_dir |= 0x02;
		spec->gpio_data |= 0x02;
		snd_hda_codec_write_cache(codec, codec->core.afg, 0,
					  AC_VERB_SET_GPIO_UNSOLICITED_RSP_MASK, 0x04);
		snd_hda_jack_detect_enable_callback(codec, codec->core.afg,
						    gpio2_mic_hotkey_event);
		return;
	}

	if (!spec->kb_dev)
		return;

	switch (action) {
	case HDA_FIXUP_ACT_FREE:
		input_unregister_device(spec->kb_dev);
		spec->kb_dev = NULL;
	}
}

/* Line2 = mic mute hotkey
 * GPIO2 = mic mute LED
 */
static void alc233_fixup_lenovo_line2_mic_hotkey(struct hda_codec *codec,
					     const struct hda_fixup *fix, int action)
{
	struct alc_spec *spec = codec->spec;

	alc_fixup_hp_gpio_led(codec, action, 0, 0x04);
	if (action == HDA_FIXUP_ACT_PRE_PROBE) {
		spec->init_amp = ALC_INIT_DEFAULT;
		if (alc_register_micmute_input_device(codec) != 0)
			return;

		snd_hda_jack_detect_enable_callback(codec, 0x1b,
						    gpio2_mic_hotkey_event);
		return;
	}

	if (!spec->kb_dev)
		return;

	switch (action) {
	case HDA_FIXUP_ACT_FREE:
		input_unregister_device(spec->kb_dev);
		spec->kb_dev = NULL;
	}
}
#else /* INPUT */
#define alc280_fixup_hp_gpio2_mic_hotkey	NULL
#define alc233_fixup_lenovo_line2_mic_hotkey	NULL
#endif /* INPUT */

static void alc269_fixup_hp_line1_mic1_led(struct hda_codec *codec,
				const struct hda_fixup *fix, int action)
{
	struct alc_spec *spec = codec->spec;

	alc269_fixup_hp_mute_led_micx(codec, fix, action, 0x1a);
	if (action == HDA_FIXUP_ACT_PRE_PROBE) {
		spec->cap_mute_led_nid = 0x18;
		snd_hda_gen_add_micmute_led(codec, alc_cap_micmute_update);
	}
}

static struct coef_fw alc225_pre_hsmode[] = {
	UPDATE_COEF(0x4a, 1<<8, 0),
	UPDATE_COEFEX(0x57, 0x05, 1<<14, 0),
	UPDATE_COEF(0x63, 3<<14, 3<<14),
	UPDATE_COEF(0x4a, 3<<4, 2<<4),
	UPDATE_COEF(0x4a, 3<<10, 3<<10),
	UPDATE_COEF(0x45, 0x3f<<10, 0x34<<10),
	UPDATE_COEF(0x4a, 3<<10, 0),
	{}
};

static void alc_headset_mode_unplugged(struct hda_codec *codec)
{
	static struct coef_fw coef0255[] = {
		WRITE_COEF(0x45, 0xd089), /* UAJ function set to menual mode */
		UPDATE_COEFEX(0x57, 0x05, 1<<14, 0), /* Direct Drive HP Amp control(Set to verb control)*/
		WRITE_COEF(0x06, 0x6104), /* Set MIC2 Vref gate with HP */
		WRITE_COEFEX(0x57, 0x03, 0x8aa6), /* Direct Drive HP Amp control */
		{}
	};
	static struct coef_fw coef0255_1[] = {
		WRITE_COEF(0x1b, 0x0c0b), /* LDO and MISC control */
		{}
	};
	static struct coef_fw coef0256[] = {
		WRITE_COEF(0x1b, 0x0c4b), /* LDO and MISC control */
		{}
	};
	static struct coef_fw coef0233[] = {
		WRITE_COEF(0x1b, 0x0c0b),
		WRITE_COEF(0x45, 0xc429),
		UPDATE_COEF(0x35, 0x4000, 0),
		WRITE_COEF(0x06, 0x2104),
		WRITE_COEF(0x1a, 0x0001),
		WRITE_COEF(0x26, 0x0004),
		WRITE_COEF(0x32, 0x42a3),
		{}
	};
	static struct coef_fw coef0288[] = {
		UPDATE_COEF(0x4f, 0xfcc0, 0xc400),
		UPDATE_COEF(0x50, 0x2000, 0x2000),
		UPDATE_COEF(0x56, 0x0006, 0x0006),
		UPDATE_COEF(0x66, 0x0008, 0),
		UPDATE_COEF(0x67, 0x2000, 0),
		{}
	};
	static struct coef_fw coef0298[] = {
		UPDATE_COEF(0x19, 0x1300, 0x0300),
		{}
	};
	static struct coef_fw coef0292[] = {
		WRITE_COEF(0x76, 0x000e),
		WRITE_COEF(0x6c, 0x2400),
		WRITE_COEF(0x18, 0x7308),
		WRITE_COEF(0x6b, 0xc429),
		{}
	};
	static struct coef_fw coef0293[] = {
		UPDATE_COEF(0x10, 7<<8, 6<<8), /* SET Line1 JD to 0 */
		UPDATE_COEFEX(0x57, 0x05, 1<<15|1<<13, 0x0), /* SET charge pump by verb */
		UPDATE_COEFEX(0x57, 0x03, 1<<10, 1<<10), /* SET EN_OSW to 1 */
		UPDATE_COEF(0x1a, 1<<3, 1<<3), /* Combo JD gating with LINE1-VREFO */
		WRITE_COEF(0x45, 0xc429), /* Set to TRS type */
		UPDATE_COEF(0x4a, 0x000f, 0x000e), /* Combo Jack auto detect */
		{}
	};
	static struct coef_fw coef0668[] = {
		WRITE_COEF(0x15, 0x0d40),
		WRITE_COEF(0xb7, 0x802b),
		{}
	};
	static struct coef_fw coef0225[] = {
		UPDATE_COEF(0x63, 3<<14, 0),
		{}
	};
	static struct coef_fw coef0274[] = {
		UPDATE_COEF(0x4a, 0x0100, 0),
		UPDATE_COEFEX(0x57, 0x05, 0x4000, 0),
		UPDATE_COEF(0x6b, 0xf000, 0x5000),
		UPDATE_COEF(0x4a, 0x0010, 0),
		UPDATE_COEF(0x4a, 0x0c00, 0x0c00),
		WRITE_COEF(0x45, 0x5289),
		UPDATE_COEF(0x4a, 0x0c00, 0),
		{}
	};

	switch (codec->core.vendor_id) {
	case 0x10ec0255:
		alc_process_coef_fw(codec, coef0255_1);
		alc_process_coef_fw(codec, coef0255);
		break;
	case 0x10ec0236:
	case 0x10ec0256:
		alc_process_coef_fw(codec, coef0256);
		alc_process_coef_fw(codec, coef0255);
		break;
	case 0x10ec0234:
	case 0x10ec0274:
	case 0x10ec0294:
		alc_process_coef_fw(codec, coef0274);
		break;
	case 0x10ec0233:
	case 0x10ec0283:
		alc_process_coef_fw(codec, coef0233);
		break;
	case 0x10ec0286:
	case 0x10ec0288:
		alc_process_coef_fw(codec, coef0288);
		break;
	case 0x10ec0298:
		alc_process_coef_fw(codec, coef0298);
		alc_process_coef_fw(codec, coef0288);
		break;
	case 0x10ec0292:
		alc_process_coef_fw(codec, coef0292);
		break;
	case 0x10ec0293:
		alc_process_coef_fw(codec, coef0293);
		break;
	case 0x10ec0668:
		alc_process_coef_fw(codec, coef0668);
		break;
	case 0x10ec0215:
	case 0x10ec0225:
	case 0x10ec0285:
	case 0x10ec0295:
	case 0x10ec0289:
	case 0x10ec0299:
		alc_process_coef_fw(codec, coef0225);
		break;
	case 0x10ec0867:
		alc_update_coefex_idx(codec, 0x57, 0x5, 1<<14, 0);
		break;
	}
	codec_dbg(codec, "Headset jack set to unplugged mode.\n");
}


static void alc_headset_mode_mic_in(struct hda_codec *codec, hda_nid_t hp_pin,
				    hda_nid_t mic_pin)
{
	static struct coef_fw coef0255[] = {
		WRITE_COEFEX(0x57, 0x03, 0x8aa6),
		WRITE_COEF(0x06, 0x6100), /* Set MIC2 Vref gate to normal */
		{}
	};
	static struct coef_fw coef0233[] = {
		UPDATE_COEF(0x35, 0, 1<<14),
		WRITE_COEF(0x06, 0x2100),
		WRITE_COEF(0x1a, 0x0021),
		WRITE_COEF(0x26, 0x008c),
		{}
	};
	static struct coef_fw coef0288[] = {
		UPDATE_COEF(0x4f, 0x00c0, 0),
		UPDATE_COEF(0x50, 0x2000, 0),
		UPDATE_COEF(0x56, 0x0006, 0),
		UPDATE_COEF(0x4f, 0xfcc0, 0xc400),
		UPDATE_COEF(0x66, 0x0008, 0x0008),
		UPDATE_COEF(0x67, 0x2000, 0x2000),
		{}
	};
	static struct coef_fw coef0292[] = {
		WRITE_COEF(0x19, 0xa208),
		WRITE_COEF(0x2e, 0xacf0),
		{}
	};
	static struct coef_fw coef0293[] = {
		UPDATE_COEFEX(0x57, 0x05, 0, 1<<15|1<<13), /* SET charge pump by verb */
		UPDATE_COEFEX(0x57, 0x03, 1<<10, 0), /* SET EN_OSW to 0 */
		UPDATE_COEF(0x1a, 1<<3, 0), /* Combo JD gating without LINE1-VREFO */
		{}
	};
	static struct coef_fw coef0688[] = {
		WRITE_COEF(0xb7, 0x802b),
		WRITE_COEF(0xb5, 0x1040),
		UPDATE_COEF(0xc3, 0, 1<<12),
		{}
	};
	static struct coef_fw coef0225[] = {
		UPDATE_COEFEX(0x57, 0x05, 1<<14, 1<<14),
		UPDATE_COEF(0x4a, 3<<4, 2<<4),
		UPDATE_COEF(0x63, 3<<14, 0),
		{}
	};
	static struct coef_fw coef0274[] = {
		UPDATE_COEFEX(0x57, 0x05, 0x4000, 0x4000),
		UPDATE_COEF(0x4a, 0x0010, 0),
		UPDATE_COEF(0x6b, 0xf000, 0),
		{}
	};

	switch (codec->core.vendor_id) {
	case 0x10ec0236:
	case 0x10ec0255:
	case 0x10ec0256:
		alc_write_coef_idx(codec, 0x45, 0xc489);
		snd_hda_set_pin_ctl_cache(codec, hp_pin, 0);
		alc_process_coef_fw(codec, coef0255);
		snd_hda_set_pin_ctl_cache(codec, mic_pin, PIN_VREF50);
		break;
	case 0x10ec0234:
	case 0x10ec0274:
	case 0x10ec0294:
		alc_write_coef_idx(codec, 0x45, 0x4689);
		snd_hda_set_pin_ctl_cache(codec, hp_pin, 0);
		alc_process_coef_fw(codec, coef0274);
		snd_hda_set_pin_ctl_cache(codec, mic_pin, PIN_VREF50);
		break;
	case 0x10ec0233:
	case 0x10ec0283:
		alc_write_coef_idx(codec, 0x45, 0xc429);
		snd_hda_set_pin_ctl_cache(codec, hp_pin, 0);
		alc_process_coef_fw(codec, coef0233);
		snd_hda_set_pin_ctl_cache(codec, mic_pin, PIN_VREF50);
		break;
	case 0x10ec0286:
	case 0x10ec0288:
	case 0x10ec0298:
		snd_hda_set_pin_ctl_cache(codec, hp_pin, 0);
		alc_process_coef_fw(codec, coef0288);
		snd_hda_set_pin_ctl_cache(codec, mic_pin, PIN_VREF50);
		break;
	case 0x10ec0292:
		snd_hda_set_pin_ctl_cache(codec, hp_pin, 0);
		alc_process_coef_fw(codec, coef0292);
		break;
	case 0x10ec0293:
		/* Set to TRS mode */
		alc_write_coef_idx(codec, 0x45, 0xc429);
		snd_hda_set_pin_ctl_cache(codec, hp_pin, 0);
		alc_process_coef_fw(codec, coef0293);
		snd_hda_set_pin_ctl_cache(codec, mic_pin, PIN_VREF50);
		break;
	case 0x10ec0867:
		alc_update_coefex_idx(codec, 0x57, 0x5, 0, 1<<14);
		/* fallthru */
	case 0x10ec0221:
	case 0x10ec0662:
		snd_hda_set_pin_ctl_cache(codec, hp_pin, 0);
		snd_hda_set_pin_ctl_cache(codec, mic_pin, PIN_VREF50);
		break;
	case 0x10ec0668:
		alc_write_coef_idx(codec, 0x11, 0x0001);
		snd_hda_set_pin_ctl_cache(codec, hp_pin, 0);
		alc_process_coef_fw(codec, coef0688);
		snd_hda_set_pin_ctl_cache(codec, mic_pin, PIN_VREF50);
		break;
	case 0x10ec0215:
	case 0x10ec0225:
	case 0x10ec0285:
	case 0x10ec0295:
	case 0x10ec0289:
	case 0x10ec0299:
		alc_process_coef_fw(codec, alc225_pre_hsmode);
		alc_update_coef_idx(codec, 0x45, 0x3f<<10, 0x31<<10);
		snd_hda_set_pin_ctl_cache(codec, hp_pin, 0);
		alc_process_coef_fw(codec, coef0225);
		snd_hda_set_pin_ctl_cache(codec, mic_pin, PIN_VREF50);
		break;
	}
	codec_dbg(codec, "Headset jack set to mic-in mode.\n");
}

static void alc_headset_mode_default(struct hda_codec *codec)
{
	static struct coef_fw coef0225[] = {
		UPDATE_COEF(0x45, 0x3f<<10, 0x30<<10),
		UPDATE_COEF(0x45, 0x3f<<10, 0x31<<10),
		UPDATE_COEF(0x49, 3<<8, 0<<8),
		UPDATE_COEF(0x4a, 3<<4, 3<<4),
		UPDATE_COEF(0x63, 3<<14, 0),
		UPDATE_COEF(0x67, 0xf000, 0x3000),
		{}
	};
	static struct coef_fw coef0255[] = {
		WRITE_COEF(0x45, 0xc089),
		WRITE_COEF(0x45, 0xc489),
		WRITE_COEFEX(0x57, 0x03, 0x8ea6),
		WRITE_COEF(0x49, 0x0049),
		{}
	};
	static struct coef_fw coef0233[] = {
		WRITE_COEF(0x06, 0x2100),
		WRITE_COEF(0x32, 0x4ea3),
		{}
	};
	static struct coef_fw coef0288[] = {
		UPDATE_COEF(0x4f, 0xfcc0, 0xc400), /* Set to TRS type */
		UPDATE_COEF(0x50, 0x2000, 0x2000),
		UPDATE_COEF(0x56, 0x0006, 0x0006),
		UPDATE_COEF(0x66, 0x0008, 0),
		UPDATE_COEF(0x67, 0x2000, 0),
		{}
	};
	static struct coef_fw coef0292[] = {
		WRITE_COEF(0x76, 0x000e),
		WRITE_COEF(0x6c, 0x2400),
		WRITE_COEF(0x6b, 0xc429),
		WRITE_COEF(0x18, 0x7308),
		{}
	};
	static struct coef_fw coef0293[] = {
		UPDATE_COEF(0x4a, 0x000f, 0x000e), /* Combo Jack auto detect */
		WRITE_COEF(0x45, 0xC429), /* Set to TRS type */
		UPDATE_COEF(0x1a, 1<<3, 0), /* Combo JD gating without LINE1-VREFO */
		{}
	};
	static struct coef_fw coef0688[] = {
		WRITE_COEF(0x11, 0x0041),
		WRITE_COEF(0x15, 0x0d40),
		WRITE_COEF(0xb7, 0x802b),
		{}
	};
	static struct coef_fw coef0274[] = {
		WRITE_COEF(0x45, 0x4289),
		UPDATE_COEF(0x4a, 0x0010, 0x0010),
		UPDATE_COEF(0x6b, 0x0f00, 0),
		UPDATE_COEF(0x49, 0x0300, 0x0300),
		{}
	};

	switch (codec->core.vendor_id) {
	case 0x10ec0215:
	case 0x10ec0225:
	case 0x10ec0285:
	case 0x10ec0295:
	case 0x10ec0289:
	case 0x10ec0299:
		alc_process_coef_fw(codec, alc225_pre_hsmode);
		alc_process_coef_fw(codec, coef0225);
		break;
	case 0x10ec0236:
	case 0x10ec0255:
	case 0x10ec0256:
		alc_process_coef_fw(codec, coef0255);
		break;
	case 0x10ec0234:
	case 0x10ec0274:
	case 0x10ec0294:
		alc_process_coef_fw(codec, coef0274);
		break;
	case 0x10ec0233:
	case 0x10ec0283:
		alc_process_coef_fw(codec, coef0233);
		break;
	case 0x10ec0286:
	case 0x10ec0288:
	case 0x10ec0298:
		alc_process_coef_fw(codec, coef0288);
		break;
	case 0x10ec0292:
		alc_process_coef_fw(codec, coef0292);
		break;
	case 0x10ec0293:
		alc_process_coef_fw(codec, coef0293);
		break;
	case 0x10ec0668:
		alc_process_coef_fw(codec, coef0688);
		break;
	case 0x10ec0867:
		alc_update_coefex_idx(codec, 0x57, 0x5, 1<<14, 0);
		break;
	}
	codec_dbg(codec, "Headset jack set to headphone (default) mode.\n");
}

/* Iphone type */
static void alc_headset_mode_ctia(struct hda_codec *codec)
{
	int val;

	static struct coef_fw coef0255[] = {
		WRITE_COEF(0x45, 0xd489), /* Set to CTIA type */
		WRITE_COEF(0x1b, 0x0c2b),
		WRITE_COEFEX(0x57, 0x03, 0x8ea6),
		{}
	};
	static struct coef_fw coef0256[] = {
		WRITE_COEF(0x45, 0xd489), /* Set to CTIA type */
		WRITE_COEF(0x1b, 0x0c6b),
		WRITE_COEFEX(0x57, 0x03, 0x8ea6),
		{}
	};
	static struct coef_fw coef0233[] = {
		WRITE_COEF(0x45, 0xd429),
		WRITE_COEF(0x1b, 0x0c2b),
		WRITE_COEF(0x32, 0x4ea3),
		{}
	};
	static struct coef_fw coef0288[] = {
		UPDATE_COEF(0x50, 0x2000, 0x2000),
		UPDATE_COEF(0x56, 0x0006, 0x0006),
		UPDATE_COEF(0x66, 0x0008, 0),
		UPDATE_COEF(0x67, 0x2000, 0),
		{}
	};
	static struct coef_fw coef0292[] = {
		WRITE_COEF(0x6b, 0xd429),
		WRITE_COEF(0x76, 0x0008),
		WRITE_COEF(0x18, 0x7388),
		{}
	};
	static struct coef_fw coef0293[] = {
		WRITE_COEF(0x45, 0xd429), /* Set to ctia type */
		UPDATE_COEF(0x10, 7<<8, 7<<8), /* SET Line1 JD to 1 */
		{}
	};
	static struct coef_fw coef0688[] = {
		WRITE_COEF(0x11, 0x0001),
		WRITE_COEF(0x15, 0x0d60),
		WRITE_COEF(0xc3, 0x0000),
		{}
	};
	static struct coef_fw coef0225_1[] = {
		UPDATE_COEF(0x45, 0x3f<<10, 0x35<<10),
		UPDATE_COEF(0x63, 3<<14, 2<<14),
		{}
	};
	static struct coef_fw coef0225_2[] = {
		UPDATE_COEF(0x45, 0x3f<<10, 0x35<<10),
		UPDATE_COEF(0x63, 3<<14, 1<<14),
		{}
	};

	switch (codec->core.vendor_id) {
	case 0x10ec0255:
		alc_process_coef_fw(codec, coef0255);
		break;
	case 0x10ec0236:
	case 0x10ec0256:
		alc_process_coef_fw(codec, coef0256);
		break;
	case 0x10ec0234:
	case 0x10ec0274:
	case 0x10ec0294:
		alc_write_coef_idx(codec, 0x45, 0xd689);
		break;
	case 0x10ec0233:
	case 0x10ec0283:
		alc_process_coef_fw(codec, coef0233);
		break;
	case 0x10ec0298:
		val = alc_read_coef_idx(codec, 0x50);
		if (val & (1 << 12)) {
			alc_update_coef_idx(codec, 0x8e, 0x0070, 0x0020);
			alc_update_coef_idx(codec, 0x4f, 0xfcc0, 0xd400);
			msleep(300);
		} else {
			alc_update_coef_idx(codec, 0x8e, 0x0070, 0x0010);
			alc_update_coef_idx(codec, 0x4f, 0xfcc0, 0xd400);
			msleep(300);
		}
		break;
	case 0x10ec0286:
	case 0x10ec0288:
		alc_update_coef_idx(codec, 0x4f, 0xfcc0, 0xd400);
		msleep(300);
		alc_process_coef_fw(codec, coef0288);
		break;
	case 0x10ec0292:
		alc_process_coef_fw(codec, coef0292);
		break;
	case 0x10ec0293:
		alc_process_coef_fw(codec, coef0293);
		break;
	case 0x10ec0668:
		alc_process_coef_fw(codec, coef0688);
		break;
	case 0x10ec0215:
	case 0x10ec0225:
	case 0x10ec0285:
	case 0x10ec0295:
	case 0x10ec0289:
	case 0x10ec0299:
		val = alc_read_coef_idx(codec, 0x45);
		if (val & (1 << 9))
			alc_process_coef_fw(codec, coef0225_2);
		else
			alc_process_coef_fw(codec, coef0225_1);
		break;
	case 0x10ec0867:
		alc_update_coefex_idx(codec, 0x57, 0x5, 1<<14, 0);
		break;
	}
	codec_dbg(codec, "Headset jack set to iPhone-style headset mode.\n");
}

/* Nokia type */
static void alc_headset_mode_omtp(struct hda_codec *codec)
{
	static struct coef_fw coef0255[] = {
		WRITE_COEF(0x45, 0xe489), /* Set to OMTP Type */
		WRITE_COEF(0x1b, 0x0c2b),
		WRITE_COEFEX(0x57, 0x03, 0x8ea6),
		{}
	};
	static struct coef_fw coef0256[] = {
		WRITE_COEF(0x45, 0xe489), /* Set to OMTP Type */
		WRITE_COEF(0x1b, 0x0c6b),
		WRITE_COEFEX(0x57, 0x03, 0x8ea6),
		{}
	};
	static struct coef_fw coef0233[] = {
		WRITE_COEF(0x45, 0xe429),
		WRITE_COEF(0x1b, 0x0c2b),
		WRITE_COEF(0x32, 0x4ea3),
		{}
	};
	static struct coef_fw coef0288[] = {
		UPDATE_COEF(0x50, 0x2000, 0x2000),
		UPDATE_COEF(0x56, 0x0006, 0x0006),
		UPDATE_COEF(0x66, 0x0008, 0),
		UPDATE_COEF(0x67, 0x2000, 0),
		{}
	};
	static struct coef_fw coef0292[] = {
		WRITE_COEF(0x6b, 0xe429),
		WRITE_COEF(0x76, 0x0008),
		WRITE_COEF(0x18, 0x7388),
		{}
	};
	static struct coef_fw coef0293[] = {
		WRITE_COEF(0x45, 0xe429), /* Set to omtp type */
		UPDATE_COEF(0x10, 7<<8, 7<<8), /* SET Line1 JD to 1 */
		{}
	};
	static struct coef_fw coef0688[] = {
		WRITE_COEF(0x11, 0x0001),
		WRITE_COEF(0x15, 0x0d50),
		WRITE_COEF(0xc3, 0x0000),
		{}
	};
	static struct coef_fw coef0225[] = {
		UPDATE_COEF(0x45, 0x3f<<10, 0x39<<10),
		UPDATE_COEF(0x63, 3<<14, 2<<14),
		{}
	};

	switch (codec->core.vendor_id) {
	case 0x10ec0255:
		alc_process_coef_fw(codec, coef0255);
		break;
	case 0x10ec0236:
	case 0x10ec0256:
		alc_process_coef_fw(codec, coef0256);
		break;
	case 0x10ec0234:
	case 0x10ec0274:
	case 0x10ec0294:
		alc_write_coef_idx(codec, 0x45, 0xe689);
		break;
	case 0x10ec0233:
	case 0x10ec0283:
		alc_process_coef_fw(codec, coef0233);
		break;
	case 0x10ec0298:
		alc_update_coef_idx(codec, 0x8e, 0x0070, 0x0010);/* Headset output enable */
		alc_update_coef_idx(codec, 0x4f, 0xfcc0, 0xe400);
		msleep(300);
		break;
	case 0x10ec0286:
	case 0x10ec0288:
		alc_update_coef_idx(codec, 0x4f, 0xfcc0, 0xe400);
		msleep(300);
		alc_process_coef_fw(codec, coef0288);
		break;
	case 0x10ec0292:
		alc_process_coef_fw(codec, coef0292);
		break;
	case 0x10ec0293:
		alc_process_coef_fw(codec, coef0293);
		break;
	case 0x10ec0668:
		alc_process_coef_fw(codec, coef0688);
		break;
	case 0x10ec0215:
	case 0x10ec0225:
	case 0x10ec0285:
	case 0x10ec0295:
	case 0x10ec0289:
	case 0x10ec0299:
		alc_process_coef_fw(codec, coef0225);
		break;
	}
	codec_dbg(codec, "Headset jack set to Nokia-style headset mode.\n");
}

static void alc_determine_headset_type(struct hda_codec *codec)
{
	int val;
	bool is_ctia = false;
	struct alc_spec *spec = codec->spec;
	static struct coef_fw coef0255[] = {
		WRITE_COEF(0x45, 0xd089), /* combo jack auto switch control(Check type)*/
		WRITE_COEF(0x49, 0x0149), /* combo jack auto switch control(Vref
 conteol) */
		{}
	};
	static struct coef_fw coef0288[] = {
		UPDATE_COEF(0x4f, 0xfcc0, 0xd400), /* Check Type */
		{}
	};
	static struct coef_fw coef0298[] = {
		UPDATE_COEF(0x50, 0x2000, 0x2000),
		UPDATE_COEF(0x56, 0x0006, 0x0006),
		UPDATE_COEF(0x66, 0x0008, 0),
		UPDATE_COEF(0x67, 0x2000, 0),
		UPDATE_COEF(0x19, 0x1300, 0x1300),
		{}
	};
	static struct coef_fw coef0293[] = {
		UPDATE_COEF(0x4a, 0x000f, 0x0008), /* Combo Jack auto detect */
		WRITE_COEF(0x45, 0xD429), /* Set to ctia type */
		{}
	};
	static struct coef_fw coef0688[] = {
		WRITE_COEF(0x11, 0x0001),
		WRITE_COEF(0xb7, 0x802b),
		WRITE_COEF(0x15, 0x0d60),
		WRITE_COEF(0xc3, 0x0c00),
		{}
	};
	static struct coef_fw coef0274[] = {
		UPDATE_COEF(0x4a, 0x0010, 0),
		UPDATE_COEF(0x4a, 0x8000, 0),
		WRITE_COEF(0x45, 0xd289),
		UPDATE_COEF(0x49, 0x0300, 0x0300),
		{}
	};

	switch (codec->core.vendor_id) {
	case 0x10ec0236:
	case 0x10ec0255:
	case 0x10ec0256:
		alc_process_coef_fw(codec, coef0255);
		msleep(300);
		val = alc_read_coef_idx(codec, 0x46);
		is_ctia = (val & 0x0070) == 0x0070;
		break;
	case 0x10ec0234:
	case 0x10ec0274:
	case 0x10ec0294:
		alc_process_coef_fw(codec, coef0274);
		msleep(80);
		val = alc_read_coef_idx(codec, 0x46);
		is_ctia = (val & 0x00f0) == 0x00f0;
		break;
	case 0x10ec0233:
	case 0x10ec0283:
		alc_write_coef_idx(codec, 0x45, 0xd029);
		msleep(300);
		val = alc_read_coef_idx(codec, 0x46);
		is_ctia = (val & 0x0070) == 0x0070;
		break;
	case 0x10ec0298:
		snd_hda_codec_write(codec, 0x21, 0,
			    AC_VERB_SET_AMP_GAIN_MUTE, AMP_OUT_MUTE);
		msleep(100);
		snd_hda_codec_write(codec, 0x21, 0,
			    AC_VERB_SET_PIN_WIDGET_CONTROL, 0x0);
		msleep(200);

		val = alc_read_coef_idx(codec, 0x50);
		if (val & (1 << 12)) {
			alc_update_coef_idx(codec, 0x8e, 0x0070, 0x0020);
			alc_process_coef_fw(codec, coef0288);
			msleep(350);
			val = alc_read_coef_idx(codec, 0x50);
			is_ctia = (val & 0x0070) == 0x0070;
		} else {
			alc_update_coef_idx(codec, 0x8e, 0x0070, 0x0010);
			alc_process_coef_fw(codec, coef0288);
			msleep(350);
			val = alc_read_coef_idx(codec, 0x50);
			is_ctia = (val & 0x0070) == 0x0070;
		}
		alc_process_coef_fw(codec, coef0298);
		snd_hda_codec_write(codec, 0x21, 0,
			    AC_VERB_SET_PIN_WIDGET_CONTROL, PIN_HP);
		msleep(75);
		snd_hda_codec_write(codec, 0x21, 0,
			    AC_VERB_SET_AMP_GAIN_MUTE, AMP_OUT_UNMUTE);
		break;
	case 0x10ec0286:
	case 0x10ec0288:
		alc_process_coef_fw(codec, coef0288);
		msleep(350);
		val = alc_read_coef_idx(codec, 0x50);
		is_ctia = (val & 0x0070) == 0x0070;
		break;
	case 0x10ec0292:
		alc_write_coef_idx(codec, 0x6b, 0xd429);
		msleep(300);
		val = alc_read_coef_idx(codec, 0x6c);
		is_ctia = (val & 0x001c) == 0x001c;
		break;
	case 0x10ec0293:
		alc_process_coef_fw(codec, coef0293);
		msleep(300);
		val = alc_read_coef_idx(codec, 0x46);
		is_ctia = (val & 0x0070) == 0x0070;
		break;
	case 0x10ec0668:
		alc_process_coef_fw(codec, coef0688);
		msleep(300);
		val = alc_read_coef_idx(codec, 0xbe);
		is_ctia = (val & 0x1c02) == 0x1c02;
		break;
	case 0x10ec0215:
	case 0x10ec0225:
	case 0x10ec0285:
	case 0x10ec0295:
	case 0x10ec0289:
	case 0x10ec0299:
		snd_hda_codec_write(codec, 0x21, 0,
			    AC_VERB_SET_AMP_GAIN_MUTE, AMP_OUT_MUTE);
		msleep(80);
		snd_hda_codec_write(codec, 0x21, 0,
			    AC_VERB_SET_PIN_WIDGET_CONTROL, 0x0);

		alc_process_coef_fw(codec, alc225_pre_hsmode);
		alc_update_coef_idx(codec, 0x67, 0xf000, 0x1000);
		val = alc_read_coef_idx(codec, 0x45);
		if (val & (1 << 9)) {
			alc_update_coef_idx(codec, 0x45, 0x3f<<10, 0x34<<10);
			alc_update_coef_idx(codec, 0x49, 3<<8, 2<<8);
			msleep(800);
			val = alc_read_coef_idx(codec, 0x46);
			is_ctia = (val & 0x00f0) == 0x00f0;
		} else {
			alc_update_coef_idx(codec, 0x45, 0x3f<<10, 0x34<<10);
			alc_update_coef_idx(codec, 0x49, 3<<8, 1<<8);
			msleep(800);
			val = alc_read_coef_idx(codec, 0x46);
			is_ctia = (val & 0x00f0) == 0x00f0;
		}
		alc_update_coef_idx(codec, 0x4a, 7<<6, 7<<6);
		alc_update_coef_idx(codec, 0x4a, 3<<4, 3<<4);
		alc_update_coef_idx(codec, 0x67, 0xf000, 0x3000);

		snd_hda_codec_write(codec, 0x21, 0,
			    AC_VERB_SET_PIN_WIDGET_CONTROL, PIN_OUT);
		msleep(80);
		snd_hda_codec_write(codec, 0x21, 0,
			    AC_VERB_SET_AMP_GAIN_MUTE, AMP_OUT_UNMUTE);
		break;
	case 0x10ec0867:
		is_ctia = true;
		break;
	}

	codec_dbg(codec, "Headset jack detected iPhone-style headset: %s\n",
		    is_ctia ? "yes" : "no");
	spec->current_headset_type = is_ctia ? ALC_HEADSET_TYPE_CTIA : ALC_HEADSET_TYPE_OMTP;
}

static void alc_update_headset_mode(struct hda_codec *codec)
{
	struct alc_spec *spec = codec->spec;

	hda_nid_t mux_pin = spec->gen.imux_pins[spec->gen.cur_mux[0]];
	hda_nid_t hp_pin = spec->gen.autocfg.hp_pins[0];

	int new_headset_mode;

	if (!snd_hda_jack_detect(codec, hp_pin))
		new_headset_mode = ALC_HEADSET_MODE_UNPLUGGED;
	else if (mux_pin == spec->headset_mic_pin)
		new_headset_mode = ALC_HEADSET_MODE_HEADSET;
	else if (mux_pin == spec->headphone_mic_pin)
		new_headset_mode = ALC_HEADSET_MODE_MIC;
	else
		new_headset_mode = ALC_HEADSET_MODE_HEADPHONE;

	if (new_headset_mode == spec->current_headset_mode) {
		snd_hda_gen_update_outputs(codec);
		return;
	}

	switch (new_headset_mode) {
	case ALC_HEADSET_MODE_UNPLUGGED:
		alc_headset_mode_unplugged(codec);
		spec->gen.hp_jack_present = false;
		break;
	case ALC_HEADSET_MODE_HEADSET:
		if (spec->current_headset_type == ALC_HEADSET_TYPE_UNKNOWN)
			alc_determine_headset_type(codec);
		if (spec->current_headset_type == ALC_HEADSET_TYPE_CTIA)
			alc_headset_mode_ctia(codec);
		else if (spec->current_headset_type == ALC_HEADSET_TYPE_OMTP)
			alc_headset_mode_omtp(codec);
		spec->gen.hp_jack_present = true;
		break;
	case ALC_HEADSET_MODE_MIC:
		alc_headset_mode_mic_in(codec, hp_pin, spec->headphone_mic_pin);
		spec->gen.hp_jack_present = false;
		break;
	case ALC_HEADSET_MODE_HEADPHONE:
		alc_headset_mode_default(codec);
		spec->gen.hp_jack_present = true;
		break;
	}
	if (new_headset_mode != ALC_HEADSET_MODE_MIC) {
		snd_hda_set_pin_ctl_cache(codec, hp_pin,
					  AC_PINCTL_OUT_EN | AC_PINCTL_HP_EN);
		if (spec->headphone_mic_pin && spec->headphone_mic_pin != hp_pin)
			snd_hda_set_pin_ctl_cache(codec, spec->headphone_mic_pin,
						  PIN_VREFHIZ);
	}
	spec->current_headset_mode = new_headset_mode;

	snd_hda_gen_update_outputs(codec);
}

static void alc_update_headset_mode_hook(struct hda_codec *codec,
					 struct snd_kcontrol *kcontrol,
					 struct snd_ctl_elem_value *ucontrol)
{
	alc_update_headset_mode(codec);
}

static void alc_update_headset_jack_cb(struct hda_codec *codec,
				       struct hda_jack_callback *jack)
{
	struct alc_spec *spec = codec->spec;
	spec->current_headset_type = ALC_HEADSET_TYPE_UNKNOWN;
	snd_hda_gen_hp_automute(codec, jack);
}

static void alc_probe_headset_mode(struct hda_codec *codec)
{
	int i;
	struct alc_spec *spec = codec->spec;
	struct auto_pin_cfg *cfg = &spec->gen.autocfg;

	/* Find mic pins */
	for (i = 0; i < cfg->num_inputs; i++) {
		if (cfg->inputs[i].is_headset_mic && !spec->headset_mic_pin)
			spec->headset_mic_pin = cfg->inputs[i].pin;
		if (cfg->inputs[i].is_headphone_mic && !spec->headphone_mic_pin)
			spec->headphone_mic_pin = cfg->inputs[i].pin;
	}

	WARN_ON(spec->gen.cap_sync_hook);
	spec->gen.cap_sync_hook = alc_update_headset_mode_hook;
	spec->gen.automute_hook = alc_update_headset_mode;
	spec->gen.hp_automute_hook = alc_update_headset_jack_cb;
}

static void alc_fixup_headset_mode(struct hda_codec *codec,
				const struct hda_fixup *fix, int action)
{
	struct alc_spec *spec = codec->spec;

	switch (action) {
	case HDA_FIXUP_ACT_PRE_PROBE:
		spec->parse_flags |= HDA_PINCFG_HEADSET_MIC | HDA_PINCFG_HEADPHONE_MIC;
		break;
	case HDA_FIXUP_ACT_PROBE:
		alc_probe_headset_mode(codec);
		break;
	case HDA_FIXUP_ACT_INIT:
		spec->current_headset_mode = 0;
		alc_update_headset_mode(codec);
		break;
	}
}

static void alc_fixup_headset_mode_no_hp_mic(struct hda_codec *codec,
				const struct hda_fixup *fix, int action)
{
	if (action == HDA_FIXUP_ACT_PRE_PROBE) {
		struct alc_spec *spec = codec->spec;
		spec->parse_flags |= HDA_PINCFG_HEADSET_MIC;
	}
	else
		alc_fixup_headset_mode(codec, fix, action);
}

static void alc255_set_default_jack_type(struct hda_codec *codec)
{
	/* Set to iphone type */
	static struct coef_fw alc255fw[] = {
		WRITE_COEF(0x1b, 0x880b),
		WRITE_COEF(0x45, 0xd089),
		WRITE_COEF(0x1b, 0x080b),
		WRITE_COEF(0x46, 0x0004),
		WRITE_COEF(0x1b, 0x0c0b),
		{}
	};
	static struct coef_fw alc256fw[] = {
		WRITE_COEF(0x1b, 0x884b),
		WRITE_COEF(0x45, 0xd089),
		WRITE_COEF(0x1b, 0x084b),
		WRITE_COEF(0x46, 0x0004),
		WRITE_COEF(0x1b, 0x0c4b),
		{}
	};
	switch (codec->core.vendor_id) {
	case 0x10ec0255:
		alc_process_coef_fw(codec, alc255fw);
		break;
	case 0x10ec0236:
	case 0x10ec0256:
		alc_process_coef_fw(codec, alc256fw);
		break;
	}
	msleep(30);
}

static void alc_fixup_headset_mode_alc255(struct hda_codec *codec,
				const struct hda_fixup *fix, int action)
{
	if (action == HDA_FIXUP_ACT_PRE_PROBE) {
		alc255_set_default_jack_type(codec);
	}
	alc_fixup_headset_mode(codec, fix, action);
}

static void alc_fixup_headset_mode_alc255_no_hp_mic(struct hda_codec *codec,
				const struct hda_fixup *fix, int action)
{
	if (action == HDA_FIXUP_ACT_PRE_PROBE) {
		struct alc_spec *spec = codec->spec;
		spec->parse_flags |= HDA_PINCFG_HEADSET_MIC;
		alc255_set_default_jack_type(codec);
	} 
	else
		alc_fixup_headset_mode(codec, fix, action);
}

static void alc288_update_headset_jack_cb(struct hda_codec *codec,
				       struct hda_jack_callback *jack)
{
	struct alc_spec *spec = codec->spec;

	alc_update_headset_jack_cb(codec, jack);
	/* Headset Mic enable or disable, only for Dell Dino */
	alc_update_gpio_data(codec, 0x40, spec->gen.hp_jack_present);
}

static void alc_fixup_headset_mode_dell_alc288(struct hda_codec *codec,
				const struct hda_fixup *fix, int action)
{
	alc_fixup_headset_mode(codec, fix, action);
	if (action == HDA_FIXUP_ACT_PROBE) {
		struct alc_spec *spec = codec->spec;
		/* toggled via hp_automute_hook */
		spec->gpio_mask |= 0x40;
		spec->gpio_dir |= 0x40;
		spec->gen.hp_automute_hook = alc288_update_headset_jack_cb;
	}
}

static void alc_fixup_auto_mute_via_amp(struct hda_codec *codec,
					const struct hda_fixup *fix, int action)
{
	if (action == HDA_FIXUP_ACT_PRE_PROBE) {
		struct alc_spec *spec = codec->spec;
		spec->gen.auto_mute_via_amp = 1;
	}
}

static void alc_no_shutup(struct hda_codec *codec)
{
}

static void alc_fixup_no_shutup(struct hda_codec *codec,
				const struct hda_fixup *fix, int action)
{
	if (action == HDA_FIXUP_ACT_PRE_PROBE) {
		struct alc_spec *spec = codec->spec;
		spec->shutup = alc_no_shutup;
	}
}

static void alc_fixup_disable_aamix(struct hda_codec *codec,
				    const struct hda_fixup *fix, int action)
{
	if (action == HDA_FIXUP_ACT_PRE_PROBE) {
		struct alc_spec *spec = codec->spec;
		/* Disable AA-loopback as it causes white noise */
		spec->gen.mixer_nid = 0;
	}
}

/* fixup for Thinkpad docks: add dock pins, avoid HP parser fixup */
static void alc_fixup_tpt440_dock(struct hda_codec *codec,
				  const struct hda_fixup *fix, int action)
{
	static const struct hda_pintbl pincfgs[] = {
		{ 0x16, 0x21211010 }, /* dock headphone */
		{ 0x19, 0x21a11010 }, /* dock mic */
		{ }
	};
	struct alc_spec *spec = codec->spec;

	if (action == HDA_FIXUP_ACT_PRE_PROBE) {
		spec->reboot_notify = alc_d3_at_reboot; /* reduce noise */
		spec->parse_flags = HDA_PINCFG_NO_HP_FIXUP;
		codec->power_save_node = 0; /* avoid click noises */
		snd_hda_apply_pincfgs(codec, pincfgs);
	}
}

static void alc_fixup_tpt470_dock(struct hda_codec *codec,
				  const struct hda_fixup *fix, int action)
{
	static const struct hda_pintbl pincfgs[] = {
		{ 0x17, 0x21211010 }, /* dock headphone */
		{ 0x19, 0x21a11010 }, /* dock mic */
		{ }
	};
	/* Assure the speaker pin to be coupled with DAC NID 0x03; otherwise
	 * the speaker output becomes too low by some reason on Thinkpads with
	 * ALC298 codec
	 */
	static hda_nid_t preferred_pairs[] = {
		0x14, 0x03, 0x17, 0x02, 0x21, 0x02,
		0
	};
	struct alc_spec *spec = codec->spec;

	if (action == HDA_FIXUP_ACT_PRE_PROBE) {
		spec->gen.preferred_dacs = preferred_pairs;
		spec->parse_flags = HDA_PINCFG_NO_HP_FIXUP;
		snd_hda_apply_pincfgs(codec, pincfgs);
	} else if (action == HDA_FIXUP_ACT_INIT) {
		/* Enable DOCK device */
		snd_hda_codec_write(codec, 0x17, 0,
			    AC_VERB_SET_CONFIG_DEFAULT_BYTES_3, 0);
		/* Enable DOCK device */
		snd_hda_codec_write(codec, 0x19, 0,
			    AC_VERB_SET_CONFIG_DEFAULT_BYTES_3, 0);
	}
}

static void alc_shutup_dell_xps13(struct hda_codec *codec)
{
	struct alc_spec *spec = codec->spec;
	int hp_pin = spec->gen.autocfg.hp_pins[0];

	/* Prevent pop noises when headphones are plugged in */
	snd_hda_codec_write(codec, hp_pin, 0,
			    AC_VERB_SET_AMP_GAIN_MUTE, AMP_OUT_MUTE);
	msleep(20);
}

static void alc_fixup_dell_xps13(struct hda_codec *codec,
				const struct hda_fixup *fix, int action)
{
	struct alc_spec *spec = codec->spec;
	struct hda_input_mux *imux = &spec->gen.input_mux;
	int i;

	switch (action) {
	case HDA_FIXUP_ACT_PRE_PROBE:
		/* mic pin 0x19 must be initialized with Vref Hi-Z, otherwise
		 * it causes a click noise at start up
		 */
		snd_hda_codec_set_pin_target(codec, 0x19, PIN_VREFHIZ);
		spec->shutup = alc_shutup_dell_xps13;
		break;
	case HDA_FIXUP_ACT_PROBE:
		/* Make the internal mic the default input source. */
		for (i = 0; i < imux->num_items; i++) {
			if (spec->gen.imux_pins[i] == 0x12) {
				spec->gen.cur_mux[0] = i;
				break;
			}
		}
		break;
	}
}

static void alc_fixup_headset_mode_alc662(struct hda_codec *codec,
				const struct hda_fixup *fix, int action)
{
	struct alc_spec *spec = codec->spec;

	if (action == HDA_FIXUP_ACT_PRE_PROBE) {
		spec->parse_flags |= HDA_PINCFG_HEADSET_MIC;
		spec->gen.hp_mic = 1; /* Mic-in is same pin as headphone */

		/* Disable boost for mic-in permanently. (This code is only called
		   from quirks that guarantee that the headphone is at NID 0x1b.) */
		snd_hda_codec_write(codec, 0x1b, 0, AC_VERB_SET_AMP_GAIN_MUTE, 0x7000);
		snd_hda_override_wcaps(codec, 0x1b, get_wcaps(codec, 0x1b) & ~AC_WCAP_IN_AMP);
	} else
		alc_fixup_headset_mode(codec, fix, action);
}

static void alc_fixup_headset_mode_alc668(struct hda_codec *codec,
				const struct hda_fixup *fix, int action)
{
	if (action == HDA_FIXUP_ACT_PRE_PROBE) {
		alc_write_coef_idx(codec, 0xc4, 0x8000);
		alc_update_coef_idx(codec, 0xc2, ~0xfe, 0);
		snd_hda_set_pin_ctl_cache(codec, 0x18, 0);
	}
	alc_fixup_headset_mode(codec, fix, action);
}

/* Returns the nid of the external mic input pin, or 0 if it cannot be found. */
static int find_ext_mic_pin(struct hda_codec *codec)
{
	struct alc_spec *spec = codec->spec;
	struct auto_pin_cfg *cfg = &spec->gen.autocfg;
	hda_nid_t nid;
	unsigned int defcfg;
	int i;

	for (i = 0; i < cfg->num_inputs; i++) {
		if (cfg->inputs[i].type != AUTO_PIN_MIC)
			continue;
		nid = cfg->inputs[i].pin;
		defcfg = snd_hda_codec_get_pincfg(codec, nid);
		if (snd_hda_get_input_pin_attr(defcfg) == INPUT_PIN_ATTR_INT)
			continue;
		return nid;
	}

	return 0;
}

static void alc271_hp_gate_mic_jack(struct hda_codec *codec,
				    const struct hda_fixup *fix,
				    int action)
{
	struct alc_spec *spec = codec->spec;

	if (action == HDA_FIXUP_ACT_PROBE) {
		int mic_pin = find_ext_mic_pin(codec);
		int hp_pin = spec->gen.autocfg.hp_pins[0];

		if (snd_BUG_ON(!mic_pin || !hp_pin))
			return;
		snd_hda_jack_set_gating_jack(codec, mic_pin, hp_pin);
	}
}

static void alc269_fixup_limit_int_mic_boost(struct hda_codec *codec,
					     const struct hda_fixup *fix,
					     int action)
{
	struct alc_spec *spec = codec->spec;
	struct auto_pin_cfg *cfg = &spec->gen.autocfg;
	int i;

	/* The mic boosts on level 2 and 3 are too noisy
	   on the internal mic input.
	   Therefore limit the boost to 0 or 1. */

	if (action != HDA_FIXUP_ACT_PROBE)
		return;

	for (i = 0; i < cfg->num_inputs; i++) {
		hda_nid_t nid = cfg->inputs[i].pin;
		unsigned int defcfg;
		if (cfg->inputs[i].type != AUTO_PIN_MIC)
			continue;
		defcfg = snd_hda_codec_get_pincfg(codec, nid);
		if (snd_hda_get_input_pin_attr(defcfg) != INPUT_PIN_ATTR_INT)
			continue;

		snd_hda_override_amp_caps(codec, nid, HDA_INPUT,
					  (0x00 << AC_AMPCAP_OFFSET_SHIFT) |
					  (0x01 << AC_AMPCAP_NUM_STEPS_SHIFT) |
					  (0x2f << AC_AMPCAP_STEP_SIZE_SHIFT) |
					  (0 << AC_AMPCAP_MUTE_SHIFT));
	}
}

static void alc283_hp_automute_hook(struct hda_codec *codec,
				    struct hda_jack_callback *jack)
{
	struct alc_spec *spec = codec->spec;
	int vref;

	msleep(200);
	snd_hda_gen_hp_automute(codec, jack);

	vref = spec->gen.hp_jack_present ? PIN_VREF80 : 0;

	msleep(600);
	snd_hda_codec_write(codec, 0x19, 0, AC_VERB_SET_PIN_WIDGET_CONTROL,
			    vref);
}

static void alc283_fixup_chromebook(struct hda_codec *codec,
				    const struct hda_fixup *fix, int action)
{
	struct alc_spec *spec = codec->spec;

	switch (action) {
	case HDA_FIXUP_ACT_PRE_PROBE:
		snd_hda_override_wcaps(codec, 0x03, 0);
		/* Disable AA-loopback as it causes white noise */
		spec->gen.mixer_nid = 0;
		break;
	case HDA_FIXUP_ACT_INIT:
		/* MIC2-VREF control */
		/* Set to manual mode */
		alc_update_coef_idx(codec, 0x06, 0x000c, 0);
		/* Enable Line1 input control by verb */
		alc_update_coef_idx(codec, 0x1a, 0, 1 << 4);
		break;
	}
}

static void alc283_fixup_sense_combo_jack(struct hda_codec *codec,
				    const struct hda_fixup *fix, int action)
{
	struct alc_spec *spec = codec->spec;

	switch (action) {
	case HDA_FIXUP_ACT_PRE_PROBE:
		spec->gen.hp_automute_hook = alc283_hp_automute_hook;
		break;
	case HDA_FIXUP_ACT_INIT:
		/* MIC2-VREF control */
		/* Set to manual mode */
		alc_update_coef_idx(codec, 0x06, 0x000c, 0);
		break;
	}
}

/* mute tablet speaker pin (0x14) via dock plugging in addition */
static void asus_tx300_automute(struct hda_codec *codec)
{
	struct alc_spec *spec = codec->spec;
	snd_hda_gen_update_outputs(codec);
	if (snd_hda_jack_detect(codec, 0x1b))
		spec->gen.mute_bits |= (1ULL << 0x14);
}

static void alc282_fixup_asus_tx300(struct hda_codec *codec,
				    const struct hda_fixup *fix, int action)
{
	struct alc_spec *spec = codec->spec;
	static const struct hda_pintbl dock_pins[] = {
		{ 0x1b, 0x21114000 }, /* dock speaker pin */
		{}
	};

	switch (action) {
	case HDA_FIXUP_ACT_PRE_PROBE:
		spec->init_amp = ALC_INIT_DEFAULT;
		/* TX300 needs to set up GPIO2 for the speaker amp */
		alc_setup_gpio(codec, 0x04);
		snd_hda_apply_pincfgs(codec, dock_pins);
		spec->gen.auto_mute_via_amp = 1;
		spec->gen.automute_hook = asus_tx300_automute;
		snd_hda_jack_detect_enable_callback(codec, 0x1b,
						    snd_hda_gen_hp_automute);
		break;
	case HDA_FIXUP_ACT_PROBE:
		spec->init_amp = ALC_INIT_DEFAULT;
		break;
	case HDA_FIXUP_ACT_BUILD:
		/* this is a bit tricky; give more sane names for the main
		 * (tablet) speaker and the dock speaker, respectively
		 */
		rename_ctl(codec, "Speaker Playback Switch",
			   "Dock Speaker Playback Switch");
		rename_ctl(codec, "Bass Speaker Playback Switch",
			   "Speaker Playback Switch");
		break;
	}
}

static void alc290_fixup_mono_speakers(struct hda_codec *codec,
				       const struct hda_fixup *fix, int action)
{
	if (action == HDA_FIXUP_ACT_PRE_PROBE) {
		/* DAC node 0x03 is giving mono output. We therefore want to
		   make sure 0x14 (front speaker) and 0x15 (headphones) use the
		   stereo DAC, while leaving 0x17 (bass speaker) for node 0x03. */
		hda_nid_t conn1[2] = { 0x0c };
		snd_hda_override_conn_list(codec, 0x14, 1, conn1);
		snd_hda_override_conn_list(codec, 0x15, 1, conn1);
	}
}

static void alc298_fixup_speaker_volume(struct hda_codec *codec,
					const struct hda_fixup *fix, int action)
{
	if (action == HDA_FIXUP_ACT_PRE_PROBE) {
		/* The speaker is routed to the Node 0x06 by a mistake, as a result
		   we can't adjust the speaker's volume since this node does not has
		   Amp-out capability. we change the speaker's route to:
		   Node 0x02 (Audio Output) -> Node 0x0c (Audio Mixer) -> Node 0x17 (
		   Pin Complex), since Node 0x02 has Amp-out caps, we can adjust
		   speaker's volume now. */

		hda_nid_t conn1[1] = { 0x0c };
		snd_hda_override_conn_list(codec, 0x17, 1, conn1);
	}
}

/* disable DAC3 (0x06) selection on NID 0x17 as it has no volume amp control */
static void alc295_fixup_disable_dac3(struct hda_codec *codec,
				      const struct hda_fixup *fix, int action)
{
	if (action == HDA_FIXUP_ACT_PRE_PROBE) {
		hda_nid_t conn[2] = { 0x02, 0x03 };
		snd_hda_override_conn_list(codec, 0x17, 2, conn);
	}
}

/* Hook to update amp GPIO4 for automute */
static void alc280_hp_gpio4_automute_hook(struct hda_codec *codec,
					  struct hda_jack_callback *jack)
{
	struct alc_spec *spec = codec->spec;

	snd_hda_gen_hp_automute(codec, jack);
	/* mute_led_polarity is set to 0, so we pass inverted value here */
	alc_update_gpio_led(codec, 0x10, !spec->gen.hp_jack_present);
}

/* Manage GPIOs for HP EliteBook Folio 9480m.
 *
 * GPIO4 is the headphone amplifier power control
 * GPIO3 is the audio output mute indicator LED
 */

static void alc280_fixup_hp_9480m(struct hda_codec *codec,
				  const struct hda_fixup *fix,
				  int action)
{
	struct alc_spec *spec = codec->spec;

	alc_fixup_hp_gpio_led(codec, action, 0x08, 0);
	if (action == HDA_FIXUP_ACT_PRE_PROBE) {
		/* amp at GPIO4; toggled via alc280_hp_gpio4_automute_hook() */
		spec->gpio_mask |= 0x10;
		spec->gpio_dir |= 0x10;
		spec->gen.hp_automute_hook = alc280_hp_gpio4_automute_hook;
	}
}

static void alc275_fixup_gpio4_off(struct hda_codec *codec,
				   const struct hda_fixup *fix,
				   int action)
{
	struct alc_spec *spec = codec->spec;

	if (action == HDA_FIXUP_ACT_PRE_PROBE) {
		spec->gpio_mask |= 0x04;
		spec->gpio_dir |= 0x04;
		/* set data bit low */
	}
}

static void alc233_alc662_fixup_lenovo_dual_codecs(struct hda_codec *codec,
					 const struct hda_fixup *fix,
					 int action)
{
	alc_fixup_dual_codecs(codec, fix, action);
	switch (action) {
	case HDA_FIXUP_ACT_PRE_PROBE:
		/* override card longname to provide a unique UCM profile */
		strcpy(codec->card->longname, "HDAudio-Lenovo-DualCodecs");
		break;
	case HDA_FIXUP_ACT_BUILD:
		/* rename Capture controls depending on the codec */
		rename_ctl(codec, "Capture Volume",
			   codec->addr == 0 ?
			   "Rear-Panel Capture Volume" :
			   "Front-Panel Capture Volume");
		rename_ctl(codec, "Capture Switch",
			   codec->addr == 0 ?
			   "Rear-Panel Capture Switch" :
			   "Front-Panel Capture Switch");
		break;
	}
}

/* Forcibly assign NID 0x03 to HP/LO while NID 0x02 to SPK for EQ */
static void alc274_fixup_bind_dacs(struct hda_codec *codec,
				    const struct hda_fixup *fix, int action)
{
	struct alc_spec *spec = codec->spec;
	static hda_nid_t preferred_pairs[] = {
		0x21, 0x03, 0x1b, 0x03, 0x16, 0x02,
		0
	};

	if (action != HDA_FIXUP_ACT_PRE_PROBE)
		return;

	spec->gen.preferred_dacs = preferred_pairs;
}

/* The DAC of NID 0x3 will introduce click/pop noise on headphones, so invalidate it */
static void alc285_fixup_invalidate_dacs(struct hda_codec *codec,
			      const struct hda_fixup *fix, int action)
{
	if (action != HDA_FIXUP_ACT_PRE_PROBE)
		return;

	snd_hda_override_wcaps(codec, 0x03, 0);
}

/* for hda_fixup_thinkpad_acpi() */
#include "thinkpad_helper.c"

static void alc_fixup_thinkpad_acpi(struct hda_codec *codec,
				    const struct hda_fixup *fix, int action)
{
	alc_fixup_no_shutup(codec, fix, action); /* reduce click noise */
	hda_fixup_thinkpad_acpi(codec, fix, action);
}

/* for dell wmi mic mute led */
#include "dell_wmi_helper.c"

/* for alc295_fixup_hp_top_speakers */
#include "hp_x360_helper.c"

enum {
	ALC269_FIXUP_SONY_VAIO,
	ALC275_FIXUP_SONY_VAIO_GPIO2,
	ALC269_FIXUP_DELL_M101Z,
	ALC269_FIXUP_SKU_IGNORE,
	ALC269_FIXUP_ASUS_G73JW,
	ALC269_FIXUP_LENOVO_EAPD,
	ALC275_FIXUP_SONY_HWEQ,
	ALC275_FIXUP_SONY_DISABLE_AAMIX,
	ALC271_FIXUP_DMIC,
	ALC269_FIXUP_PCM_44K,
	ALC269_FIXUP_STEREO_DMIC,
	ALC269_FIXUP_HEADSET_MIC,
	ALC269_FIXUP_QUANTA_MUTE,
	ALC269_FIXUP_LIFEBOOK,
	ALC269_FIXUP_LIFEBOOK_EXTMIC,
	ALC269_FIXUP_LIFEBOOK_HP_PIN,
	ALC269_FIXUP_LIFEBOOK_NO_HP_TO_LINEOUT,
	ALC255_FIXUP_LIFEBOOK_U7x7_HEADSET_MIC,
	ALC269_FIXUP_AMIC,
	ALC269_FIXUP_DMIC,
	ALC269VB_FIXUP_AMIC,
	ALC269VB_FIXUP_DMIC,
	ALC269_FIXUP_HP_MUTE_LED,
	ALC269_FIXUP_HP_MUTE_LED_MIC1,
	ALC269_FIXUP_HP_MUTE_LED_MIC2,
	ALC269_FIXUP_HP_MUTE_LED_MIC3,
	ALC269_FIXUP_HP_GPIO_LED,
	ALC269_FIXUP_HP_GPIO_MIC1_LED,
	ALC269_FIXUP_HP_LINE1_MIC1_LED,
	ALC269_FIXUP_INV_DMIC,
	ALC269_FIXUP_LENOVO_DOCK,
	ALC269_FIXUP_NO_SHUTUP,
	ALC286_FIXUP_SONY_MIC_NO_PRESENCE,
	ALC269_FIXUP_PINCFG_NO_HP_TO_LINEOUT,
	ALC269_FIXUP_DELL1_MIC_NO_PRESENCE,
	ALC269_FIXUP_DELL2_MIC_NO_PRESENCE,
	ALC269_FIXUP_DELL3_MIC_NO_PRESENCE,
	ALC269_FIXUP_DELL4_MIC_NO_PRESENCE,
	ALC269_FIXUP_HEADSET_MODE,
	ALC269_FIXUP_HEADSET_MODE_NO_HP_MIC,
	ALC269_FIXUP_ASPIRE_HEADSET_MIC,
	ALC269_FIXUP_ASUS_X101_FUNC,
	ALC269_FIXUP_ASUS_X101_VERB,
	ALC269_FIXUP_ASUS_X101,
	ALC271_FIXUP_AMIC_MIC2,
	ALC271_FIXUP_HP_GATE_MIC_JACK,
	ALC271_FIXUP_HP_GATE_MIC_JACK_E1_572,
	ALC269_FIXUP_ACER_AC700,
	ALC269_FIXUP_LIMIT_INT_MIC_BOOST,
	ALC269VB_FIXUP_ASUS_ZENBOOK,
	ALC269VB_FIXUP_ASUS_ZENBOOK_UX31A,
	ALC269_FIXUP_LIMIT_INT_MIC_BOOST_MUTE_LED,
	ALC269VB_FIXUP_ORDISSIMO_EVE2,
	ALC283_FIXUP_CHROME_BOOK,
	ALC283_FIXUP_SENSE_COMBO_JACK,
	ALC282_FIXUP_ASUS_TX300,
	ALC283_FIXUP_INT_MIC,
	ALC290_FIXUP_MONO_SPEAKERS,
	ALC290_FIXUP_MONO_SPEAKERS_HSJACK,
	ALC290_FIXUP_SUBWOOFER,
	ALC290_FIXUP_SUBWOOFER_HSJACK,
	ALC269_FIXUP_THINKPAD_ACPI,
	ALC269_FIXUP_DMIC_THINKPAD_ACPI,
	ALC255_FIXUP_ACER_MIC_NO_PRESENCE,
	ALC255_FIXUP_ASUS_MIC_NO_PRESENCE,
	ALC255_FIXUP_DELL1_MIC_NO_PRESENCE,
	ALC255_FIXUP_DELL2_MIC_NO_PRESENCE,
	ALC255_FIXUP_HEADSET_MODE,
	ALC255_FIXUP_HEADSET_MODE_NO_HP_MIC,
	ALC293_FIXUP_DELL1_MIC_NO_PRESENCE,
	ALC292_FIXUP_TPT440_DOCK,
	ALC292_FIXUP_TPT440,
	ALC283_FIXUP_HEADSET_MIC,
	ALC255_FIXUP_DELL_WMI_MIC_MUTE_LED,
	ALC282_FIXUP_ASPIRE_V5_PINS,
	ALC280_FIXUP_HP_GPIO4,
	ALC286_FIXUP_HP_GPIO_LED,
	ALC280_FIXUP_HP_GPIO2_MIC_HOTKEY,
	ALC280_FIXUP_HP_DOCK_PINS,
	ALC269_FIXUP_HP_DOCK_GPIO_MIC1_LED,
	ALC280_FIXUP_HP_9480M,
	ALC288_FIXUP_DELL_HEADSET_MODE,
	ALC288_FIXUP_DELL1_MIC_NO_PRESENCE,
	ALC288_FIXUP_DELL_XPS_13,
	ALC288_FIXUP_DISABLE_AAMIX,
	ALC292_FIXUP_DELL_E7X,
	ALC292_FIXUP_DISABLE_AAMIX,
	ALC293_FIXUP_DISABLE_AAMIX_MULTIJACK,
	ALC298_FIXUP_DELL1_MIC_NO_PRESENCE,
	ALC298_FIXUP_DELL_AIO_MIC_NO_PRESENCE,
	ALC275_FIXUP_DELL_XPS,
	ALC256_FIXUP_DELL_XPS_13_HEADPHONE_NOISE,
	ALC293_FIXUP_LENOVO_SPK_NOISE,
	ALC233_FIXUP_LENOVO_LINE2_MIC_HOTKEY,
	ALC255_FIXUP_DELL_SPK_NOISE,
	ALC225_FIXUP_DELL1_MIC_NO_PRESENCE,
	ALC295_FIXUP_DISABLE_DAC3,
	ALC280_FIXUP_HP_HEADSET_MIC,
	ALC221_FIXUP_HP_FRONT_MIC,
	ALC292_FIXUP_TPT460,
	ALC298_FIXUP_SPK_VOLUME,
	ALC256_FIXUP_DELL_INSPIRON_7559_SUBWOOFER,
	ALC269_FIXUP_ATIV_BOOK_8,
	ALC221_FIXUP_HP_MIC_NO_PRESENCE,
	ALC256_FIXUP_ASUS_HEADSET_MODE,
	ALC256_FIXUP_ASUS_MIC,
	ALC256_FIXUP_ASUS_AIO_GPIO2,
	ALC233_FIXUP_ASUS_MIC_NO_PRESENCE,
	ALC233_FIXUP_EAPD_COEF_AND_MIC_NO_PRESENCE,
	ALC233_FIXUP_LENOVO_MULTI_CODECS,
	ALC294_FIXUP_LENOVO_MIC_LOCATION,
	ALC225_FIXUP_DELL_WYSE_MIC_NO_PRESENCE,
	ALC700_FIXUP_INTEL_REFERENCE,
	ALC274_FIXUP_DELL_BIND_DACS,
	ALC274_FIXUP_DELL_AIO_LINEOUT_VERB,
	ALC298_FIXUP_TPT470_DOCK,
	ALC255_FIXUP_DUMMY_LINEOUT_VERB,
	ALC255_FIXUP_DELL_HEADSET_MIC,
	ALC295_FIXUP_HP_X360,
	ALC221_FIXUP_HP_HEADSET_MIC,
	ALC285_FIXUP_LENOVO_HEADPHONE_NOISE,
	ALC295_FIXUP_HP_AUTO_MUTE,
<<<<<<< HEAD
=======
	ALC286_FIXUP_ACER_AIO_MIC_NO_PRESENCE,
>>>>>>> 49caf93d
};

static const struct hda_fixup alc269_fixups[] = {
	[ALC269_FIXUP_SONY_VAIO] = {
		.type = HDA_FIXUP_PINCTLS,
		.v.pins = (const struct hda_pintbl[]) {
			{0x19, PIN_VREFGRD},
			{}
		}
	},
	[ALC275_FIXUP_SONY_VAIO_GPIO2] = {
		.type = HDA_FIXUP_FUNC,
		.v.func = alc275_fixup_gpio4_off,
		.chained = true,
		.chain_id = ALC269_FIXUP_SONY_VAIO
	},
	[ALC269_FIXUP_DELL_M101Z] = {
		.type = HDA_FIXUP_VERBS,
		.v.verbs = (const struct hda_verb[]) {
			/* Enables internal speaker */
			{0x20, AC_VERB_SET_COEF_INDEX, 13},
			{0x20, AC_VERB_SET_PROC_COEF, 0x4040},
			{}
		}
	},
	[ALC269_FIXUP_SKU_IGNORE] = {
		.type = HDA_FIXUP_FUNC,
		.v.func = alc_fixup_sku_ignore,
	},
	[ALC269_FIXUP_ASUS_G73JW] = {
		.type = HDA_FIXUP_PINS,
		.v.pins = (const struct hda_pintbl[]) {
			{ 0x17, 0x99130111 }, /* subwoofer */
			{ }
		}
	},
	[ALC269_FIXUP_LENOVO_EAPD] = {
		.type = HDA_FIXUP_VERBS,
		.v.verbs = (const struct hda_verb[]) {
			{0x14, AC_VERB_SET_EAPD_BTLENABLE, 0},
			{}
		}
	},
	[ALC275_FIXUP_SONY_HWEQ] = {
		.type = HDA_FIXUP_FUNC,
		.v.func = alc269_fixup_hweq,
		.chained = true,
		.chain_id = ALC275_FIXUP_SONY_VAIO_GPIO2
	},
	[ALC275_FIXUP_SONY_DISABLE_AAMIX] = {
		.type = HDA_FIXUP_FUNC,
		.v.func = alc_fixup_disable_aamix,
		.chained = true,
		.chain_id = ALC269_FIXUP_SONY_VAIO
	},
	[ALC271_FIXUP_DMIC] = {
		.type = HDA_FIXUP_FUNC,
		.v.func = alc271_fixup_dmic,
	},
	[ALC269_FIXUP_PCM_44K] = {
		.type = HDA_FIXUP_FUNC,
		.v.func = alc269_fixup_pcm_44k,
		.chained = true,
		.chain_id = ALC269_FIXUP_QUANTA_MUTE
	},
	[ALC269_FIXUP_STEREO_DMIC] = {
		.type = HDA_FIXUP_FUNC,
		.v.func = alc269_fixup_stereo_dmic,
	},
	[ALC269_FIXUP_HEADSET_MIC] = {
		.type = HDA_FIXUP_FUNC,
		.v.func = alc269_fixup_headset_mic,
	},
	[ALC269_FIXUP_QUANTA_MUTE] = {
		.type = HDA_FIXUP_FUNC,
		.v.func = alc269_fixup_quanta_mute,
	},
	[ALC269_FIXUP_LIFEBOOK] = {
		.type = HDA_FIXUP_PINS,
		.v.pins = (const struct hda_pintbl[]) {
			{ 0x1a, 0x2101103f }, /* dock line-out */
			{ 0x1b, 0x23a11040 }, /* dock mic-in */
			{ }
		},
		.chained = true,
		.chain_id = ALC269_FIXUP_QUANTA_MUTE
	},
	[ALC269_FIXUP_LIFEBOOK_EXTMIC] = {
		.type = HDA_FIXUP_PINS,
		.v.pins = (const struct hda_pintbl[]) {
			{ 0x19, 0x01a1903c }, /* headset mic, with jack detect */
			{ }
		},
	},
	[ALC269_FIXUP_LIFEBOOK_HP_PIN] = {
		.type = HDA_FIXUP_PINS,
		.v.pins = (const struct hda_pintbl[]) {
			{ 0x21, 0x0221102f }, /* HP out */
			{ }
		},
	},
	[ALC269_FIXUP_LIFEBOOK_NO_HP_TO_LINEOUT] = {
		.type = HDA_FIXUP_FUNC,
		.v.func = alc269_fixup_pincfg_no_hp_to_lineout,
	},
	[ALC255_FIXUP_LIFEBOOK_U7x7_HEADSET_MIC] = {
		.type = HDA_FIXUP_FUNC,
		.v.func = alc269_fixup_pincfg_U7x7_headset_mic,
	},
	[ALC269_FIXUP_AMIC] = {
		.type = HDA_FIXUP_PINS,
		.v.pins = (const struct hda_pintbl[]) {
			{ 0x14, 0x99130110 }, /* speaker */
			{ 0x15, 0x0121401f }, /* HP out */
			{ 0x18, 0x01a19c20 }, /* mic */
			{ 0x19, 0x99a3092f }, /* int-mic */
			{ }
		},
	},
	[ALC269_FIXUP_DMIC] = {
		.type = HDA_FIXUP_PINS,
		.v.pins = (const struct hda_pintbl[]) {
			{ 0x12, 0x99a3092f }, /* int-mic */
			{ 0x14, 0x99130110 }, /* speaker */
			{ 0x15, 0x0121401f }, /* HP out */
			{ 0x18, 0x01a19c20 }, /* mic */
			{ }
		},
	},
	[ALC269VB_FIXUP_AMIC] = {
		.type = HDA_FIXUP_PINS,
		.v.pins = (const struct hda_pintbl[]) {
			{ 0x14, 0x99130110 }, /* speaker */
			{ 0x18, 0x01a19c20 }, /* mic */
			{ 0x19, 0x99a3092f }, /* int-mic */
			{ 0x21, 0x0121401f }, /* HP out */
			{ }
		},
	},
	[ALC269VB_FIXUP_DMIC] = {
		.type = HDA_FIXUP_PINS,
		.v.pins = (const struct hda_pintbl[]) {
			{ 0x12, 0x99a3092f }, /* int-mic */
			{ 0x14, 0x99130110 }, /* speaker */
			{ 0x18, 0x01a19c20 }, /* mic */
			{ 0x21, 0x0121401f }, /* HP out */
			{ }
		},
	},
	[ALC269_FIXUP_HP_MUTE_LED] = {
		.type = HDA_FIXUP_FUNC,
		.v.func = alc269_fixup_hp_mute_led,
	},
	[ALC269_FIXUP_HP_MUTE_LED_MIC1] = {
		.type = HDA_FIXUP_FUNC,
		.v.func = alc269_fixup_hp_mute_led_mic1,
	},
	[ALC269_FIXUP_HP_MUTE_LED_MIC2] = {
		.type = HDA_FIXUP_FUNC,
		.v.func = alc269_fixup_hp_mute_led_mic2,
	},
	[ALC269_FIXUP_HP_MUTE_LED_MIC3] = {
		.type = HDA_FIXUP_FUNC,
		.v.func = alc269_fixup_hp_mute_led_mic3,
		.chained = true,
		.chain_id = ALC295_FIXUP_HP_AUTO_MUTE
	},
	[ALC269_FIXUP_HP_GPIO_LED] = {
		.type = HDA_FIXUP_FUNC,
		.v.func = alc269_fixup_hp_gpio_led,
	},
	[ALC269_FIXUP_HP_GPIO_MIC1_LED] = {
		.type = HDA_FIXUP_FUNC,
		.v.func = alc269_fixup_hp_gpio_mic1_led,
	},
	[ALC269_FIXUP_HP_LINE1_MIC1_LED] = {
		.type = HDA_FIXUP_FUNC,
		.v.func = alc269_fixup_hp_line1_mic1_led,
	},
	[ALC269_FIXUP_INV_DMIC] = {
		.type = HDA_FIXUP_FUNC,
		.v.func = alc_fixup_inv_dmic,
	},
	[ALC269_FIXUP_NO_SHUTUP] = {
		.type = HDA_FIXUP_FUNC,
		.v.func = alc_fixup_no_shutup,
	},
	[ALC269_FIXUP_LENOVO_DOCK] = {
		.type = HDA_FIXUP_PINS,
		.v.pins = (const struct hda_pintbl[]) {
			{ 0x19, 0x23a11040 }, /* dock mic */
			{ 0x1b, 0x2121103f }, /* dock headphone */
			{ }
		},
		.chained = true,
		.chain_id = ALC269_FIXUP_PINCFG_NO_HP_TO_LINEOUT
	},
	[ALC269_FIXUP_PINCFG_NO_HP_TO_LINEOUT] = {
		.type = HDA_FIXUP_FUNC,
		.v.func = alc269_fixup_pincfg_no_hp_to_lineout,
		.chained = true,
		.chain_id = ALC269_FIXUP_THINKPAD_ACPI,
	},
	[ALC269_FIXUP_DELL1_MIC_NO_PRESENCE] = {
		.type = HDA_FIXUP_PINS,
		.v.pins = (const struct hda_pintbl[]) {
			{ 0x19, 0x01a1913c }, /* use as headset mic, without its own jack detect */
			{ 0x1a, 0x01a1913d }, /* use as headphone mic, without its own jack detect */
			{ }
		},
		.chained = true,
		.chain_id = ALC269_FIXUP_HEADSET_MODE
	},
	[ALC269_FIXUP_DELL2_MIC_NO_PRESENCE] = {
		.type = HDA_FIXUP_PINS,
		.v.pins = (const struct hda_pintbl[]) {
			{ 0x16, 0x21014020 }, /* dock line out */
			{ 0x19, 0x21a19030 }, /* dock mic */
			{ 0x1a, 0x01a1913c }, /* use as headset mic, without its own jack detect */
			{ }
		},
		.chained = true,
		.chain_id = ALC269_FIXUP_HEADSET_MODE_NO_HP_MIC
	},
	[ALC269_FIXUP_DELL3_MIC_NO_PRESENCE] = {
		.type = HDA_FIXUP_PINS,
		.v.pins = (const struct hda_pintbl[]) {
			{ 0x1a, 0x01a1913c }, /* use as headset mic, without its own jack detect */
			{ }
		},
		.chained = true,
		.chain_id = ALC269_FIXUP_HEADSET_MODE_NO_HP_MIC
	},
	[ALC269_FIXUP_DELL4_MIC_NO_PRESENCE] = {
		.type = HDA_FIXUP_PINS,
		.v.pins = (const struct hda_pintbl[]) {
			{ 0x19, 0x01a1913c }, /* use as headset mic, without its own jack detect */
			{ 0x1b, 0x01a1913d }, /* use as headphone mic, without its own jack detect */
			{ }
		},
		.chained = true,
		.chain_id = ALC269_FIXUP_HEADSET_MODE
	},
	[ALC269_FIXUP_HEADSET_MODE] = {
		.type = HDA_FIXUP_FUNC,
		.v.func = alc_fixup_headset_mode,
		.chained = true,
		.chain_id = ALC255_FIXUP_DELL_WMI_MIC_MUTE_LED
	},
	[ALC269_FIXUP_HEADSET_MODE_NO_HP_MIC] = {
		.type = HDA_FIXUP_FUNC,
		.v.func = alc_fixup_headset_mode_no_hp_mic,
	},
	[ALC269_FIXUP_ASPIRE_HEADSET_MIC] = {
		.type = HDA_FIXUP_PINS,
		.v.pins = (const struct hda_pintbl[]) {
			{ 0x19, 0x01a1913c }, /* headset mic w/o jack detect */
			{ }
		},
		.chained = true,
		.chain_id = ALC269_FIXUP_HEADSET_MODE,
	},
	[ALC286_FIXUP_SONY_MIC_NO_PRESENCE] = {
		.type = HDA_FIXUP_PINS,
		.v.pins = (const struct hda_pintbl[]) {
			{ 0x18, 0x01a1913c }, /* use as headset mic, without its own jack detect */
			{ }
		},
		.chained = true,
		.chain_id = ALC269_FIXUP_HEADSET_MIC
	},
	[ALC269_FIXUP_ASUS_X101_FUNC] = {
		.type = HDA_FIXUP_FUNC,
		.v.func = alc269_fixup_x101_headset_mic,
	},
	[ALC269_FIXUP_ASUS_X101_VERB] = {
		.type = HDA_FIXUP_VERBS,
		.v.verbs = (const struct hda_verb[]) {
			{0x18, AC_VERB_SET_PIN_WIDGET_CONTROL, 0},
			{0x20, AC_VERB_SET_COEF_INDEX, 0x08},
			{0x20, AC_VERB_SET_PROC_COEF,  0x0310},
			{ }
		},
		.chained = true,
		.chain_id = ALC269_FIXUP_ASUS_X101_FUNC
	},
	[ALC269_FIXUP_ASUS_X101] = {
		.type = HDA_FIXUP_PINS,
		.v.pins = (const struct hda_pintbl[]) {
			{ 0x18, 0x04a1182c }, /* Headset mic */
			{ }
		},
		.chained = true,
		.chain_id = ALC269_FIXUP_ASUS_X101_VERB
	},
	[ALC271_FIXUP_AMIC_MIC2] = {
		.type = HDA_FIXUP_PINS,
		.v.pins = (const struct hda_pintbl[]) {
			{ 0x14, 0x99130110 }, /* speaker */
			{ 0x19, 0x01a19c20 }, /* mic */
			{ 0x1b, 0x99a7012f }, /* int-mic */
			{ 0x21, 0x0121401f }, /* HP out */
			{ }
		},
	},
	[ALC271_FIXUP_HP_GATE_MIC_JACK] = {
		.type = HDA_FIXUP_FUNC,
		.v.func = alc271_hp_gate_mic_jack,
		.chained = true,
		.chain_id = ALC271_FIXUP_AMIC_MIC2,
	},
	[ALC271_FIXUP_HP_GATE_MIC_JACK_E1_572] = {
		.type = HDA_FIXUP_FUNC,
		.v.func = alc269_fixup_limit_int_mic_boost,
		.chained = true,
		.chain_id = ALC271_FIXUP_HP_GATE_MIC_JACK,
	},
	[ALC269_FIXUP_ACER_AC700] = {
		.type = HDA_FIXUP_PINS,
		.v.pins = (const struct hda_pintbl[]) {
			{ 0x12, 0x99a3092f }, /* int-mic */
			{ 0x14, 0x99130110 }, /* speaker */
			{ 0x18, 0x03a11c20 }, /* mic */
			{ 0x1e, 0x0346101e }, /* SPDIF1 */
			{ 0x21, 0x0321101f }, /* HP out */
			{ }
		},
		.chained = true,
		.chain_id = ALC271_FIXUP_DMIC,
	},
	[ALC269_FIXUP_LIMIT_INT_MIC_BOOST] = {
		.type = HDA_FIXUP_FUNC,
		.v.func = alc269_fixup_limit_int_mic_boost,
		.chained = true,
		.chain_id = ALC269_FIXUP_THINKPAD_ACPI,
	},
	[ALC269VB_FIXUP_ASUS_ZENBOOK] = {
		.type = HDA_FIXUP_FUNC,
		.v.func = alc269_fixup_limit_int_mic_boost,
		.chained = true,
		.chain_id = ALC269VB_FIXUP_DMIC,
	},
	[ALC269VB_FIXUP_ASUS_ZENBOOK_UX31A] = {
		.type = HDA_FIXUP_VERBS,
		.v.verbs = (const struct hda_verb[]) {
			/* class-D output amp +5dB */
			{ 0x20, AC_VERB_SET_COEF_INDEX, 0x12 },
			{ 0x20, AC_VERB_SET_PROC_COEF, 0x2800 },
			{}
		},
		.chained = true,
		.chain_id = ALC269VB_FIXUP_ASUS_ZENBOOK,
	},
	[ALC269_FIXUP_LIMIT_INT_MIC_BOOST_MUTE_LED] = {
		.type = HDA_FIXUP_FUNC,
		.v.func = alc269_fixup_limit_int_mic_boost,
		.chained = true,
		.chain_id = ALC269_FIXUP_HP_MUTE_LED_MIC1,
	},
	[ALC269VB_FIXUP_ORDISSIMO_EVE2] = {
		.type = HDA_FIXUP_PINS,
		.v.pins = (const struct hda_pintbl[]) {
			{ 0x12, 0x99a3092f }, /* int-mic */
			{ 0x18, 0x03a11d20 }, /* mic */
			{ 0x19, 0x411111f0 }, /* Unused bogus pin */
			{ }
		},
	},
	[ALC283_FIXUP_CHROME_BOOK] = {
		.type = HDA_FIXUP_FUNC,
		.v.func = alc283_fixup_chromebook,
	},
	[ALC283_FIXUP_SENSE_COMBO_JACK] = {
		.type = HDA_FIXUP_FUNC,
		.v.func = alc283_fixup_sense_combo_jack,
		.chained = true,
		.chain_id = ALC283_FIXUP_CHROME_BOOK,
	},
	[ALC282_FIXUP_ASUS_TX300] = {
		.type = HDA_FIXUP_FUNC,
		.v.func = alc282_fixup_asus_tx300,
	},
	[ALC283_FIXUP_INT_MIC] = {
		.type = HDA_FIXUP_VERBS,
		.v.verbs = (const struct hda_verb[]) {
			{0x20, AC_VERB_SET_COEF_INDEX, 0x1a},
			{0x20, AC_VERB_SET_PROC_COEF, 0x0011},
			{ }
		},
		.chained = true,
		.chain_id = ALC269_FIXUP_LIMIT_INT_MIC_BOOST
	},
	[ALC290_FIXUP_SUBWOOFER_HSJACK] = {
		.type = HDA_FIXUP_PINS,
		.v.pins = (const struct hda_pintbl[]) {
			{ 0x17, 0x90170112 }, /* subwoofer */
			{ }
		},
		.chained = true,
		.chain_id = ALC290_FIXUP_MONO_SPEAKERS_HSJACK,
	},
	[ALC290_FIXUP_SUBWOOFER] = {
		.type = HDA_FIXUP_PINS,
		.v.pins = (const struct hda_pintbl[]) {
			{ 0x17, 0x90170112 }, /* subwoofer */
			{ }
		},
		.chained = true,
		.chain_id = ALC290_FIXUP_MONO_SPEAKERS,
	},
	[ALC290_FIXUP_MONO_SPEAKERS] = {
		.type = HDA_FIXUP_FUNC,
		.v.func = alc290_fixup_mono_speakers,
	},
	[ALC290_FIXUP_MONO_SPEAKERS_HSJACK] = {
		.type = HDA_FIXUP_FUNC,
		.v.func = alc290_fixup_mono_speakers,
		.chained = true,
		.chain_id = ALC269_FIXUP_DELL3_MIC_NO_PRESENCE,
	},
	[ALC269_FIXUP_THINKPAD_ACPI] = {
		.type = HDA_FIXUP_FUNC,
		.v.func = alc_fixup_thinkpad_acpi,
		.chained = true,
		.chain_id = ALC269_FIXUP_SKU_IGNORE,
	},
	[ALC269_FIXUP_DMIC_THINKPAD_ACPI] = {
		.type = HDA_FIXUP_FUNC,
		.v.func = alc_fixup_inv_dmic,
		.chained = true,
		.chain_id = ALC269_FIXUP_THINKPAD_ACPI,
	},
	[ALC255_FIXUP_ACER_MIC_NO_PRESENCE] = {
		.type = HDA_FIXUP_PINS,
		.v.pins = (const struct hda_pintbl[]) {
			{ 0x19, 0x01a1913c }, /* use as headset mic, without its own jack detect */
			{ }
		},
		.chained = true,
		.chain_id = ALC255_FIXUP_HEADSET_MODE
	},
	[ALC255_FIXUP_ASUS_MIC_NO_PRESENCE] = {
		.type = HDA_FIXUP_PINS,
		.v.pins = (const struct hda_pintbl[]) {
			{ 0x19, 0x01a1913c }, /* use as headset mic, without its own jack detect */
			{ }
		},
		.chained = true,
		.chain_id = ALC255_FIXUP_HEADSET_MODE
	},
	[ALC255_FIXUP_DELL1_MIC_NO_PRESENCE] = {
		.type = HDA_FIXUP_PINS,
		.v.pins = (const struct hda_pintbl[]) {
			{ 0x19, 0x01a1913c }, /* use as headset mic, without its own jack detect */
			{ 0x1a, 0x01a1913d }, /* use as headphone mic, without its own jack detect */
			{ }
		},
		.chained = true,
		.chain_id = ALC255_FIXUP_HEADSET_MODE
	},
	[ALC255_FIXUP_DELL2_MIC_NO_PRESENCE] = {
		.type = HDA_FIXUP_PINS,
		.v.pins = (const struct hda_pintbl[]) {
			{ 0x19, 0x01a1913c }, /* use as headset mic, without its own jack detect */
			{ }
		},
		.chained = true,
		.chain_id = ALC255_FIXUP_HEADSET_MODE_NO_HP_MIC
	},
	[ALC255_FIXUP_HEADSET_MODE] = {
		.type = HDA_FIXUP_FUNC,
		.v.func = alc_fixup_headset_mode_alc255,
		.chained = true,
		.chain_id = ALC255_FIXUP_DELL_WMI_MIC_MUTE_LED
	},
	[ALC255_FIXUP_HEADSET_MODE_NO_HP_MIC] = {
		.type = HDA_FIXUP_FUNC,
		.v.func = alc_fixup_headset_mode_alc255_no_hp_mic,
	},
	[ALC293_FIXUP_DELL1_MIC_NO_PRESENCE] = {
		.type = HDA_FIXUP_PINS,
		.v.pins = (const struct hda_pintbl[]) {
			{ 0x18, 0x01a1913d }, /* use as headphone mic, without its own jack detect */
			{ 0x1a, 0x01a1913c }, /* use as headset mic, without its own jack detect */
			{ }
		},
		.chained = true,
		.chain_id = ALC269_FIXUP_HEADSET_MODE
	},
	[ALC292_FIXUP_TPT440_DOCK] = {
		.type = HDA_FIXUP_FUNC,
		.v.func = alc_fixup_tpt440_dock,
		.chained = true,
		.chain_id = ALC269_FIXUP_LIMIT_INT_MIC_BOOST
	},
	[ALC292_FIXUP_TPT440] = {
		.type = HDA_FIXUP_FUNC,
		.v.func = alc_fixup_disable_aamix,
		.chained = true,
		.chain_id = ALC292_FIXUP_TPT440_DOCK,
	},
	[ALC283_FIXUP_HEADSET_MIC] = {
		.type = HDA_FIXUP_PINS,
		.v.pins = (const struct hda_pintbl[]) {
			{ 0x19, 0x04a110f0 },
			{ },
		},
	},
	[ALC255_FIXUP_DELL_WMI_MIC_MUTE_LED] = {
		.type = HDA_FIXUP_FUNC,
		.v.func = alc_fixup_dell_wmi,
	},
	[ALC282_FIXUP_ASPIRE_V5_PINS] = {
		.type = HDA_FIXUP_PINS,
		.v.pins = (const struct hda_pintbl[]) {
			{ 0x12, 0x90a60130 },
			{ 0x14, 0x90170110 },
			{ 0x17, 0x40000008 },
			{ 0x18, 0x411111f0 },
			{ 0x19, 0x01a1913c },
			{ 0x1a, 0x411111f0 },
			{ 0x1b, 0x411111f0 },
			{ 0x1d, 0x40f89b2d },
			{ 0x1e, 0x411111f0 },
			{ 0x21, 0x0321101f },
			{ },
		},
	},
	[ALC280_FIXUP_HP_GPIO4] = {
		.type = HDA_FIXUP_FUNC,
		.v.func = alc280_fixup_hp_gpio4,
	},
	[ALC286_FIXUP_HP_GPIO_LED] = {
		.type = HDA_FIXUP_FUNC,
		.v.func = alc286_fixup_hp_gpio_led,
	},
	[ALC280_FIXUP_HP_GPIO2_MIC_HOTKEY] = {
		.type = HDA_FIXUP_FUNC,
		.v.func = alc280_fixup_hp_gpio2_mic_hotkey,
	},
	[ALC280_FIXUP_HP_DOCK_PINS] = {
		.type = HDA_FIXUP_PINS,
		.v.pins = (const struct hda_pintbl[]) {
			{ 0x1b, 0x21011020 }, /* line-out */
			{ 0x1a, 0x01a1903c }, /* headset mic */
			{ 0x18, 0x2181103f }, /* line-in */
			{ },
		},
		.chained = true,
		.chain_id = ALC280_FIXUP_HP_GPIO4
	},
	[ALC269_FIXUP_HP_DOCK_GPIO_MIC1_LED] = {
		.type = HDA_FIXUP_PINS,
		.v.pins = (const struct hda_pintbl[]) {
			{ 0x1b, 0x21011020 }, /* line-out */
			{ 0x18, 0x2181103f }, /* line-in */
			{ },
		},
		.chained = true,
		.chain_id = ALC269_FIXUP_HP_GPIO_MIC1_LED
	},
	[ALC280_FIXUP_HP_9480M] = {
		.type = HDA_FIXUP_FUNC,
		.v.func = alc280_fixup_hp_9480m,
	},
	[ALC288_FIXUP_DELL_HEADSET_MODE] = {
		.type = HDA_FIXUP_FUNC,
		.v.func = alc_fixup_headset_mode_dell_alc288,
		.chained = true,
		.chain_id = ALC255_FIXUP_DELL_WMI_MIC_MUTE_LED
	},
	[ALC288_FIXUP_DELL1_MIC_NO_PRESENCE] = {
		.type = HDA_FIXUP_PINS,
		.v.pins = (const struct hda_pintbl[]) {
			{ 0x18, 0x01a1913c }, /* use as headset mic, without its own jack detect */
			{ 0x1a, 0x01a1913d }, /* use as headphone mic, without its own jack detect */
			{ }
		},
		.chained = true,
		.chain_id = ALC288_FIXUP_DELL_HEADSET_MODE
	},
	[ALC288_FIXUP_DISABLE_AAMIX] = {
		.type = HDA_FIXUP_FUNC,
		.v.func = alc_fixup_disable_aamix,
		.chained = true,
		.chain_id = ALC288_FIXUP_DELL1_MIC_NO_PRESENCE
	},
	[ALC288_FIXUP_DELL_XPS_13] = {
		.type = HDA_FIXUP_FUNC,
		.v.func = alc_fixup_dell_xps13,
		.chained = true,
		.chain_id = ALC288_FIXUP_DISABLE_AAMIX
	},
	[ALC292_FIXUP_DISABLE_AAMIX] = {
		.type = HDA_FIXUP_FUNC,
		.v.func = alc_fixup_disable_aamix,
		.chained = true,
		.chain_id = ALC269_FIXUP_DELL2_MIC_NO_PRESENCE
	},
	[ALC293_FIXUP_DISABLE_AAMIX_MULTIJACK] = {
		.type = HDA_FIXUP_FUNC,
		.v.func = alc_fixup_disable_aamix,
		.chained = true,
		.chain_id = ALC293_FIXUP_DELL1_MIC_NO_PRESENCE
	},
	[ALC292_FIXUP_DELL_E7X] = {
		.type = HDA_FIXUP_FUNC,
		.v.func = alc_fixup_dell_xps13,
		.chained = true,
		.chain_id = ALC292_FIXUP_DISABLE_AAMIX
	},
	[ALC298_FIXUP_DELL1_MIC_NO_PRESENCE] = {
		.type = HDA_FIXUP_PINS,
		.v.pins = (const struct hda_pintbl[]) {
			{ 0x18, 0x01a1913c }, /* use as headset mic, without its own jack detect */
			{ 0x1a, 0x01a1913d }, /* use as headphone mic, without its own jack detect */
			{ }
		},
		.chained = true,
		.chain_id = ALC269_FIXUP_HEADSET_MODE
	},
	[ALC298_FIXUP_DELL_AIO_MIC_NO_PRESENCE] = {
		.type = HDA_FIXUP_PINS,
		.v.pins = (const struct hda_pintbl[]) {
			{ 0x18, 0x01a1913c }, /* use as headset mic, without its own jack detect */
			{ }
		},
		.chained = true,
		.chain_id = ALC269_FIXUP_HEADSET_MODE
	},
	[ALC275_FIXUP_DELL_XPS] = {
		.type = HDA_FIXUP_VERBS,
		.v.verbs = (const struct hda_verb[]) {
			/* Enables internal speaker */
			{0x20, AC_VERB_SET_COEF_INDEX, 0x1f},
			{0x20, AC_VERB_SET_PROC_COEF, 0x00c0},
			{0x20, AC_VERB_SET_COEF_INDEX, 0x30},
			{0x20, AC_VERB_SET_PROC_COEF, 0x00b1},
			{}
		}
	},
	[ALC256_FIXUP_DELL_XPS_13_HEADPHONE_NOISE] = {
		.type = HDA_FIXUP_VERBS,
		.v.verbs = (const struct hda_verb[]) {
			/* Disable pass-through path for FRONT 14h */
			{0x20, AC_VERB_SET_COEF_INDEX, 0x36},
			{0x20, AC_VERB_SET_PROC_COEF, 0x1737},
			{}
		},
		.chained = true,
		.chain_id = ALC255_FIXUP_DELL1_MIC_NO_PRESENCE
	},
	[ALC293_FIXUP_LENOVO_SPK_NOISE] = {
		.type = HDA_FIXUP_FUNC,
		.v.func = alc_fixup_disable_aamix,
		.chained = true,
		.chain_id = ALC269_FIXUP_THINKPAD_ACPI
	},
	[ALC233_FIXUP_LENOVO_LINE2_MIC_HOTKEY] = {
		.type = HDA_FIXUP_FUNC,
		.v.func = alc233_fixup_lenovo_line2_mic_hotkey,
	},
	[ALC255_FIXUP_DELL_SPK_NOISE] = {
		.type = HDA_FIXUP_FUNC,
		.v.func = alc_fixup_disable_aamix,
		.chained = true,
		.chain_id = ALC255_FIXUP_DELL1_MIC_NO_PRESENCE
	},
	[ALC225_FIXUP_DELL1_MIC_NO_PRESENCE] = {
		.type = HDA_FIXUP_VERBS,
		.v.verbs = (const struct hda_verb[]) {
			/* Disable pass-through path for FRONT 14h */
			{ 0x20, AC_VERB_SET_COEF_INDEX, 0x36 },
			{ 0x20, AC_VERB_SET_PROC_COEF, 0x57d7 },
			{}
		},
		.chained = true,
		.chain_id = ALC269_FIXUP_DELL1_MIC_NO_PRESENCE
	},
	[ALC280_FIXUP_HP_HEADSET_MIC] = {
		.type = HDA_FIXUP_FUNC,
		.v.func = alc_fixup_disable_aamix,
		.chained = true,
		.chain_id = ALC269_FIXUP_HEADSET_MIC,
	},
	[ALC221_FIXUP_HP_FRONT_MIC] = {
		.type = HDA_FIXUP_PINS,
		.v.pins = (const struct hda_pintbl[]) {
			{ 0x19, 0x02a19020 }, /* Front Mic */
			{ }
		},
	},
	[ALC292_FIXUP_TPT460] = {
		.type = HDA_FIXUP_FUNC,
		.v.func = alc_fixup_tpt440_dock,
		.chained = true,
		.chain_id = ALC293_FIXUP_LENOVO_SPK_NOISE,
	},
	[ALC298_FIXUP_SPK_VOLUME] = {
		.type = HDA_FIXUP_FUNC,
		.v.func = alc298_fixup_speaker_volume,
		.chained = true,
		.chain_id = ALC298_FIXUP_DELL_AIO_MIC_NO_PRESENCE,
	},
	[ALC295_FIXUP_DISABLE_DAC3] = {
		.type = HDA_FIXUP_FUNC,
		.v.func = alc295_fixup_disable_dac3,
	},
	[ALC256_FIXUP_DELL_INSPIRON_7559_SUBWOOFER] = {
		.type = HDA_FIXUP_PINS,
		.v.pins = (const struct hda_pintbl[]) {
			{ 0x1b, 0x90170151 },
			{ }
		},
		.chained = true,
		.chain_id = ALC255_FIXUP_DELL1_MIC_NO_PRESENCE
	},
	[ALC269_FIXUP_ATIV_BOOK_8] = {
		.type = HDA_FIXUP_FUNC,
		.v.func = alc_fixup_auto_mute_via_amp,
		.chained = true,
		.chain_id = ALC269_FIXUP_NO_SHUTUP
	},
	[ALC221_FIXUP_HP_MIC_NO_PRESENCE] = {
		.type = HDA_FIXUP_PINS,
		.v.pins = (const struct hda_pintbl[]) {
			{ 0x18, 0x01a1913c }, /* use as headset mic, without its own jack detect */
			{ 0x1a, 0x01a1913d }, /* use as headphone mic, without its own jack detect */
			{ }
		},
		.chained = true,
		.chain_id = ALC269_FIXUP_HEADSET_MODE
	},
	[ALC256_FIXUP_ASUS_HEADSET_MODE] = {
		.type = HDA_FIXUP_FUNC,
		.v.func = alc_fixup_headset_mode,
	},
	[ALC256_FIXUP_ASUS_MIC] = {
		.type = HDA_FIXUP_PINS,
		.v.pins = (const struct hda_pintbl[]) {
			{ 0x13, 0x90a60160 }, /* use as internal mic */
			{ 0x19, 0x04a11120 }, /* use as headset mic, without its own jack detect */
			{ }
		},
		.chained = true,
		.chain_id = ALC256_FIXUP_ASUS_HEADSET_MODE
	},
	[ALC256_FIXUP_ASUS_AIO_GPIO2] = {
		.type = HDA_FIXUP_FUNC,
		/* Set up GPIO2 for the speaker amp */
		.v.func = alc_fixup_gpio4,
	},
	[ALC233_FIXUP_ASUS_MIC_NO_PRESENCE] = {
		.type = HDA_FIXUP_PINS,
		.v.pins = (const struct hda_pintbl[]) {
			{ 0x19, 0x01a1913c }, /* use as headset mic, without its own jack detect */
			{ }
		},
		.chained = true,
		.chain_id = ALC269_FIXUP_HEADSET_MIC
	},
	[ALC233_FIXUP_EAPD_COEF_AND_MIC_NO_PRESENCE] = {
		.type = HDA_FIXUP_VERBS,
		.v.verbs = (const struct hda_verb[]) {
			/* Enables internal speaker */
			{0x20, AC_VERB_SET_COEF_INDEX, 0x40},
			{0x20, AC_VERB_SET_PROC_COEF, 0x8800},
			{}
		},
		.chained = true,
		.chain_id = ALC233_FIXUP_ASUS_MIC_NO_PRESENCE
	},
	[ALC233_FIXUP_LENOVO_MULTI_CODECS] = {
		.type = HDA_FIXUP_FUNC,
		.v.func = alc233_alc662_fixup_lenovo_dual_codecs,
	},
	[ALC294_FIXUP_LENOVO_MIC_LOCATION] = {
		.type = HDA_FIXUP_PINS,
		.v.pins = (const struct hda_pintbl[]) {
			/* Change the mic location from front to right, otherwise there are
			   two front mics with the same name, pulseaudio can't handle them.
			   This is just a temporary workaround, after applying this fixup,
			   there will be one "Front Mic" and one "Mic" in this machine.
			 */
			{ 0x1a, 0x04a19040 },
			{ }
		},
	},
	[ALC225_FIXUP_DELL_WYSE_MIC_NO_PRESENCE] = {
		.type = HDA_FIXUP_PINS,
		.v.pins = (const struct hda_pintbl[]) {
			{ 0x16, 0x0101102f }, /* Rear Headset HP */
			{ 0x19, 0x02a1913c }, /* use as Front headset mic, without its own jack detect */
			{ 0x1a, 0x01a19030 }, /* Rear Headset MIC */
			{ 0x1b, 0x02011020 },
			{ }
		},
		.chained = true,
		.chain_id = ALC269_FIXUP_HEADSET_MODE_NO_HP_MIC
	},
	[ALC700_FIXUP_INTEL_REFERENCE] = {
		.type = HDA_FIXUP_VERBS,
		.v.verbs = (const struct hda_verb[]) {
			/* Enables internal speaker */
			{0x20, AC_VERB_SET_COEF_INDEX, 0x45},
			{0x20, AC_VERB_SET_PROC_COEF, 0x5289},
			{0x20, AC_VERB_SET_COEF_INDEX, 0x4A},
			{0x20, AC_VERB_SET_PROC_COEF, 0x001b},
			{0x58, AC_VERB_SET_COEF_INDEX, 0x00},
			{0x58, AC_VERB_SET_PROC_COEF, 0x3888},
			{0x20, AC_VERB_SET_COEF_INDEX, 0x6f},
			{0x20, AC_VERB_SET_PROC_COEF, 0x2c0b},
			{}
		}
	},
	[ALC274_FIXUP_DELL_BIND_DACS] = {
		.type = HDA_FIXUP_FUNC,
		.v.func = alc274_fixup_bind_dacs,
		.chained = true,
		.chain_id = ALC269_FIXUP_DELL1_MIC_NO_PRESENCE
	},
	[ALC274_FIXUP_DELL_AIO_LINEOUT_VERB] = {
		.type = HDA_FIXUP_PINS,
		.v.pins = (const struct hda_pintbl[]) {
			{ 0x1b, 0x0401102f },
			{ }
		},
		.chained = true,
		.chain_id = ALC274_FIXUP_DELL_BIND_DACS
	},
	[ALC298_FIXUP_TPT470_DOCK] = {
		.type = HDA_FIXUP_FUNC,
		.v.func = alc_fixup_tpt470_dock,
		.chained = true,
		.chain_id = ALC293_FIXUP_LENOVO_SPK_NOISE
	},
	[ALC255_FIXUP_DUMMY_LINEOUT_VERB] = {
		.type = HDA_FIXUP_PINS,
		.v.pins = (const struct hda_pintbl[]) {
			{ 0x14, 0x0201101f },
			{ }
		},
		.chained = true,
		.chain_id = ALC255_FIXUP_DELL1_MIC_NO_PRESENCE
	},
	[ALC255_FIXUP_DELL_HEADSET_MIC] = {
		.type = HDA_FIXUP_PINS,
		.v.pins = (const struct hda_pintbl[]) {
			{ 0x19, 0x01a1913c }, /* use as headset mic, without its own jack detect */
			{ }
		},
		.chained = true,
		.chain_id = ALC269_FIXUP_HEADSET_MIC
	},
	[ALC295_FIXUP_HP_X360] = {
		.type = HDA_FIXUP_FUNC,
		.v.func = alc295_fixup_hp_top_speakers,
		.chained = true,
		.chain_id = ALC269_FIXUP_HP_MUTE_LED_MIC3
	},
	[ALC221_FIXUP_HP_HEADSET_MIC] = {
		.type = HDA_FIXUP_PINS,
		.v.pins = (const struct hda_pintbl[]) {
			{ 0x19, 0x0181313f},
			{ }
		},
		.chained = true,
		.chain_id = ALC269_FIXUP_HEADSET_MIC
	},
	[ALC285_FIXUP_LENOVO_HEADPHONE_NOISE] = {
		.type = HDA_FIXUP_FUNC,
		.v.func = alc285_fixup_invalidate_dacs,
	},
	[ALC295_FIXUP_HP_AUTO_MUTE] = {
		.type = HDA_FIXUP_FUNC,
		.v.func = alc_fixup_auto_mute_via_amp,
	},
<<<<<<< HEAD
=======
	[ALC286_FIXUP_ACER_AIO_MIC_NO_PRESENCE] = {
		.type = HDA_FIXUP_PINS,
		.v.pins = (const struct hda_pintbl[]) {
			{ 0x18, 0x01a1913c }, /* use as headset mic, without its own jack detect */
			{ }
		},
		.chained = true,
		.chain_id = ALC269_FIXUP_HEADSET_MIC
	},
>>>>>>> 49caf93d
};

static const struct snd_pci_quirk alc269_fixup_tbl[] = {
	SND_PCI_QUIRK(0x1025, 0x0283, "Acer TravelMate 8371", ALC269_FIXUP_INV_DMIC),
	SND_PCI_QUIRK(0x1025, 0x029b, "Acer 1810TZ", ALC269_FIXUP_INV_DMIC),
	SND_PCI_QUIRK(0x1025, 0x0349, "Acer AOD260", ALC269_FIXUP_INV_DMIC),
	SND_PCI_QUIRK(0x1025, 0x047c, "Acer AC700", ALC269_FIXUP_ACER_AC700),
	SND_PCI_QUIRK(0x1025, 0x072d, "Acer Aspire V5-571G", ALC269_FIXUP_ASPIRE_HEADSET_MIC),
	SND_PCI_QUIRK(0x1025, 0x080d, "Acer Aspire V5-122P", ALC269_FIXUP_ASPIRE_HEADSET_MIC),
	SND_PCI_QUIRK(0x1025, 0x0740, "Acer AO725", ALC271_FIXUP_HP_GATE_MIC_JACK),
	SND_PCI_QUIRK(0x1025, 0x0742, "Acer AO756", ALC271_FIXUP_HP_GATE_MIC_JACK),
	SND_PCI_QUIRK(0x1025, 0x0762, "Acer Aspire E1-472", ALC271_FIXUP_HP_GATE_MIC_JACK_E1_572),
	SND_PCI_QUIRK(0x1025, 0x0775, "Acer Aspire E1-572", ALC271_FIXUP_HP_GATE_MIC_JACK_E1_572),
	SND_PCI_QUIRK(0x1025, 0x079b, "Acer Aspire V5-573G", ALC282_FIXUP_ASPIRE_V5_PINS),
	SND_PCI_QUIRK(0x1025, 0x102b, "Acer Aspire C24-860", ALC286_FIXUP_ACER_AIO_MIC_NO_PRESENCE),
	SND_PCI_QUIRK(0x1025, 0x106d, "Acer Cloudbook 14", ALC283_FIXUP_CHROME_BOOK),
	SND_PCI_QUIRK(0x1025, 0x128f, "Acer Veriton Z6860G", ALC286_FIXUP_ACER_AIO_MIC_NO_PRESENCE),
	SND_PCI_QUIRK(0x1025, 0x1290, "Acer Veriton Z4860G", ALC286_FIXUP_ACER_AIO_MIC_NO_PRESENCE),
	SND_PCI_QUIRK(0x1025, 0x1291, "Acer Veriton Z4660G", ALC286_FIXUP_ACER_AIO_MIC_NO_PRESENCE),
	SND_PCI_QUIRK(0x1028, 0x0470, "Dell M101z", ALC269_FIXUP_DELL_M101Z),
	SND_PCI_QUIRK(0x1028, 0x054b, "Dell XPS one 2710", ALC275_FIXUP_DELL_XPS),
	SND_PCI_QUIRK(0x1028, 0x05bd, "Dell Latitude E6440", ALC292_FIXUP_DELL_E7X),
	SND_PCI_QUIRK(0x1028, 0x05be, "Dell Latitude E6540", ALC292_FIXUP_DELL_E7X),
	SND_PCI_QUIRK(0x1028, 0x05ca, "Dell Latitude E7240", ALC292_FIXUP_DELL_E7X),
	SND_PCI_QUIRK(0x1028, 0x05cb, "Dell Latitude E7440", ALC292_FIXUP_DELL_E7X),
	SND_PCI_QUIRK(0x1028, 0x05da, "Dell Vostro 5460", ALC290_FIXUP_SUBWOOFER),
	SND_PCI_QUIRK(0x1028, 0x05f4, "Dell", ALC269_FIXUP_DELL1_MIC_NO_PRESENCE),
	SND_PCI_QUIRK(0x1028, 0x05f5, "Dell", ALC269_FIXUP_DELL1_MIC_NO_PRESENCE),
	SND_PCI_QUIRK(0x1028, 0x05f6, "Dell", ALC269_FIXUP_DELL1_MIC_NO_PRESENCE),
	SND_PCI_QUIRK(0x1028, 0x0615, "Dell Vostro 5470", ALC290_FIXUP_SUBWOOFER_HSJACK),
	SND_PCI_QUIRK(0x1028, 0x0616, "Dell Vostro 5470", ALC290_FIXUP_SUBWOOFER_HSJACK),
	SND_PCI_QUIRK(0x1028, 0x062c, "Dell Latitude E5550", ALC292_FIXUP_DELL_E7X),
	SND_PCI_QUIRK(0x1028, 0x062e, "Dell Latitude E7450", ALC292_FIXUP_DELL_E7X),
	SND_PCI_QUIRK(0x1028, 0x0638, "Dell Inspiron 5439", ALC290_FIXUP_MONO_SPEAKERS_HSJACK),
	SND_PCI_QUIRK(0x1028, 0x064a, "Dell", ALC293_FIXUP_DELL1_MIC_NO_PRESENCE),
	SND_PCI_QUIRK(0x1028, 0x064b, "Dell", ALC293_FIXUP_DELL1_MIC_NO_PRESENCE),
	SND_PCI_QUIRK(0x1028, 0x0665, "Dell XPS 13", ALC288_FIXUP_DELL_XPS_13),
	SND_PCI_QUIRK(0x1028, 0x0669, "Dell Optiplex 9020m", ALC255_FIXUP_DELL1_MIC_NO_PRESENCE),
	SND_PCI_QUIRK(0x1028, 0x069a, "Dell Vostro 5480", ALC290_FIXUP_SUBWOOFER_HSJACK),
	SND_PCI_QUIRK(0x1028, 0x06c7, "Dell", ALC255_FIXUP_DELL1_MIC_NO_PRESENCE),
	SND_PCI_QUIRK(0x1028, 0x06d9, "Dell", ALC293_FIXUP_DELL1_MIC_NO_PRESENCE),
	SND_PCI_QUIRK(0x1028, 0x06da, "Dell", ALC293_FIXUP_DELL1_MIC_NO_PRESENCE),
	SND_PCI_QUIRK(0x1028, 0x06db, "Dell", ALC293_FIXUP_DISABLE_AAMIX_MULTIJACK),
	SND_PCI_QUIRK(0x1028, 0x06dd, "Dell", ALC293_FIXUP_DISABLE_AAMIX_MULTIJACK),
	SND_PCI_QUIRK(0x1028, 0x06de, "Dell", ALC293_FIXUP_DISABLE_AAMIX_MULTIJACK),
	SND_PCI_QUIRK(0x1028, 0x06df, "Dell", ALC293_FIXUP_DISABLE_AAMIX_MULTIJACK),
	SND_PCI_QUIRK(0x1028, 0x06e0, "Dell", ALC293_FIXUP_DISABLE_AAMIX_MULTIJACK),
	SND_PCI_QUIRK(0x1028, 0x0704, "Dell XPS 13 9350", ALC256_FIXUP_DELL_XPS_13_HEADPHONE_NOISE),
	SND_PCI_QUIRK(0x1028, 0x0706, "Dell Inspiron 7559", ALC256_FIXUP_DELL_INSPIRON_7559_SUBWOOFER),
	SND_PCI_QUIRK(0x1028, 0x0725, "Dell Inspiron 3162", ALC255_FIXUP_DELL_SPK_NOISE),
	SND_PCI_QUIRK(0x1028, 0x075b, "Dell XPS 13 9360", ALC256_FIXUP_DELL_XPS_13_HEADPHONE_NOISE),
	SND_PCI_QUIRK(0x1028, 0x075c, "Dell XPS 27 7760", ALC298_FIXUP_SPK_VOLUME),
	SND_PCI_QUIRK(0x1028, 0x075d, "Dell AIO", ALC298_FIXUP_SPK_VOLUME),
	SND_PCI_QUIRK(0x1028, 0x07b0, "Dell Precision 7520", ALC295_FIXUP_DISABLE_DAC3),
	SND_PCI_QUIRK(0x1028, 0x0798, "Dell Inspiron 17 7000 Gaming", ALC256_FIXUP_DELL_INSPIRON_7559_SUBWOOFER),
	SND_PCI_QUIRK(0x1028, 0x080c, "Dell WYSE", ALC225_FIXUP_DELL_WYSE_MIC_NO_PRESENCE),
	SND_PCI_QUIRK(0x1028, 0x082a, "Dell XPS 13 9360", ALC256_FIXUP_DELL_XPS_13_HEADPHONE_NOISE),
	SND_PCI_QUIRK(0x1028, 0x084b, "Dell", ALC274_FIXUP_DELL_AIO_LINEOUT_VERB),
	SND_PCI_QUIRK(0x1028, 0x084e, "Dell", ALC274_FIXUP_DELL_AIO_LINEOUT_VERB),
	SND_PCI_QUIRK(0x1028, 0x0871, "Dell Precision 3630", ALC255_FIXUP_DELL_HEADSET_MIC),
	SND_PCI_QUIRK(0x1028, 0x0872, "Dell Precision 3630", ALC255_FIXUP_DELL_HEADSET_MIC),
	SND_PCI_QUIRK(0x1028, 0x0873, "Dell Precision 3930", ALC255_FIXUP_DUMMY_LINEOUT_VERB),
	SND_PCI_QUIRK(0x1028, 0x164a, "Dell", ALC293_FIXUP_DELL1_MIC_NO_PRESENCE),
	SND_PCI_QUIRK(0x1028, 0x164b, "Dell", ALC293_FIXUP_DELL1_MIC_NO_PRESENCE),
	SND_PCI_QUIRK(0x103c, 0x1586, "HP", ALC269_FIXUP_HP_MUTE_LED_MIC2),
	SND_PCI_QUIRK(0x103c, 0x18e6, "HP", ALC269_FIXUP_HP_GPIO_LED),
	SND_PCI_QUIRK(0x103c, 0x218b, "HP", ALC269_FIXUP_LIMIT_INT_MIC_BOOST_MUTE_LED),
	SND_PCI_QUIRK(0x103c, 0x225f, "HP", ALC280_FIXUP_HP_GPIO2_MIC_HOTKEY),
	/* ALC282 */
	SND_PCI_QUIRK(0x103c, 0x21f9, "HP", ALC269_FIXUP_HP_MUTE_LED_MIC1),
	SND_PCI_QUIRK(0x103c, 0x2210, "HP", ALC269_FIXUP_HP_MUTE_LED_MIC1),
	SND_PCI_QUIRK(0x103c, 0x2214, "HP", ALC269_FIXUP_HP_MUTE_LED_MIC1),
	SND_PCI_QUIRK(0x103c, 0x2236, "HP", ALC269_FIXUP_HP_LINE1_MIC1_LED),
	SND_PCI_QUIRK(0x103c, 0x2237, "HP", ALC269_FIXUP_HP_LINE1_MIC1_LED),
	SND_PCI_QUIRK(0x103c, 0x2238, "HP", ALC269_FIXUP_HP_LINE1_MIC1_LED),
	SND_PCI_QUIRK(0x103c, 0x2239, "HP", ALC269_FIXUP_HP_LINE1_MIC1_LED),
	SND_PCI_QUIRK(0x103c, 0x224b, "HP", ALC269_FIXUP_HP_LINE1_MIC1_LED),
	SND_PCI_QUIRK(0x103c, 0x2268, "HP", ALC269_FIXUP_HP_MUTE_LED_MIC1),
	SND_PCI_QUIRK(0x103c, 0x226a, "HP", ALC269_FIXUP_HP_MUTE_LED_MIC1),
	SND_PCI_QUIRK(0x103c, 0x226b, "HP", ALC269_FIXUP_HP_MUTE_LED_MIC1),
	SND_PCI_QUIRK(0x103c, 0x226e, "HP", ALC269_FIXUP_HP_MUTE_LED_MIC1),
	SND_PCI_QUIRK(0x103c, 0x2271, "HP", ALC286_FIXUP_HP_GPIO_LED),
	SND_PCI_QUIRK(0x103c, 0x2272, "HP", ALC280_FIXUP_HP_DOCK_PINS),
	SND_PCI_QUIRK(0x103c, 0x2273, "HP", ALC280_FIXUP_HP_DOCK_PINS),
	SND_PCI_QUIRK(0x103c, 0x229e, "HP", ALC269_FIXUP_HP_MUTE_LED_MIC1),
	SND_PCI_QUIRK(0x103c, 0x22b2, "HP", ALC269_FIXUP_HP_MUTE_LED_MIC1),
	SND_PCI_QUIRK(0x103c, 0x22b7, "HP", ALC269_FIXUP_HP_MUTE_LED_MIC1),
	SND_PCI_QUIRK(0x103c, 0x22bf, "HP", ALC269_FIXUP_HP_MUTE_LED_MIC1),
	SND_PCI_QUIRK(0x103c, 0x22cf, "HP", ALC269_FIXUP_HP_MUTE_LED_MIC1),
	SND_PCI_QUIRK(0x103c, 0x22db, "HP", ALC280_FIXUP_HP_9480M),
	SND_PCI_QUIRK(0x103c, 0x22dc, "HP", ALC269_FIXUP_HP_GPIO_MIC1_LED),
	SND_PCI_QUIRK(0x103c, 0x22fb, "HP", ALC269_FIXUP_HP_GPIO_MIC1_LED),
	/* ALC290 */
	SND_PCI_QUIRK(0x103c, 0x221b, "HP", ALC269_FIXUP_HP_GPIO_MIC1_LED),
	SND_PCI_QUIRK(0x103c, 0x2221, "HP", ALC269_FIXUP_HP_GPIO_MIC1_LED),
	SND_PCI_QUIRK(0x103c, 0x2225, "HP", ALC269_FIXUP_HP_GPIO_MIC1_LED),
	SND_PCI_QUIRK(0x103c, 0x2253, "HP", ALC269_FIXUP_HP_GPIO_MIC1_LED),
	SND_PCI_QUIRK(0x103c, 0x2254, "HP", ALC269_FIXUP_HP_GPIO_MIC1_LED),
	SND_PCI_QUIRK(0x103c, 0x2255, "HP", ALC269_FIXUP_HP_GPIO_MIC1_LED),
	SND_PCI_QUIRK(0x103c, 0x2256, "HP", ALC269_FIXUP_HP_GPIO_MIC1_LED),
	SND_PCI_QUIRK(0x103c, 0x2257, "HP", ALC269_FIXUP_HP_GPIO_MIC1_LED),
	SND_PCI_QUIRK(0x103c, 0x2259, "HP", ALC269_FIXUP_HP_GPIO_MIC1_LED),
	SND_PCI_QUIRK(0x103c, 0x225a, "HP", ALC269_FIXUP_HP_DOCK_GPIO_MIC1_LED),
	SND_PCI_QUIRK(0x103c, 0x2260, "HP", ALC269_FIXUP_HP_MUTE_LED_MIC1),
	SND_PCI_QUIRK(0x103c, 0x2263, "HP", ALC269_FIXUP_HP_MUTE_LED_MIC1),
	SND_PCI_QUIRK(0x103c, 0x2264, "HP", ALC269_FIXUP_HP_MUTE_LED_MIC1),
	SND_PCI_QUIRK(0x103c, 0x2265, "HP", ALC269_FIXUP_HP_MUTE_LED_MIC1),
	SND_PCI_QUIRK(0x103c, 0x2272, "HP", ALC269_FIXUP_HP_GPIO_MIC1_LED),
	SND_PCI_QUIRK(0x103c, 0x2273, "HP", ALC269_FIXUP_HP_GPIO_MIC1_LED),
	SND_PCI_QUIRK(0x103c, 0x2278, "HP", ALC269_FIXUP_HP_GPIO_MIC1_LED),
	SND_PCI_QUIRK(0x103c, 0x227f, "HP", ALC269_FIXUP_HP_MUTE_LED_MIC1),
	SND_PCI_QUIRK(0x103c, 0x2282, "HP", ALC269_FIXUP_HP_MUTE_LED_MIC1),
	SND_PCI_QUIRK(0x103c, 0x228b, "HP", ALC269_FIXUP_HP_MUTE_LED_MIC1),
	SND_PCI_QUIRK(0x103c, 0x228e, "HP", ALC269_FIXUP_HP_MUTE_LED_MIC1),
	SND_PCI_QUIRK(0x103c, 0x22c5, "HP", ALC269_FIXUP_HP_MUTE_LED_MIC1),
	SND_PCI_QUIRK(0x103c, 0x22c7, "HP", ALC269_FIXUP_HP_MUTE_LED_MIC1),
	SND_PCI_QUIRK(0x103c, 0x22c8, "HP", ALC269_FIXUP_HP_MUTE_LED_MIC1),
	SND_PCI_QUIRK(0x103c, 0x22c4, "HP", ALC269_FIXUP_HP_MUTE_LED_MIC1),
	SND_PCI_QUIRK(0x103c, 0x2334, "HP", ALC269_FIXUP_HP_MUTE_LED_MIC1),
	SND_PCI_QUIRK(0x103c, 0x2335, "HP", ALC269_FIXUP_HP_MUTE_LED_MIC1),
	SND_PCI_QUIRK(0x103c, 0x2336, "HP", ALC269_FIXUP_HP_MUTE_LED_MIC1),
	SND_PCI_QUIRK(0x103c, 0x2337, "HP", ALC269_FIXUP_HP_MUTE_LED_MIC1),
	SND_PCI_QUIRK(0x103c, 0x221c, "HP EliteBook 755 G2", ALC280_FIXUP_HP_HEADSET_MIC),
	SND_PCI_QUIRK(0x103c, 0x820d, "HP Pavilion 15", ALC269_FIXUP_HP_MUTE_LED_MIC3),
	SND_PCI_QUIRK(0x103c, 0x8256, "HP", ALC221_FIXUP_HP_FRONT_MIC),
	SND_PCI_QUIRK(0x103c, 0x827e, "HP x360", ALC295_FIXUP_HP_X360),
	SND_PCI_QUIRK(0x103c, 0x82bf, "HP", ALC221_FIXUP_HP_MIC_NO_PRESENCE),
	SND_PCI_QUIRK(0x103c, 0x82c0, "HP", ALC221_FIXUP_HP_MIC_NO_PRESENCE),
	SND_PCI_QUIRK(0x103c, 0x83b9, "HP Spectre x360", ALC269_FIXUP_HP_MUTE_LED_MIC3),
	SND_PCI_QUIRK(0x1043, 0x103e, "ASUS X540SA", ALC256_FIXUP_ASUS_MIC),
	SND_PCI_QUIRK(0x1043, 0x103f, "ASUS TX300", ALC282_FIXUP_ASUS_TX300),
	SND_PCI_QUIRK(0x1043, 0x106d, "Asus K53BE", ALC269_FIXUP_LIMIT_INT_MIC_BOOST),
	SND_PCI_QUIRK(0x1043, 0x10c0, "ASUS X540SA", ALC256_FIXUP_ASUS_MIC),
	SND_PCI_QUIRK(0x1043, 0x10d0, "ASUS X540LA/X540LJ", ALC255_FIXUP_ASUS_MIC_NO_PRESENCE),
	SND_PCI_QUIRK(0x1043, 0x115d, "Asus 1015E", ALC269_FIXUP_LIMIT_INT_MIC_BOOST),
	SND_PCI_QUIRK(0x1043, 0x11c0, "ASUS X556UR", ALC255_FIXUP_ASUS_MIC_NO_PRESENCE),
	SND_PCI_QUIRK(0x1043, 0x1290, "ASUS X441SA", ALC233_FIXUP_EAPD_COEF_AND_MIC_NO_PRESENCE),
	SND_PCI_QUIRK(0x1043, 0x12a0, "ASUS X441UV", ALC233_FIXUP_EAPD_COEF_AND_MIC_NO_PRESENCE),
	SND_PCI_QUIRK(0x1043, 0x12f0, "ASUS X541UV", ALC256_FIXUP_ASUS_MIC),
	SND_PCI_QUIRK(0x1043, 0x12e0, "ASUS X541SA", ALC256_FIXUP_ASUS_MIC),
	SND_PCI_QUIRK(0x1043, 0x13b0, "ASUS Z550SA", ALC256_FIXUP_ASUS_MIC),
	SND_PCI_QUIRK(0x1043, 0x1427, "Asus Zenbook UX31E", ALC269VB_FIXUP_ASUS_ZENBOOK),
	SND_PCI_QUIRK(0x1043, 0x1517, "Asus Zenbook UX31A", ALC269VB_FIXUP_ASUS_ZENBOOK_UX31A),
	SND_PCI_QUIRK(0x1043, 0x16e3, "ASUS UX50", ALC269_FIXUP_STEREO_DMIC),
	SND_PCI_QUIRK(0x1043, 0x1a13, "Asus G73Jw", ALC269_FIXUP_ASUS_G73JW),
	SND_PCI_QUIRK(0x1043, 0x1a30, "ASUS X705UD", ALC256_FIXUP_ASUS_MIC),
	SND_PCI_QUIRK(0x1043, 0x1b13, "Asus U41SV", ALC269_FIXUP_INV_DMIC),
	SND_PCI_QUIRK(0x1043, 0x1bbd, "ASUS Z550MA", ALC255_FIXUP_ASUS_MIC_NO_PRESENCE),
	SND_PCI_QUIRK(0x1043, 0x1c23, "Asus X55U", ALC269_FIXUP_LIMIT_INT_MIC_BOOST),
	SND_PCI_QUIRK(0x1043, 0x1ccd, "ASUS X555UB", ALC256_FIXUP_ASUS_MIC),
	SND_PCI_QUIRK(0x1043, 0x3030, "ASUS ZN270IE", ALC256_FIXUP_ASUS_AIO_GPIO2),
	SND_PCI_QUIRK(0x1043, 0x831a, "ASUS P901", ALC269_FIXUP_STEREO_DMIC),
	SND_PCI_QUIRK(0x1043, 0x834a, "ASUS S101", ALC269_FIXUP_STEREO_DMIC),
	SND_PCI_QUIRK(0x1043, 0x8398, "ASUS P1005", ALC269_FIXUP_STEREO_DMIC),
	SND_PCI_QUIRK(0x1043, 0x83ce, "ASUS P1005", ALC269_FIXUP_STEREO_DMIC),
	SND_PCI_QUIRK(0x1043, 0x8516, "ASUS X101CH", ALC269_FIXUP_ASUS_X101),
	SND_PCI_QUIRK(0x104d, 0x90b5, "Sony VAIO Pro 11", ALC286_FIXUP_SONY_MIC_NO_PRESENCE),
	SND_PCI_QUIRK(0x104d, 0x90b6, "Sony VAIO Pro 13", ALC286_FIXUP_SONY_MIC_NO_PRESENCE),
	SND_PCI_QUIRK(0x104d, 0x9073, "Sony VAIO", ALC275_FIXUP_SONY_VAIO_GPIO2),
	SND_PCI_QUIRK(0x104d, 0x907b, "Sony VAIO", ALC275_FIXUP_SONY_HWEQ),
	SND_PCI_QUIRK(0x104d, 0x9084, "Sony VAIO", ALC275_FIXUP_SONY_HWEQ),
	SND_PCI_QUIRK(0x104d, 0x9099, "Sony VAIO S13", ALC275_FIXUP_SONY_DISABLE_AAMIX),
	SND_PCI_QUIRK(0x10cf, 0x1475, "Lifebook", ALC269_FIXUP_LIFEBOOK),
	SND_PCI_QUIRK(0x10cf, 0x159f, "Lifebook E780", ALC269_FIXUP_LIFEBOOK_NO_HP_TO_LINEOUT),
	SND_PCI_QUIRK(0x10cf, 0x15dc, "Lifebook T731", ALC269_FIXUP_LIFEBOOK_HP_PIN),
	SND_PCI_QUIRK(0x10cf, 0x1757, "Lifebook E752", ALC269_FIXUP_LIFEBOOK_HP_PIN),
	SND_PCI_QUIRK(0x10cf, 0x1629, "Lifebook U7x7", ALC255_FIXUP_LIFEBOOK_U7x7_HEADSET_MIC),
	SND_PCI_QUIRK(0x10cf, 0x1845, "Lifebook U904", ALC269_FIXUP_LIFEBOOK_EXTMIC),
	SND_PCI_QUIRK(0x10ec, 0x10f2, "Intel Reference board", ALC700_FIXUP_INTEL_REFERENCE),
	SND_PCI_QUIRK(0x10f7, 0x8338, "Panasonic CF-SZ6", ALC269_FIXUP_HEADSET_MODE),
	SND_PCI_QUIRK(0x144d, 0xc109, "Samsung Ativ book 9 (NP900X3G)", ALC269_FIXUP_INV_DMIC),
	SND_PCI_QUIRK(0x144d, 0xc740, "Samsung Ativ book 8 (NP870Z5G)", ALC269_FIXUP_ATIV_BOOK_8),
	SND_PCI_QUIRK(0x1458, 0xfa53, "Gigabyte BXBT-2807", ALC283_FIXUP_HEADSET_MIC),
	SND_PCI_QUIRK(0x1462, 0xb120, "MSI Cubi MS-B120", ALC283_FIXUP_HEADSET_MIC),
	SND_PCI_QUIRK(0x1462, 0xb171, "Cubi N 8GL (MS-B171)", ALC283_FIXUP_HEADSET_MIC),
	SND_PCI_QUIRK(0x17aa, 0x1036, "Lenovo P520", ALC233_FIXUP_LENOVO_MULTI_CODECS),
	SND_PCI_QUIRK(0x17aa, 0x20f2, "Thinkpad SL410/510", ALC269_FIXUP_SKU_IGNORE),
	SND_PCI_QUIRK(0x17aa, 0x215e, "Thinkpad L512", ALC269_FIXUP_SKU_IGNORE),
	SND_PCI_QUIRK(0x17aa, 0x21b8, "Thinkpad Edge 14", ALC269_FIXUP_SKU_IGNORE),
	SND_PCI_QUIRK(0x17aa, 0x21ca, "Thinkpad L412", ALC269_FIXUP_SKU_IGNORE),
	SND_PCI_QUIRK(0x17aa, 0x21e9, "Thinkpad Edge 15", ALC269_FIXUP_SKU_IGNORE),
	SND_PCI_QUIRK(0x17aa, 0x21f6, "Thinkpad T530", ALC269_FIXUP_LENOVO_DOCK),
	SND_PCI_QUIRK(0x17aa, 0x21fa, "Thinkpad X230", ALC269_FIXUP_LENOVO_DOCK),
	SND_PCI_QUIRK(0x17aa, 0x21f3, "Thinkpad T430", ALC269_FIXUP_LENOVO_DOCK),
	SND_PCI_QUIRK(0x17aa, 0x21fb, "Thinkpad T430s", ALC269_FIXUP_LENOVO_DOCK),
	SND_PCI_QUIRK(0x17aa, 0x2203, "Thinkpad X230 Tablet", ALC269_FIXUP_LENOVO_DOCK),
	SND_PCI_QUIRK(0x17aa, 0x2208, "Thinkpad T431s", ALC269_FIXUP_LENOVO_DOCK),
	SND_PCI_QUIRK(0x17aa, 0x220c, "Thinkpad T440s", ALC292_FIXUP_TPT440),
	SND_PCI_QUIRK(0x17aa, 0x220e, "Thinkpad T440p", ALC292_FIXUP_TPT440_DOCK),
	SND_PCI_QUIRK(0x17aa, 0x2210, "Thinkpad T540p", ALC292_FIXUP_TPT440_DOCK),
	SND_PCI_QUIRK(0x17aa, 0x2211, "Thinkpad W541", ALC292_FIXUP_TPT440_DOCK),
	SND_PCI_QUIRK(0x17aa, 0x2212, "Thinkpad T440", ALC292_FIXUP_TPT440_DOCK),
	SND_PCI_QUIRK(0x17aa, 0x2214, "Thinkpad X240", ALC292_FIXUP_TPT440_DOCK),
	SND_PCI_QUIRK(0x17aa, 0x2215, "Thinkpad", ALC269_FIXUP_LIMIT_INT_MIC_BOOST),
	SND_PCI_QUIRK(0x17aa, 0x2218, "Thinkpad X1 Carbon 2nd", ALC292_FIXUP_TPT440_DOCK),
	SND_PCI_QUIRK(0x17aa, 0x2223, "ThinkPad T550", ALC292_FIXUP_TPT440_DOCK),
	SND_PCI_QUIRK(0x17aa, 0x2226, "ThinkPad X250", ALC292_FIXUP_TPT440_DOCK),
	SND_PCI_QUIRK(0x17aa, 0x222d, "Thinkpad", ALC298_FIXUP_TPT470_DOCK),
	SND_PCI_QUIRK(0x17aa, 0x222e, "Thinkpad", ALC298_FIXUP_TPT470_DOCK),
	SND_PCI_QUIRK(0x17aa, 0x2231, "Thinkpad T560", ALC292_FIXUP_TPT460),
	SND_PCI_QUIRK(0x17aa, 0x2233, "Thinkpad", ALC292_FIXUP_TPT460),
	SND_PCI_QUIRK(0x17aa, 0x2245, "Thinkpad T470", ALC298_FIXUP_TPT470_DOCK),
	SND_PCI_QUIRK(0x17aa, 0x2246, "Thinkpad", ALC298_FIXUP_TPT470_DOCK),
	SND_PCI_QUIRK(0x17aa, 0x2247, "Thinkpad", ALC298_FIXUP_TPT470_DOCK),
	SND_PCI_QUIRK(0x17aa, 0x2249, "Thinkpad", ALC292_FIXUP_TPT460),
	SND_PCI_QUIRK(0x17aa, 0x224b, "Thinkpad", ALC298_FIXUP_TPT470_DOCK),
	SND_PCI_QUIRK(0x17aa, 0x224c, "Thinkpad", ALC298_FIXUP_TPT470_DOCK),
	SND_PCI_QUIRK(0x17aa, 0x224d, "Thinkpad", ALC298_FIXUP_TPT470_DOCK),
	SND_PCI_QUIRK(0x17aa, 0x225d, "Thinkpad T480", ALC269_FIXUP_LIMIT_INT_MIC_BOOST),
	SND_PCI_QUIRK(0x17aa, 0x30bb, "ThinkCentre AIO", ALC233_FIXUP_LENOVO_LINE2_MIC_HOTKEY),
	SND_PCI_QUIRK(0x17aa, 0x30e2, "ThinkCentre AIO", ALC233_FIXUP_LENOVO_LINE2_MIC_HOTKEY),
	SND_PCI_QUIRK(0x17aa, 0x310c, "ThinkCentre Station", ALC294_FIXUP_LENOVO_MIC_LOCATION),
	SND_PCI_QUIRK(0x17aa, 0x312a, "ThinkCentre Station", ALC294_FIXUP_LENOVO_MIC_LOCATION),
	SND_PCI_QUIRK(0x17aa, 0x312f, "ThinkCentre Station", ALC294_FIXUP_LENOVO_MIC_LOCATION),
	SND_PCI_QUIRK(0x17aa, 0x313c, "ThinkCentre Station", ALC294_FIXUP_LENOVO_MIC_LOCATION),
	SND_PCI_QUIRK(0x17aa, 0x3902, "Lenovo E50-80", ALC269_FIXUP_DMIC_THINKPAD_ACPI),
	SND_PCI_QUIRK(0x17aa, 0x3977, "IdeaPad S210", ALC283_FIXUP_INT_MIC),
	SND_PCI_QUIRK(0x17aa, 0x3978, "IdeaPad Y410P", ALC269_FIXUP_NO_SHUTUP),
	SND_PCI_QUIRK(0x17aa, 0x5013, "Thinkpad", ALC269_FIXUP_LIMIT_INT_MIC_BOOST),
	SND_PCI_QUIRK(0x17aa, 0x501a, "Thinkpad", ALC283_FIXUP_INT_MIC),
	SND_PCI_QUIRK(0x17aa, 0x501e, "Thinkpad L440", ALC292_FIXUP_TPT440_DOCK),
	SND_PCI_QUIRK(0x17aa, 0x5026, "Thinkpad", ALC269_FIXUP_LIMIT_INT_MIC_BOOST),
	SND_PCI_QUIRK(0x17aa, 0x5034, "Thinkpad T450", ALC292_FIXUP_TPT440_DOCK),
	SND_PCI_QUIRK(0x17aa, 0x5036, "Thinkpad T450s", ALC292_FIXUP_TPT440_DOCK),
	SND_PCI_QUIRK(0x17aa, 0x503c, "Thinkpad L450", ALC292_FIXUP_TPT440_DOCK),
	SND_PCI_QUIRK(0x17aa, 0x504a, "ThinkPad X260", ALC292_FIXUP_TPT440_DOCK),
	SND_PCI_QUIRK(0x17aa, 0x504b, "Thinkpad", ALC293_FIXUP_LENOVO_SPK_NOISE),
	SND_PCI_QUIRK(0x17aa, 0x5050, "Thinkpad T560p", ALC292_FIXUP_TPT460),
	SND_PCI_QUIRK(0x17aa, 0x5051, "Thinkpad L460", ALC292_FIXUP_TPT460),
	SND_PCI_QUIRK(0x17aa, 0x5053, "Thinkpad T460", ALC292_FIXUP_TPT460),
	SND_PCI_QUIRK(0x17aa, 0x505d, "Thinkpad", ALC298_FIXUP_TPT470_DOCK),
	SND_PCI_QUIRK(0x17aa, 0x505f, "Thinkpad", ALC298_FIXUP_TPT470_DOCK),
	SND_PCI_QUIRK(0x17aa, 0x5062, "Thinkpad", ALC298_FIXUP_TPT470_DOCK),
	SND_PCI_QUIRK(0x17aa, 0x5109, "Thinkpad", ALC269_FIXUP_LIMIT_INT_MIC_BOOST),
	SND_PCI_QUIRK(0x17aa, 0x511e, "Thinkpad", ALC298_FIXUP_TPT470_DOCK),
	SND_PCI_QUIRK(0x17aa, 0x511f, "Thinkpad", ALC298_FIXUP_TPT470_DOCK),
	SND_PCI_QUIRK(0x17aa, 0x3bf8, "Quanta FL1", ALC269_FIXUP_PCM_44K),
	SND_PCI_QUIRK(0x17aa, 0x9e54, "LENOVO NB", ALC269_FIXUP_LENOVO_EAPD),
	SND_PCI_QUIRK(0x1b7d, 0xa831, "Ordissimo EVE2 ", ALC269VB_FIXUP_ORDISSIMO_EVE2), /* Also known as Malata PC-B1303 */

#if 0
	/* Below is a quirk table taken from the old code.
	 * Basically the device should work as is without the fixup table.
	 * If BIOS doesn't give a proper info, enable the corresponding
	 * fixup entry.
	 */
	SND_PCI_QUIRK(0x1043, 0x8330, "ASUS Eeepc P703 P900A",
		      ALC269_FIXUP_AMIC),
	SND_PCI_QUIRK(0x1043, 0x1013, "ASUS N61Da", ALC269_FIXUP_AMIC),
	SND_PCI_QUIRK(0x1043, 0x1143, "ASUS B53f", ALC269_FIXUP_AMIC),
	SND_PCI_QUIRK(0x1043, 0x1133, "ASUS UJ20ft", ALC269_FIXUP_AMIC),
	SND_PCI_QUIRK(0x1043, 0x1183, "ASUS K72DR", ALC269_FIXUP_AMIC),
	SND_PCI_QUIRK(0x1043, 0x11b3, "ASUS K52DR", ALC269_FIXUP_AMIC),
	SND_PCI_QUIRK(0x1043, 0x11e3, "ASUS U33Jc", ALC269_FIXUP_AMIC),
	SND_PCI_QUIRK(0x1043, 0x1273, "ASUS UL80Jt", ALC269_FIXUP_AMIC),
	SND_PCI_QUIRK(0x1043, 0x1283, "ASUS U53Jc", ALC269_FIXUP_AMIC),
	SND_PCI_QUIRK(0x1043, 0x12b3, "ASUS N82JV", ALC269_FIXUP_AMIC),
	SND_PCI_QUIRK(0x1043, 0x12d3, "ASUS N61Jv", ALC269_FIXUP_AMIC),
	SND_PCI_QUIRK(0x1043, 0x13a3, "ASUS UL30Vt", ALC269_FIXUP_AMIC),
	SND_PCI_QUIRK(0x1043, 0x1373, "ASUS G73JX", ALC269_FIXUP_AMIC),
	SND_PCI_QUIRK(0x1043, 0x1383, "ASUS UJ30Jc", ALC269_FIXUP_AMIC),
	SND_PCI_QUIRK(0x1043, 0x13d3, "ASUS N61JA", ALC269_FIXUP_AMIC),
	SND_PCI_QUIRK(0x1043, 0x1413, "ASUS UL50", ALC269_FIXUP_AMIC),
	SND_PCI_QUIRK(0x1043, 0x1443, "ASUS UL30", ALC269_FIXUP_AMIC),
	SND_PCI_QUIRK(0x1043, 0x1453, "ASUS M60Jv", ALC269_FIXUP_AMIC),
	SND_PCI_QUIRK(0x1043, 0x1483, "ASUS UL80", ALC269_FIXUP_AMIC),
	SND_PCI_QUIRK(0x1043, 0x14f3, "ASUS F83Vf", ALC269_FIXUP_AMIC),
	SND_PCI_QUIRK(0x1043, 0x14e3, "ASUS UL20", ALC269_FIXUP_AMIC),
	SND_PCI_QUIRK(0x1043, 0x1513, "ASUS UX30", ALC269_FIXUP_AMIC),
	SND_PCI_QUIRK(0x1043, 0x1593, "ASUS N51Vn", ALC269_FIXUP_AMIC),
	SND_PCI_QUIRK(0x1043, 0x15a3, "ASUS N60Jv", ALC269_FIXUP_AMIC),
	SND_PCI_QUIRK(0x1043, 0x15b3, "ASUS N60Dp", ALC269_FIXUP_AMIC),
	SND_PCI_QUIRK(0x1043, 0x15c3, "ASUS N70De", ALC269_FIXUP_AMIC),
	SND_PCI_QUIRK(0x1043, 0x15e3, "ASUS F83T", ALC269_FIXUP_AMIC),
	SND_PCI_QUIRK(0x1043, 0x1643, "ASUS M60J", ALC269_FIXUP_AMIC),
	SND_PCI_QUIRK(0x1043, 0x1653, "ASUS U50", ALC269_FIXUP_AMIC),
	SND_PCI_QUIRK(0x1043, 0x1693, "ASUS F50N", ALC269_FIXUP_AMIC),
	SND_PCI_QUIRK(0x1043, 0x16a3, "ASUS F5Q", ALC269_FIXUP_AMIC),
	SND_PCI_QUIRK(0x1043, 0x1723, "ASUS P80", ALC269_FIXUP_AMIC),
	SND_PCI_QUIRK(0x1043, 0x1743, "ASUS U80", ALC269_FIXUP_AMIC),
	SND_PCI_QUIRK(0x1043, 0x1773, "ASUS U20A", ALC269_FIXUP_AMIC),
	SND_PCI_QUIRK(0x1043, 0x1883, "ASUS F81Se", ALC269_FIXUP_AMIC),
	SND_PCI_QUIRK(0x152d, 0x1778, "Quanta ON1", ALC269_FIXUP_DMIC),
	SND_PCI_QUIRK(0x17aa, 0x3be9, "Quanta Wistron", ALC269_FIXUP_AMIC),
	SND_PCI_QUIRK(0x17aa, 0x3bf8, "Quanta FL1", ALC269_FIXUP_AMIC),
	SND_PCI_QUIRK(0x17ff, 0x059a, "Quanta EL3", ALC269_FIXUP_DMIC),
	SND_PCI_QUIRK(0x17ff, 0x059b, "Quanta JR1", ALC269_FIXUP_DMIC),
#endif
	{}
};

static const struct snd_pci_quirk alc269_fixup_vendor_tbl[] = {
	SND_PCI_QUIRK_VENDOR(0x1025, "Acer Aspire", ALC271_FIXUP_DMIC),
	SND_PCI_QUIRK_VENDOR(0x103c, "HP", ALC269_FIXUP_HP_MUTE_LED),
	SND_PCI_QUIRK_VENDOR(0x104d, "Sony VAIO", ALC269_FIXUP_SONY_VAIO),
	SND_PCI_QUIRK_VENDOR(0x17aa, "Thinkpad", ALC269_FIXUP_THINKPAD_ACPI),
	{}
};

static const struct hda_model_fixup alc269_fixup_models[] = {
	{.id = ALC269_FIXUP_AMIC, .name = "laptop-amic"},
	{.id = ALC269_FIXUP_DMIC, .name = "laptop-dmic"},
	{.id = ALC269_FIXUP_STEREO_DMIC, .name = "alc269-dmic"},
	{.id = ALC271_FIXUP_DMIC, .name = "alc271-dmic"},
	{.id = ALC269_FIXUP_INV_DMIC, .name = "inv-dmic"},
	{.id = ALC269_FIXUP_HEADSET_MIC, .name = "headset-mic"},
	{.id = ALC269_FIXUP_HEADSET_MODE, .name = "headset-mode"},
	{.id = ALC269_FIXUP_HEADSET_MODE_NO_HP_MIC, .name = "headset-mode-no-hp-mic"},
	{.id = ALC269_FIXUP_LENOVO_DOCK, .name = "lenovo-dock"},
	{.id = ALC269_FIXUP_HP_GPIO_LED, .name = "hp-gpio-led"},
	{.id = ALC269_FIXUP_HP_DOCK_GPIO_MIC1_LED, .name = "hp-dock-gpio-mic1-led"},
	{.id = ALC269_FIXUP_DELL1_MIC_NO_PRESENCE, .name = "dell-headset-multi"},
	{.id = ALC269_FIXUP_DELL2_MIC_NO_PRESENCE, .name = "dell-headset-dock"},
	{.id = ALC269_FIXUP_DELL3_MIC_NO_PRESENCE, .name = "dell-headset3"},
	{.id = ALC269_FIXUP_DELL4_MIC_NO_PRESENCE, .name = "dell-headset4"},
	{.id = ALC283_FIXUP_CHROME_BOOK, .name = "alc283-dac-wcaps"},
	{.id = ALC283_FIXUP_SENSE_COMBO_JACK, .name = "alc283-sense-combo"},
	{.id = ALC292_FIXUP_TPT440_DOCK, .name = "tpt440-dock"},
	{.id = ALC292_FIXUP_TPT440, .name = "tpt440"},
	{.id = ALC292_FIXUP_TPT460, .name = "tpt460"},
	{.id = ALC298_FIXUP_TPT470_DOCK, .name = "tpt470-dock"},
	{.id = ALC233_FIXUP_LENOVO_MULTI_CODECS, .name = "dual-codecs"},
	{.id = ALC700_FIXUP_INTEL_REFERENCE, .name = "alc700-ref"},
	{.id = ALC269_FIXUP_SONY_VAIO, .name = "vaio"},
	{.id = ALC269_FIXUP_DELL_M101Z, .name = "dell-m101z"},
	{.id = ALC269_FIXUP_ASUS_G73JW, .name = "asus-g73jw"},
	{.id = ALC269_FIXUP_LENOVO_EAPD, .name = "lenovo-eapd"},
	{.id = ALC275_FIXUP_SONY_HWEQ, .name = "sony-hweq"},
	{.id = ALC269_FIXUP_PCM_44K, .name = "pcm44k"},
	{.id = ALC269_FIXUP_LIFEBOOK, .name = "lifebook"},
	{.id = ALC269_FIXUP_LIFEBOOK_EXTMIC, .name = "lifebook-extmic"},
	{.id = ALC269_FIXUP_LIFEBOOK_HP_PIN, .name = "lifebook-hp-pin"},
	{.id = ALC255_FIXUP_LIFEBOOK_U7x7_HEADSET_MIC, .name = "lifebook-u7x7"},
	{.id = ALC269VB_FIXUP_AMIC, .name = "alc269vb-amic"},
	{.id = ALC269VB_FIXUP_DMIC, .name = "alc269vb-dmic"},
	{.id = ALC269_FIXUP_HP_MUTE_LED_MIC1, .name = "hp-mute-led-mic1"},
	{.id = ALC269_FIXUP_HP_MUTE_LED_MIC2, .name = "hp-mute-led-mic2"},
	{.id = ALC269_FIXUP_HP_MUTE_LED_MIC3, .name = "hp-mute-led-mic3"},
	{.id = ALC269_FIXUP_HP_GPIO_MIC1_LED, .name = "hp-gpio-mic1"},
	{.id = ALC269_FIXUP_HP_LINE1_MIC1_LED, .name = "hp-line1-mic1"},
	{.id = ALC269_FIXUP_NO_SHUTUP, .name = "noshutup"},
	{.id = ALC286_FIXUP_SONY_MIC_NO_PRESENCE, .name = "sony-nomic"},
	{.id = ALC269_FIXUP_ASPIRE_HEADSET_MIC, .name = "aspire-headset-mic"},
	{.id = ALC269_FIXUP_ASUS_X101, .name = "asus-x101"},
	{.id = ALC271_FIXUP_HP_GATE_MIC_JACK, .name = "acer-ao7xx"},
	{.id = ALC271_FIXUP_HP_GATE_MIC_JACK_E1_572, .name = "acer-aspire-e1"},
	{.id = ALC269_FIXUP_ACER_AC700, .name = "acer-ac700"},
	{.id = ALC269_FIXUP_LIMIT_INT_MIC_BOOST, .name = "limit-mic-boost"},
	{.id = ALC269VB_FIXUP_ASUS_ZENBOOK, .name = "asus-zenbook"},
	{.id = ALC269VB_FIXUP_ASUS_ZENBOOK_UX31A, .name = "asus-zenbook-ux31a"},
	{.id = ALC269VB_FIXUP_ORDISSIMO_EVE2, .name = "ordissimo"},
	{.id = ALC282_FIXUP_ASUS_TX300, .name = "asus-tx300"},
	{.id = ALC283_FIXUP_INT_MIC, .name = "alc283-int-mic"},
	{.id = ALC290_FIXUP_MONO_SPEAKERS_HSJACK, .name = "mono-speakers"},
	{.id = ALC290_FIXUP_SUBWOOFER_HSJACK, .name = "alc290-subwoofer"},
	{.id = ALC269_FIXUP_THINKPAD_ACPI, .name = "thinkpad"},
	{.id = ALC269_FIXUP_DMIC_THINKPAD_ACPI, .name = "dmic-thinkpad"},
	{.id = ALC255_FIXUP_ACER_MIC_NO_PRESENCE, .name = "alc255-acer"},
	{.id = ALC255_FIXUP_ASUS_MIC_NO_PRESENCE, .name = "alc255-asus"},
	{.id = ALC255_FIXUP_DELL1_MIC_NO_PRESENCE, .name = "alc255-dell1"},
	{.id = ALC255_FIXUP_DELL2_MIC_NO_PRESENCE, .name = "alc255-dell2"},
	{.id = ALC293_FIXUP_DELL1_MIC_NO_PRESENCE, .name = "alc293-dell1"},
	{.id = ALC283_FIXUP_HEADSET_MIC, .name = "alc283-headset"},
	{.id = ALC255_FIXUP_DELL_WMI_MIC_MUTE_LED, .name = "alc255-dell-mute"},
	{.id = ALC282_FIXUP_ASPIRE_V5_PINS, .name = "aspire-v5"},
	{.id = ALC280_FIXUP_HP_GPIO4, .name = "hp-gpio4"},
	{.id = ALC286_FIXUP_HP_GPIO_LED, .name = "hp-gpio-led"},
	{.id = ALC280_FIXUP_HP_GPIO2_MIC_HOTKEY, .name = "hp-gpio2-hotkey"},
	{.id = ALC280_FIXUP_HP_DOCK_PINS, .name = "hp-dock-pins"},
	{.id = ALC269_FIXUP_HP_DOCK_GPIO_MIC1_LED, .name = "hp-dock-gpio-mic"},
	{.id = ALC280_FIXUP_HP_9480M, .name = "hp-9480m"},
	{.id = ALC288_FIXUP_DELL_HEADSET_MODE, .name = "alc288-dell-headset"},
	{.id = ALC288_FIXUP_DELL1_MIC_NO_PRESENCE, .name = "alc288-dell1"},
	{.id = ALC288_FIXUP_DELL_XPS_13, .name = "alc288-dell-xps13"},
	{.id = ALC292_FIXUP_DELL_E7X, .name = "dell-e7x"},
	{.id = ALC293_FIXUP_DISABLE_AAMIX_MULTIJACK, .name = "alc293-dell"},
	{.id = ALC298_FIXUP_DELL1_MIC_NO_PRESENCE, .name = "alc298-dell1"},
	{.id = ALC298_FIXUP_DELL_AIO_MIC_NO_PRESENCE, .name = "alc298-dell-aio"},
	{.id = ALC275_FIXUP_DELL_XPS, .name = "alc275-dell-xps"},
	{.id = ALC256_FIXUP_DELL_XPS_13_HEADPHONE_NOISE, .name = "alc256-dell-xps13"},
	{.id = ALC293_FIXUP_LENOVO_SPK_NOISE, .name = "lenovo-spk-noise"},
	{.id = ALC233_FIXUP_LENOVO_LINE2_MIC_HOTKEY, .name = "lenovo-hotkey"},
	{.id = ALC255_FIXUP_DELL_SPK_NOISE, .name = "dell-spk-noise"},
	{.id = ALC225_FIXUP_DELL1_MIC_NO_PRESENCE, .name = "alc255-dell1"},
	{.id = ALC295_FIXUP_DISABLE_DAC3, .name = "alc295-disable-dac3"},
	{.id = ALC280_FIXUP_HP_HEADSET_MIC, .name = "alc280-hp-headset"},
	{.id = ALC221_FIXUP_HP_FRONT_MIC, .name = "alc221-hp-mic"},
	{.id = ALC298_FIXUP_SPK_VOLUME, .name = "alc298-spk-volume"},
	{.id = ALC256_FIXUP_DELL_INSPIRON_7559_SUBWOOFER, .name = "dell-inspiron-7559"},
	{.id = ALC269_FIXUP_ATIV_BOOK_8, .name = "ativ-book"},
	{.id = ALC221_FIXUP_HP_MIC_NO_PRESENCE, .name = "alc221-hp-mic"},
	{.id = ALC256_FIXUP_ASUS_HEADSET_MODE, .name = "alc256-asus-headset"},
	{.id = ALC256_FIXUP_ASUS_MIC, .name = "alc256-asus-mic"},
	{.id = ALC256_FIXUP_ASUS_AIO_GPIO2, .name = "alc256-asus-aio"},
	{.id = ALC233_FIXUP_ASUS_MIC_NO_PRESENCE, .name = "alc233-asus"},
	{.id = ALC233_FIXUP_EAPD_COEF_AND_MIC_NO_PRESENCE, .name = "alc233-eapd"},
	{.id = ALC294_FIXUP_LENOVO_MIC_LOCATION, .name = "alc294-lenovo-mic"},
	{.id = ALC225_FIXUP_DELL_WYSE_MIC_NO_PRESENCE, .name = "alc225-wyse"},
	{.id = ALC274_FIXUP_DELL_AIO_LINEOUT_VERB, .name = "alc274-dell-aio"},
	{.id = ALC255_FIXUP_DUMMY_LINEOUT_VERB, .name = "alc255-dummy-lineout"},
	{.id = ALC255_FIXUP_DELL_HEADSET_MIC, .name = "alc255-dell-headset"},
	{.id = ALC295_FIXUP_HP_X360, .name = "alc295-hp-x360"},
	{}
};
#define ALC225_STANDARD_PINS \
	{0x21, 0x04211020}

#define ALC256_STANDARD_PINS \
	{0x12, 0x90a60140}, \
	{0x14, 0x90170110}, \
	{0x21, 0x02211020}

#define ALC282_STANDARD_PINS \
	{0x14, 0x90170110}

#define ALC290_STANDARD_PINS \
	{0x12, 0x99a30130}

#define ALC292_STANDARD_PINS \
	{0x14, 0x90170110}, \
	{0x15, 0x0221401f}

#define ALC295_STANDARD_PINS \
	{0x12, 0xb7a60130}, \
	{0x14, 0x90170110}, \
	{0x21, 0x04211020}

#define ALC298_STANDARD_PINS \
	{0x12, 0x90a60130}, \
	{0x21, 0x03211020}

static const struct snd_hda_pin_quirk alc269_pin_fixup_tbl[] = {
	SND_HDA_PIN_QUIRK(0x10ec0221, 0x103c, "HP Workstation", ALC221_FIXUP_HP_HEADSET_MIC,
		{0x14, 0x01014020},
		{0x17, 0x90170110},
		{0x18, 0x02a11030},
		{0x19, 0x0181303F},
		{0x21, 0x0221102f}),
	SND_HDA_PIN_QUIRK(0x10ec0255, 0x1025, "Acer", ALC255_FIXUP_ACER_MIC_NO_PRESENCE,
		{0x12, 0x90a601c0},
		{0x14, 0x90171120},
		{0x21, 0x02211030}),
	SND_HDA_PIN_QUIRK(0x10ec0255, 0x1043, "ASUS", ALC255_FIXUP_ASUS_MIC_NO_PRESENCE,
		{0x14, 0x90170110},
		{0x1b, 0x90a70130},
		{0x21, 0x03211020}),
	SND_HDA_PIN_QUIRK(0x10ec0255, 0x1043, "ASUS", ALC255_FIXUP_ASUS_MIC_NO_PRESENCE,
		{0x1a, 0x90a70130},
		{0x1b, 0x90170110},
		{0x21, 0x03211020}),
	SND_HDA_PIN_QUIRK(0x10ec0225, 0x1028, "Dell", ALC225_FIXUP_DELL1_MIC_NO_PRESENCE,
		ALC225_STANDARD_PINS,
		{0x12, 0xb7a60130},
		{0x14, 0x901701a0}),
	SND_HDA_PIN_QUIRK(0x10ec0225, 0x1028, "Dell", ALC225_FIXUP_DELL1_MIC_NO_PRESENCE,
		ALC225_STANDARD_PINS,
		{0x12, 0xb7a60130},
		{0x14, 0x901701b0}),
	SND_HDA_PIN_QUIRK(0x10ec0225, 0x1028, "Dell", ALC225_FIXUP_DELL1_MIC_NO_PRESENCE,
		ALC225_STANDARD_PINS,
		{0x12, 0xb7a60150},
		{0x14, 0x901701a0}),
	SND_HDA_PIN_QUIRK(0x10ec0225, 0x1028, "Dell", ALC225_FIXUP_DELL1_MIC_NO_PRESENCE,
		ALC225_STANDARD_PINS,
		{0x12, 0xb7a60150},
		{0x14, 0x901701b0}),
	SND_HDA_PIN_QUIRK(0x10ec0225, 0x1028, "Dell", ALC225_FIXUP_DELL1_MIC_NO_PRESENCE,
		ALC225_STANDARD_PINS,
		{0x12, 0xb7a60130},
		{0x1b, 0x90170110}),
	SND_HDA_PIN_QUIRK(0x10ec0233, 0x8086, "Intel NUC Skull Canyon", ALC269_FIXUP_DELL1_MIC_NO_PRESENCE,
		{0x1b, 0x01111010},
		{0x1e, 0x01451130},
		{0x21, 0x02211020}),
	SND_HDA_PIN_QUIRK(0x10ec0235, 0x17aa, "Lenovo", ALC233_FIXUP_LENOVO_LINE2_MIC_HOTKEY,
		{0x12, 0x90a60140},
		{0x14, 0x90170110},
		{0x19, 0x02a11030},
		{0x21, 0x02211020}),
	SND_HDA_PIN_QUIRK(0x10ec0235, 0x17aa, "Lenovo", ALC294_FIXUP_LENOVO_MIC_LOCATION,
		{0x14, 0x90170110},
		{0x19, 0x02a11030},
		{0x1a, 0x02a11040},
		{0x1b, 0x01014020},
		{0x21, 0x0221101f}),
	SND_HDA_PIN_QUIRK(0x10ec0235, 0x17aa, "Lenovo", ALC294_FIXUP_LENOVO_MIC_LOCATION,
		{0x14, 0x90170110},
		{0x19, 0x02a11030},
		{0x1a, 0x02a11040},
		{0x1b, 0x01011020},
		{0x21, 0x0221101f}),
	SND_HDA_PIN_QUIRK(0x10ec0235, 0x17aa, "Lenovo", ALC294_FIXUP_LENOVO_MIC_LOCATION,
		{0x14, 0x90170110},
		{0x19, 0x02a11020},
		{0x1a, 0x02a11030},
		{0x21, 0x0221101f}),
	SND_HDA_PIN_QUIRK(0x10ec0236, 0x1028, "Dell", ALC255_FIXUP_DELL1_MIC_NO_PRESENCE,
		{0x12, 0x90a60140},
		{0x14, 0x90170110},
		{0x21, 0x02211020}),
	SND_HDA_PIN_QUIRK(0x10ec0236, 0x1028, "Dell", ALC255_FIXUP_DELL1_MIC_NO_PRESENCE,
		{0x12, 0x90a60140},
		{0x14, 0x90170150},
		{0x21, 0x02211020}),
	SND_HDA_PIN_QUIRK(0x10ec0255, 0x1028, "Dell", ALC255_FIXUP_DELL2_MIC_NO_PRESENCE,
		{0x14, 0x90170110},
		{0x21, 0x02211020}),
	SND_HDA_PIN_QUIRK(0x10ec0255, 0x1028, "Dell", ALC255_FIXUP_DELL1_MIC_NO_PRESENCE,
		{0x14, 0x90170130},
		{0x21, 0x02211040}),
	SND_HDA_PIN_QUIRK(0x10ec0255, 0x1028, "Dell", ALC255_FIXUP_DELL1_MIC_NO_PRESENCE,
		{0x12, 0x90a60140},
		{0x14, 0x90170110},
		{0x21, 0x02211020}),
	SND_HDA_PIN_QUIRK(0x10ec0255, 0x1028, "Dell", ALC255_FIXUP_DELL1_MIC_NO_PRESENCE,
		{0x12, 0x90a60160},
		{0x14, 0x90170120},
		{0x21, 0x02211030}),
	SND_HDA_PIN_QUIRK(0x10ec0255, 0x1028, "Dell", ALC255_FIXUP_DELL1_MIC_NO_PRESENCE,
		{0x14, 0x90170110},
		{0x1b, 0x02011020},
		{0x21, 0x0221101f}),
	SND_HDA_PIN_QUIRK(0x10ec0255, 0x1028, "Dell", ALC255_FIXUP_DELL1_MIC_NO_PRESENCE,
		{0x14, 0x90170110},
		{0x1b, 0x01011020},
		{0x21, 0x0221101f}),
	SND_HDA_PIN_QUIRK(0x10ec0255, 0x1028, "Dell", ALC255_FIXUP_DELL1_MIC_NO_PRESENCE,
		{0x14, 0x90170130},
		{0x1b, 0x01014020},
		{0x21, 0x0221103f}),
	SND_HDA_PIN_QUIRK(0x10ec0255, 0x1028, "Dell", ALC255_FIXUP_DELL1_MIC_NO_PRESENCE,
		{0x14, 0x90170130},
		{0x1b, 0x01011020},
		{0x21, 0x0221103f}),
	SND_HDA_PIN_QUIRK(0x10ec0255, 0x1028, "Dell", ALC255_FIXUP_DELL1_MIC_NO_PRESENCE,
		{0x14, 0x90170130},
		{0x1b, 0x02011020},
		{0x21, 0x0221103f}),
	SND_HDA_PIN_QUIRK(0x10ec0255, 0x1028, "Dell", ALC255_FIXUP_DELL1_MIC_NO_PRESENCE,
		{0x14, 0x90170150},
		{0x1b, 0x02011020},
		{0x21, 0x0221105f}),
	SND_HDA_PIN_QUIRK(0x10ec0255, 0x1028, "Dell", ALC255_FIXUP_DELL1_MIC_NO_PRESENCE,
		{0x14, 0x90170110},
		{0x1b, 0x01014020},
		{0x21, 0x0221101f}),
	SND_HDA_PIN_QUIRK(0x10ec0255, 0x1028, "Dell", ALC255_FIXUP_DELL1_MIC_NO_PRESENCE,
		{0x12, 0x90a60160},
		{0x14, 0x90170120},
		{0x17, 0x90170140},
		{0x21, 0x0321102f}),
	SND_HDA_PIN_QUIRK(0x10ec0255, 0x1028, "Dell", ALC255_FIXUP_DELL1_MIC_NO_PRESENCE,
		{0x12, 0x90a60160},
		{0x14, 0x90170130},
		{0x21, 0x02211040}),
	SND_HDA_PIN_QUIRK(0x10ec0255, 0x1028, "Dell", ALC255_FIXUP_DELL1_MIC_NO_PRESENCE,
		{0x12, 0x90a60160},
		{0x14, 0x90170140},
		{0x21, 0x02211050}),
	SND_HDA_PIN_QUIRK(0x10ec0255, 0x1028, "Dell", ALC255_FIXUP_DELL1_MIC_NO_PRESENCE,
		{0x12, 0x90a60170},
		{0x14, 0x90170120},
		{0x21, 0x02211030}),
	SND_HDA_PIN_QUIRK(0x10ec0255, 0x1028, "Dell", ALC255_FIXUP_DELL1_MIC_NO_PRESENCE,
		{0x12, 0x90a60170},
		{0x14, 0x90170130},
		{0x21, 0x02211040}),
	SND_HDA_PIN_QUIRK(0x10ec0255, 0x1028, "Dell", ALC255_FIXUP_DELL1_MIC_NO_PRESENCE,
		{0x12, 0x90a60170},
		{0x14, 0x90171130},
		{0x21, 0x02211040}),
	SND_HDA_PIN_QUIRK(0x10ec0255, 0x1028, "Dell", ALC255_FIXUP_DELL1_MIC_NO_PRESENCE,
		{0x12, 0x90a60170},
		{0x14, 0x90170140},
		{0x21, 0x02211050}),
	SND_HDA_PIN_QUIRK(0x10ec0255, 0x1028, "Dell Inspiron 5548", ALC255_FIXUP_DELL1_MIC_NO_PRESENCE,
		{0x12, 0x90a60180},
		{0x14, 0x90170130},
		{0x21, 0x02211040}),
	SND_HDA_PIN_QUIRK(0x10ec0255, 0x1028, "Dell Inspiron 5565", ALC255_FIXUP_DELL1_MIC_NO_PRESENCE,
		{0x12, 0x90a60180},
		{0x14, 0x90170120},
		{0x21, 0x02211030}),
	SND_HDA_PIN_QUIRK(0x10ec0255, 0x1028, "Dell", ALC255_FIXUP_DELL1_MIC_NO_PRESENCE,
		{0x1b, 0x01011020},
		{0x21, 0x02211010}),
	SND_HDA_PIN_QUIRK(0x10ec0256, 0x1028, "Dell", ALC255_FIXUP_DELL1_MIC_NO_PRESENCE,
		{0x12, 0x90a60130},
		{0x14, 0x90170110},
		{0x1b, 0x01011020},
		{0x21, 0x0221101f}),
	SND_HDA_PIN_QUIRK(0x10ec0256, 0x1028, "Dell", ALC255_FIXUP_DELL1_MIC_NO_PRESENCE,
		{0x12, 0x90a60160},
		{0x14, 0x90170120},
		{0x21, 0x02211030}),
	SND_HDA_PIN_QUIRK(0x10ec0256, 0x1028, "Dell", ALC255_FIXUP_DELL1_MIC_NO_PRESENCE,
		{0x12, 0x90a60170},
		{0x14, 0x90170120},
		{0x21, 0x02211030}),
	SND_HDA_PIN_QUIRK(0x10ec0256, 0x1028, "Dell Inspiron 5468", ALC255_FIXUP_DELL1_MIC_NO_PRESENCE,
		{0x12, 0x90a60180},
		{0x14, 0x90170120},
		{0x21, 0x02211030}),
	SND_HDA_PIN_QUIRK(0x10ec0256, 0x1028, "Dell", ALC255_FIXUP_DELL1_MIC_NO_PRESENCE,
		{0x12, 0xb7a60130},
		{0x14, 0x90170110},
		{0x21, 0x02211020}),
	SND_HDA_PIN_QUIRK(0x10ec0256, 0x1028, "Dell", ALC255_FIXUP_DELL1_MIC_NO_PRESENCE,
		{0x12, 0x90a60130},
		{0x14, 0x90170110},
		{0x14, 0x01011020},
		{0x21, 0x0221101f}),
	SND_HDA_PIN_QUIRK(0x10ec0256, 0x1028, "Dell", ALC255_FIXUP_DELL1_MIC_NO_PRESENCE,
		ALC256_STANDARD_PINS),
	SND_HDA_PIN_QUIRK(0x10ec0256, 0x1043, "ASUS", ALC256_FIXUP_ASUS_MIC,
		{0x14, 0x90170110},
		{0x1b, 0x90a70130},
		{0x21, 0x04211020}),
	SND_HDA_PIN_QUIRK(0x10ec0256, 0x1043, "ASUS", ALC256_FIXUP_ASUS_MIC,
		{0x14, 0x90170110},
		{0x1b, 0x90a70130},
		{0x21, 0x03211020}),
	SND_HDA_PIN_QUIRK(0x10ec0274, 0x1028, "Dell", ALC274_FIXUP_DELL_AIO_LINEOUT_VERB,
		{0x12, 0xb7a60130},
		{0x13, 0xb8a61140},
		{0x16, 0x90170110},
		{0x21, 0x04211020}),
	SND_HDA_PIN_QUIRK(0x10ec0280, 0x103c, "HP", ALC280_FIXUP_HP_GPIO4,
		{0x12, 0x90a60130},
		{0x14, 0x90170110},
		{0x15, 0x0421101f},
		{0x1a, 0x04a11020}),
	SND_HDA_PIN_QUIRK(0x10ec0280, 0x103c, "HP", ALC269_FIXUP_HP_GPIO_MIC1_LED,
		{0x12, 0x90a60140},
		{0x14, 0x90170110},
		{0x15, 0x0421101f},
		{0x18, 0x02811030},
		{0x1a, 0x04a1103f},
		{0x1b, 0x02011020}),
	SND_HDA_PIN_QUIRK(0x10ec0282, 0x103c, "HP 15 Touchsmart", ALC269_FIXUP_HP_MUTE_LED_MIC1,
		ALC282_STANDARD_PINS,
		{0x12, 0x99a30130},
		{0x19, 0x03a11020},
		{0x21, 0x0321101f}),
	SND_HDA_PIN_QUIRK(0x10ec0282, 0x103c, "HP", ALC269_FIXUP_HP_MUTE_LED_MIC1,
		ALC282_STANDARD_PINS,
		{0x12, 0x99a30130},
		{0x19, 0x03a11020},
		{0x21, 0x03211040}),
	SND_HDA_PIN_QUIRK(0x10ec0282, 0x103c, "HP", ALC269_FIXUP_HP_MUTE_LED_MIC1,
		ALC282_STANDARD_PINS,
		{0x12, 0x99a30130},
		{0x19, 0x03a11030},
		{0x21, 0x03211020}),
	SND_HDA_PIN_QUIRK(0x10ec0282, 0x103c, "HP", ALC269_FIXUP_HP_MUTE_LED_MIC1,
		ALC282_STANDARD_PINS,
		{0x12, 0x99a30130},
		{0x19, 0x04a11020},
		{0x21, 0x0421101f}),
	SND_HDA_PIN_QUIRK(0x10ec0282, 0x103c, "HP", ALC269_FIXUP_HP_LINE1_MIC1_LED,
		ALC282_STANDARD_PINS,
		{0x12, 0x90a60140},
		{0x19, 0x04a11030},
		{0x21, 0x04211020}),
	SND_HDA_PIN_QUIRK(0x10ec0283, 0x1028, "Dell", ALC269_FIXUP_DELL1_MIC_NO_PRESENCE,
		ALC282_STANDARD_PINS,
		{0x12, 0x90a60130},
		{0x21, 0x0321101f}),
	SND_HDA_PIN_QUIRK(0x10ec0283, 0x1028, "Dell", ALC269_FIXUP_DELL1_MIC_NO_PRESENCE,
		{0x12, 0x90a60160},
		{0x14, 0x90170120},
		{0x21, 0x02211030}),
	SND_HDA_PIN_QUIRK(0x10ec0283, 0x1028, "Dell", ALC269_FIXUP_DELL1_MIC_NO_PRESENCE,
		ALC282_STANDARD_PINS,
		{0x12, 0x90a60130},
		{0x19, 0x03a11020},
		{0x21, 0x0321101f}),
	SND_HDA_PIN_QUIRK(0x10ec0285, 0x17aa, "Lenovo", ALC285_FIXUP_LENOVO_HEADPHONE_NOISE,
		{0x12, 0x90a60130},
		{0x14, 0x90170110},
		{0x19, 0x04a11040},
		{0x21, 0x04211020}),
<<<<<<< HEAD
=======
	SND_HDA_PIN_QUIRK(0x10ec0286, 0x1025, "Acer", ALC286_FIXUP_ACER_AIO_MIC_NO_PRESENCE,
		{0x12, 0x90a60130},
		{0x17, 0x90170110},
		{0x21, 0x02211020}),
>>>>>>> 49caf93d
	SND_HDA_PIN_QUIRK(0x10ec0288, 0x1028, "Dell", ALC288_FIXUP_DELL1_MIC_NO_PRESENCE,
		{0x12, 0x90a60120},
		{0x14, 0x90170110},
		{0x21, 0x0321101f}),
	SND_HDA_PIN_QUIRK(0x10ec0289, 0x1028, "Dell", ALC269_FIXUP_DELL4_MIC_NO_PRESENCE,
		{0x12, 0xb7a60130},
		{0x14, 0x90170110},
		{0x21, 0x04211020}),
	SND_HDA_PIN_QUIRK(0x10ec0290, 0x103c, "HP", ALC269_FIXUP_HP_MUTE_LED_MIC1,
		ALC290_STANDARD_PINS,
		{0x15, 0x04211040},
		{0x18, 0x90170112},
		{0x1a, 0x04a11020}),
	SND_HDA_PIN_QUIRK(0x10ec0290, 0x103c, "HP", ALC269_FIXUP_HP_MUTE_LED_MIC1,
		ALC290_STANDARD_PINS,
		{0x15, 0x04211040},
		{0x18, 0x90170110},
		{0x1a, 0x04a11020}),
	SND_HDA_PIN_QUIRK(0x10ec0290, 0x103c, "HP", ALC269_FIXUP_HP_MUTE_LED_MIC1,
		ALC290_STANDARD_PINS,
		{0x15, 0x0421101f},
		{0x1a, 0x04a11020}),
	SND_HDA_PIN_QUIRK(0x10ec0290, 0x103c, "HP", ALC269_FIXUP_HP_MUTE_LED_MIC1,
		ALC290_STANDARD_PINS,
		{0x15, 0x04211020},
		{0x1a, 0x04a11040}),
	SND_HDA_PIN_QUIRK(0x10ec0290, 0x103c, "HP", ALC269_FIXUP_HP_MUTE_LED_MIC1,
		ALC290_STANDARD_PINS,
		{0x14, 0x90170110},
		{0x15, 0x04211020},
		{0x1a, 0x04a11040}),
	SND_HDA_PIN_QUIRK(0x10ec0290, 0x103c, "HP", ALC269_FIXUP_HP_MUTE_LED_MIC1,
		ALC290_STANDARD_PINS,
		{0x14, 0x90170110},
		{0x15, 0x04211020},
		{0x1a, 0x04a11020}),
	SND_HDA_PIN_QUIRK(0x10ec0290, 0x103c, "HP", ALC269_FIXUP_HP_MUTE_LED_MIC1,
		ALC290_STANDARD_PINS,
		{0x14, 0x90170110},
		{0x15, 0x0421101f},
		{0x1a, 0x04a11020}),
	SND_HDA_PIN_QUIRK(0x10ec0292, 0x1028, "Dell", ALC269_FIXUP_DELL2_MIC_NO_PRESENCE,
		ALC292_STANDARD_PINS,
		{0x12, 0x90a60140},
		{0x16, 0x01014020},
		{0x19, 0x01a19030}),
	SND_HDA_PIN_QUIRK(0x10ec0292, 0x1028, "Dell", ALC269_FIXUP_DELL2_MIC_NO_PRESENCE,
		ALC292_STANDARD_PINS,
		{0x12, 0x90a60140},
		{0x16, 0x01014020},
		{0x18, 0x02a19031},
		{0x19, 0x01a1903e}),
	SND_HDA_PIN_QUIRK(0x10ec0292, 0x1028, "Dell", ALC269_FIXUP_DELL3_MIC_NO_PRESENCE,
		ALC292_STANDARD_PINS,
		{0x12, 0x90a60140}),
	SND_HDA_PIN_QUIRK(0x10ec0293, 0x1028, "Dell", ALC293_FIXUP_DELL1_MIC_NO_PRESENCE,
		ALC292_STANDARD_PINS,
		{0x13, 0x90a60140},
		{0x16, 0x21014020},
		{0x19, 0x21a19030}),
	SND_HDA_PIN_QUIRK(0x10ec0293, 0x1028, "Dell", ALC293_FIXUP_DELL1_MIC_NO_PRESENCE,
		ALC292_STANDARD_PINS,
		{0x13, 0x90a60140}),
	SND_HDA_PIN_QUIRK(0x10ec0295, 0x1028, "Dell", ALC269_FIXUP_DELL1_MIC_NO_PRESENCE,
		ALC295_STANDARD_PINS,
		{0x17, 0x21014020},
		{0x18, 0x21a19030}),
	SND_HDA_PIN_QUIRK(0x10ec0295, 0x1028, "Dell", ALC269_FIXUP_DELL1_MIC_NO_PRESENCE,
		ALC295_STANDARD_PINS,
		{0x17, 0x21014040},
		{0x18, 0x21a19050}),
	SND_HDA_PIN_QUIRK(0x10ec0295, 0x1028, "Dell", ALC269_FIXUP_DELL1_MIC_NO_PRESENCE,
		ALC295_STANDARD_PINS),
	SND_HDA_PIN_QUIRK(0x10ec0298, 0x1028, "Dell", ALC298_FIXUP_DELL1_MIC_NO_PRESENCE,
		ALC298_STANDARD_PINS,
		{0x17, 0x90170110}),
	SND_HDA_PIN_QUIRK(0x10ec0298, 0x1028, "Dell", ALC298_FIXUP_DELL1_MIC_NO_PRESENCE,
		ALC298_STANDARD_PINS,
		{0x17, 0x90170140}),
	SND_HDA_PIN_QUIRK(0x10ec0298, 0x1028, "Dell", ALC298_FIXUP_DELL1_MIC_NO_PRESENCE,
		ALC298_STANDARD_PINS,
		{0x17, 0x90170150}),
	SND_HDA_PIN_QUIRK(0x10ec0298, 0x1028, "Dell", ALC298_FIXUP_SPK_VOLUME,
		{0x12, 0xb7a60140},
		{0x13, 0xb7a60150},
		{0x17, 0x90170110},
		{0x1a, 0x03011020},
		{0x21, 0x03211030}),
	SND_HDA_PIN_QUIRK(0x10ec0299, 0x1028, "Dell", ALC269_FIXUP_DELL4_MIC_NO_PRESENCE,
		ALC225_STANDARD_PINS,
		{0x12, 0xb7a60130},
		{0x17, 0x90170110}),
	{}
};

static void alc269_fill_coef(struct hda_codec *codec)
{
	struct alc_spec *spec = codec->spec;
	int val;

	if (spec->codec_variant != ALC269_TYPE_ALC269VB)
		return;

	if ((alc_get_coef0(codec) & 0x00ff) < 0x015) {
		alc_write_coef_idx(codec, 0xf, 0x960b);
		alc_write_coef_idx(codec, 0xe, 0x8817);
	}

	if ((alc_get_coef0(codec) & 0x00ff) == 0x016) {
		alc_write_coef_idx(codec, 0xf, 0x960b);
		alc_write_coef_idx(codec, 0xe, 0x8814);
	}

	if ((alc_get_coef0(codec) & 0x00ff) == 0x017) {
		/* Power up output pin */
		alc_update_coef_idx(codec, 0x04, 0, 1<<11);
	}

	if ((alc_get_coef0(codec) & 0x00ff) == 0x018) {
		val = alc_read_coef_idx(codec, 0xd);
		if (val != -1 && (val & 0x0c00) >> 10 != 0x1) {
			/* Capless ramp up clock control */
			alc_write_coef_idx(codec, 0xd, val | (1<<10));
		}
		val = alc_read_coef_idx(codec, 0x17);
		if (val != -1 && (val & 0x01c0) >> 6 != 0x4) {
			/* Class D power on reset */
			alc_write_coef_idx(codec, 0x17, val | (1<<7));
		}
	}

	/* HP */
	alc_update_coef_idx(codec, 0x4, 0, 1<<11);
}

/*
 */
static int patch_alc269(struct hda_codec *codec)
{
	struct alc_spec *spec;
	int err;

	err = alc_alloc_spec(codec, 0x0b);
	if (err < 0)
		return err;

	spec = codec->spec;
	spec->gen.shared_mic_vref_pin = 0x18;
	codec->power_save_node = 1;

#ifdef CONFIG_PM
	codec->patch_ops.suspend = alc269_suspend;
	codec->patch_ops.resume = alc269_resume;
#endif
	spec->shutup = alc_default_shutup;
	spec->init_hook = alc_default_init;

	switch (codec->core.vendor_id) {
	case 0x10ec0269:
		spec->codec_variant = ALC269_TYPE_ALC269VA;
		switch (alc_get_coef0(codec) & 0x00f0) {
		case 0x0010:
			if (codec->bus->pci &&
			    codec->bus->pci->subsystem_vendor == 0x1025 &&
			    spec->cdefine.platform_type == 1)
				err = alc_codec_rename(codec, "ALC271X");
			spec->codec_variant = ALC269_TYPE_ALC269VB;
			break;
		case 0x0020:
			if (codec->bus->pci &&
			    codec->bus->pci->subsystem_vendor == 0x17aa &&
			    codec->bus->pci->subsystem_device == 0x21f3)
				err = alc_codec_rename(codec, "ALC3202");
			spec->codec_variant = ALC269_TYPE_ALC269VC;
			break;
		case 0x0030:
			spec->codec_variant = ALC269_TYPE_ALC269VD;
			break;
		default:
			alc_fix_pll_init(codec, 0x20, 0x04, 15);
		}
		if (err < 0)
			goto error;
		spec->shutup = alc269_shutup;
		spec->init_hook = alc269_fill_coef;
		alc269_fill_coef(codec);
		break;

	case 0x10ec0280:
	case 0x10ec0290:
		spec->codec_variant = ALC269_TYPE_ALC280;
		break;
	case 0x10ec0282:
		spec->codec_variant = ALC269_TYPE_ALC282;
		spec->shutup = alc282_shutup;
		spec->init_hook = alc282_init;
		break;
	case 0x10ec0233:
	case 0x10ec0283:
		spec->codec_variant = ALC269_TYPE_ALC283;
		spec->shutup = alc283_shutup;
		spec->init_hook = alc283_init;
		break;
	case 0x10ec0284:
	case 0x10ec0292:
		spec->codec_variant = ALC269_TYPE_ALC284;
		break;
	case 0x10ec0293:
		spec->codec_variant = ALC269_TYPE_ALC293;
		break;
	case 0x10ec0286:
	case 0x10ec0288:
		spec->codec_variant = ALC269_TYPE_ALC286;
		spec->shutup = alc286_shutup;
		break;
	case 0x10ec0298:
		spec->codec_variant = ALC269_TYPE_ALC298;
		break;
	case 0x10ec0235:
	case 0x10ec0255:
		spec->codec_variant = ALC269_TYPE_ALC255;
		spec->shutup = alc256_shutup;
		spec->init_hook = alc256_init;
		break;
	case 0x10ec0236:
	case 0x10ec0256:
		spec->codec_variant = ALC269_TYPE_ALC256;
		spec->shutup = alc256_shutup;
		spec->init_hook = alc256_init;
		spec->gen.mixer_nid = 0; /* ALC256 does not have any loopback mixer path */
		alc_update_coef_idx(codec, 0x36, 1 << 13, 1 << 5); /* Switch pcbeep path to Line in path*/
		break;
	case 0x10ec0257:
		spec->codec_variant = ALC269_TYPE_ALC257;
		spec->shutup = alc256_shutup;
		spec->init_hook = alc256_init;
		spec->gen.mixer_nid = 0;
		break;
	case 0x10ec0215:
	case 0x10ec0285:
	case 0x10ec0289:
		spec->codec_variant = ALC269_TYPE_ALC215;
		spec->shutup = alc225_shutup;
		spec->init_hook = alc225_init;
		spec->gen.mixer_nid = 0;
		break;
	case 0x10ec0225:
	case 0x10ec0295:
	case 0x10ec0299:
		spec->codec_variant = ALC269_TYPE_ALC225;
		spec->shutup = alc225_shutup;
		spec->init_hook = alc225_init;
		spec->gen.mixer_nid = 0; /* no loopback on ALC225, ALC295 and ALC299 */
		break;
	case 0x10ec0234:
	case 0x10ec0274:
	case 0x10ec0294:
		spec->codec_variant = ALC269_TYPE_ALC294;
		spec->gen.mixer_nid = 0; /* ALC2x4 does not have any loopback mixer path */
		alc_update_coef_idx(codec, 0x6b, 0x0018, (1<<4) | (1<<3)); /* UAJ MIC Vref control by verb */
		break;
	case 0x10ec0300:
		spec->codec_variant = ALC269_TYPE_ALC300;
		spec->gen.mixer_nid = 0; /* no loopback on ALC300 */
		break;
	case 0x10ec0700:
	case 0x10ec0701:
	case 0x10ec0703:
		spec->codec_variant = ALC269_TYPE_ALC700;
		spec->gen.mixer_nid = 0; /* ALC700 does not have any loopback mixer path */
		alc_update_coef_idx(codec, 0x4a, 1 << 15, 0); /* Combo jack auto trigger control */
		break;

	}

	if (snd_hda_codec_read(codec, 0x51, 0, AC_VERB_PARAMETERS, 0) == 0x10ec5505) {
		spec->has_alc5505_dsp = 1;
		spec->init_hook = alc5505_dsp_init;
	}

	snd_hda_pick_fixup(codec, alc269_fixup_models,
		       alc269_fixup_tbl, alc269_fixups);
	snd_hda_pick_pin_fixup(codec, alc269_pin_fixup_tbl, alc269_fixups);
	snd_hda_pick_fixup(codec, NULL,	alc269_fixup_vendor_tbl,
			   alc269_fixups);
	snd_hda_apply_fixup(codec, HDA_FIXUP_ACT_PRE_PROBE);

	alc_auto_parse_customize_define(codec);

	if (has_cdefine_beep(codec))
		spec->gen.beep_nid = 0x01;

	/* automatic parse from the BIOS config */
	err = alc269_parse_auto_config(codec);
	if (err < 0)
		goto error;

	if (!spec->gen.no_analog && spec->gen.beep_nid && spec->gen.mixer_nid) {
		err = set_beep_amp(spec, spec->gen.mixer_nid, 0x04, HDA_INPUT);
		if (err < 0)
			goto error;
	}

	snd_hda_apply_fixup(codec, HDA_FIXUP_ACT_PROBE);

	return 0;

 error:
	alc_free(codec);
	return err;
}

/*
 * ALC861
 */

static int alc861_parse_auto_config(struct hda_codec *codec)
{
	static const hda_nid_t alc861_ignore[] = { 0x1d, 0 };
	static const hda_nid_t alc861_ssids[] = { 0x0e, 0x0f, 0x0b, 0 };
	return alc_parse_auto_config(codec, alc861_ignore, alc861_ssids);
}

/* Pin config fixes */
enum {
	ALC861_FIXUP_FSC_AMILO_PI1505,
	ALC861_FIXUP_AMP_VREF_0F,
	ALC861_FIXUP_NO_JACK_DETECT,
	ALC861_FIXUP_ASUS_A6RP,
	ALC660_FIXUP_ASUS_W7J,
};

/* On some laptops, VREF of pin 0x0f is abused for controlling the main amp */
static void alc861_fixup_asus_amp_vref_0f(struct hda_codec *codec,
			const struct hda_fixup *fix, int action)
{
	struct alc_spec *spec = codec->spec;
	unsigned int val;

	if (action != HDA_FIXUP_ACT_INIT)
		return;
	val = snd_hda_codec_get_pin_target(codec, 0x0f);
	if (!(val & (AC_PINCTL_IN_EN | AC_PINCTL_OUT_EN)))
		val |= AC_PINCTL_IN_EN;
	val |= AC_PINCTL_VREF_50;
	snd_hda_set_pin_ctl(codec, 0x0f, val);
	spec->gen.keep_vref_in_automute = 1;
}

/* suppress the jack-detection */
static void alc_fixup_no_jack_detect(struct hda_codec *codec,
				     const struct hda_fixup *fix, int action)
{
	if (action == HDA_FIXUP_ACT_PRE_PROBE)
		codec->no_jack_detect = 1;
}

static const struct hda_fixup alc861_fixups[] = {
	[ALC861_FIXUP_FSC_AMILO_PI1505] = {
		.type = HDA_FIXUP_PINS,
		.v.pins = (const struct hda_pintbl[]) {
			{ 0x0b, 0x0221101f }, /* HP */
			{ 0x0f, 0x90170310 }, /* speaker */
			{ }
		}
	},
	[ALC861_FIXUP_AMP_VREF_0F] = {
		.type = HDA_FIXUP_FUNC,
		.v.func = alc861_fixup_asus_amp_vref_0f,
	},
	[ALC861_FIXUP_NO_JACK_DETECT] = {
		.type = HDA_FIXUP_FUNC,
		.v.func = alc_fixup_no_jack_detect,
	},
	[ALC861_FIXUP_ASUS_A6RP] = {
		.type = HDA_FIXUP_FUNC,
		.v.func = alc861_fixup_asus_amp_vref_0f,
		.chained = true,
		.chain_id = ALC861_FIXUP_NO_JACK_DETECT,
	},
	[ALC660_FIXUP_ASUS_W7J] = {
		.type = HDA_FIXUP_VERBS,
		.v.verbs = (const struct hda_verb[]) {
			/* ASUS W7J needs a magic pin setup on unused NID 0x10
			 * for enabling outputs
			 */
			{0x10, AC_VERB_SET_PIN_WIDGET_CONTROL, 0x24},
			{ }
		},
	}
};

static const struct snd_pci_quirk alc861_fixup_tbl[] = {
	SND_PCI_QUIRK(0x1043, 0x1253, "ASUS W7J", ALC660_FIXUP_ASUS_W7J),
	SND_PCI_QUIRK(0x1043, 0x1263, "ASUS Z35HL", ALC660_FIXUP_ASUS_W7J),
	SND_PCI_QUIRK(0x1043, 0x1393, "ASUS A6Rp", ALC861_FIXUP_ASUS_A6RP),
	SND_PCI_QUIRK_VENDOR(0x1043, "ASUS laptop", ALC861_FIXUP_AMP_VREF_0F),
	SND_PCI_QUIRK(0x1462, 0x7254, "HP DX2200", ALC861_FIXUP_NO_JACK_DETECT),
	SND_PCI_QUIRK(0x1584, 0x2b01, "Haier W18", ALC861_FIXUP_AMP_VREF_0F),
	SND_PCI_QUIRK(0x1584, 0x0000, "Uniwill ECS M31EI", ALC861_FIXUP_AMP_VREF_0F),
	SND_PCI_QUIRK(0x1734, 0x10c7, "FSC Amilo Pi1505", ALC861_FIXUP_FSC_AMILO_PI1505),
	{}
};

/*
 */
static int patch_alc861(struct hda_codec *codec)
{
	struct alc_spec *spec;
	int err;

	err = alc_alloc_spec(codec, 0x15);
	if (err < 0)
		return err;

	spec = codec->spec;
	spec->gen.beep_nid = 0x23;

#ifdef CONFIG_PM
	spec->power_hook = alc_power_eapd;
#endif

	snd_hda_pick_fixup(codec, NULL, alc861_fixup_tbl, alc861_fixups);
	snd_hda_apply_fixup(codec, HDA_FIXUP_ACT_PRE_PROBE);

	/* automatic parse from the BIOS config */
	err = alc861_parse_auto_config(codec);
	if (err < 0)
		goto error;

	if (!spec->gen.no_analog) {
		err = set_beep_amp(spec, 0x23, 0, HDA_OUTPUT);
		if (err < 0)
			goto error;
	}

	snd_hda_apply_fixup(codec, HDA_FIXUP_ACT_PROBE);

	return 0;

 error:
	alc_free(codec);
	return err;
}

/*
 * ALC861-VD support
 *
 * Based on ALC882
 *
 * In addition, an independent DAC
 */
static int alc861vd_parse_auto_config(struct hda_codec *codec)
{
	static const hda_nid_t alc861vd_ignore[] = { 0x1d, 0 };
	static const hda_nid_t alc861vd_ssids[] = { 0x15, 0x1b, 0x14, 0 };
	return alc_parse_auto_config(codec, alc861vd_ignore, alc861vd_ssids);
}

enum {
	ALC660VD_FIX_ASUS_GPIO1,
	ALC861VD_FIX_DALLAS,
};

/* exclude VREF80 */
static void alc861vd_fixup_dallas(struct hda_codec *codec,
				  const struct hda_fixup *fix, int action)
{
	if (action == HDA_FIXUP_ACT_PRE_PROBE) {
		snd_hda_override_pin_caps(codec, 0x18, 0x00000734);
		snd_hda_override_pin_caps(codec, 0x19, 0x0000073c);
	}
}

/* reset GPIO1 */
static void alc660vd_fixup_asus_gpio1(struct hda_codec *codec,
				      const struct hda_fixup *fix, int action)
{
	struct alc_spec *spec = codec->spec;

	if (action == HDA_FIXUP_ACT_PRE_PROBE)
		spec->gpio_mask |= 0x02;
	alc_fixup_gpio(codec, action, 0x01);
}

static const struct hda_fixup alc861vd_fixups[] = {
	[ALC660VD_FIX_ASUS_GPIO1] = {
		.type = HDA_FIXUP_FUNC,
		.v.func = alc660vd_fixup_asus_gpio1,
	},
	[ALC861VD_FIX_DALLAS] = {
		.type = HDA_FIXUP_FUNC,
		.v.func = alc861vd_fixup_dallas,
	},
};

static const struct snd_pci_quirk alc861vd_fixup_tbl[] = {
	SND_PCI_QUIRK(0x103c, 0x30bf, "HP TX1000", ALC861VD_FIX_DALLAS),
	SND_PCI_QUIRK(0x1043, 0x1339, "ASUS A7-K", ALC660VD_FIX_ASUS_GPIO1),
	SND_PCI_QUIRK(0x1179, 0xff31, "Toshiba L30-149", ALC861VD_FIX_DALLAS),
	{}
};

/*
 */
static int patch_alc861vd(struct hda_codec *codec)
{
	struct alc_spec *spec;
	int err;

	err = alc_alloc_spec(codec, 0x0b);
	if (err < 0)
		return err;

	spec = codec->spec;
	spec->gen.beep_nid = 0x23;

	spec->shutup = alc_eapd_shutup;

	snd_hda_pick_fixup(codec, NULL, alc861vd_fixup_tbl, alc861vd_fixups);
	snd_hda_apply_fixup(codec, HDA_FIXUP_ACT_PRE_PROBE);

	/* automatic parse from the BIOS config */
	err = alc861vd_parse_auto_config(codec);
	if (err < 0)
		goto error;

	if (!spec->gen.no_analog) {
		err = set_beep_amp(spec, 0x0b, 0x05, HDA_INPUT);
		if (err < 0)
			goto error;
	}

	snd_hda_apply_fixup(codec, HDA_FIXUP_ACT_PROBE);

	return 0;

 error:
	alc_free(codec);
	return err;
}

/*
 * ALC662 support
 *
 * ALC662 is almost identical with ALC880 but has cleaner and more flexible
 * configuration.  Each pin widget can choose any input DACs and a mixer.
 * Each ADC is connected from a mixer of all inputs.  This makes possible
 * 6-channel independent captures.
 *
 * In addition, an independent DAC for the multi-playback (not used in this
 * driver yet).
 */

/*
 * BIOS auto configuration
 */

static int alc662_parse_auto_config(struct hda_codec *codec)
{
	static const hda_nid_t alc662_ignore[] = { 0x1d, 0 };
	static const hda_nid_t alc663_ssids[] = { 0x15, 0x1b, 0x14, 0x21 };
	static const hda_nid_t alc662_ssids[] = { 0x15, 0x1b, 0x14, 0 };
	const hda_nid_t *ssids;

	if (codec->core.vendor_id == 0x10ec0272 || codec->core.vendor_id == 0x10ec0663 ||
	    codec->core.vendor_id == 0x10ec0665 || codec->core.vendor_id == 0x10ec0670 ||
	    codec->core.vendor_id == 0x10ec0671)
		ssids = alc663_ssids;
	else
		ssids = alc662_ssids;
	return alc_parse_auto_config(codec, alc662_ignore, ssids);
}

static void alc272_fixup_mario(struct hda_codec *codec,
			       const struct hda_fixup *fix, int action)
{
	if (action != HDA_FIXUP_ACT_PRE_PROBE)
		return;
	if (snd_hda_override_amp_caps(codec, 0x2, HDA_OUTPUT,
				      (0x3b << AC_AMPCAP_OFFSET_SHIFT) |
				      (0x3b << AC_AMPCAP_NUM_STEPS_SHIFT) |
				      (0x03 << AC_AMPCAP_STEP_SIZE_SHIFT) |
				      (0 << AC_AMPCAP_MUTE_SHIFT)))
		codec_warn(codec, "failed to override amp caps for NID 0x2\n");
}

static const struct snd_pcm_chmap_elem asus_pcm_2_1_chmaps[] = {
	{ .channels = 2,
	  .map = { SNDRV_CHMAP_FL, SNDRV_CHMAP_FR } },
	{ .channels = 4,
	  .map = { SNDRV_CHMAP_FL, SNDRV_CHMAP_FR,
		   SNDRV_CHMAP_NA, SNDRV_CHMAP_LFE } }, /* LFE only on right */
	{ }
};

/* override the 2.1 chmap */
static void alc_fixup_bass_chmap(struct hda_codec *codec,
				    const struct hda_fixup *fix, int action)
{
	if (action == HDA_FIXUP_ACT_BUILD) {
		struct alc_spec *spec = codec->spec;
		spec->gen.pcm_rec[0]->stream[0].chmap = asus_pcm_2_1_chmaps;
	}
}

/* avoid D3 for keeping GPIO up */
static unsigned int gpio_led_power_filter(struct hda_codec *codec,
					  hda_nid_t nid,
					  unsigned int power_state)
{
	struct alc_spec *spec = codec->spec;
	if (nid == codec->core.afg && power_state == AC_PWRST_D3 && spec->gpio_data)
		return AC_PWRST_D0;
	return power_state;
}

static void alc662_fixup_led_gpio1(struct hda_codec *codec,
				   const struct hda_fixup *fix, int action)
{
	struct alc_spec *spec = codec->spec;

	alc_fixup_hp_gpio_led(codec, action, 0x01, 0);
	if (action == HDA_FIXUP_ACT_PRE_PROBE) {
		spec->mute_led_polarity = 1;
		codec->power_filter = gpio_led_power_filter;
	}
}

static void alc662_usi_automute_hook(struct hda_codec *codec,
					 struct hda_jack_callback *jack)
{
	struct alc_spec *spec = codec->spec;
	int vref;
	msleep(200);
	snd_hda_gen_hp_automute(codec, jack);

	vref = spec->gen.hp_jack_present ? PIN_VREF80 : 0;
	msleep(100);
	snd_hda_codec_write(codec, 0x19, 0, AC_VERB_SET_PIN_WIDGET_CONTROL,
			    vref);
}

static void alc662_fixup_usi_headset_mic(struct hda_codec *codec,
				     const struct hda_fixup *fix, int action)
{
	struct alc_spec *spec = codec->spec;
	if (action == HDA_FIXUP_ACT_PRE_PROBE) {
		spec->parse_flags |= HDA_PINCFG_HEADSET_MIC;
		spec->gen.hp_automute_hook = alc662_usi_automute_hook;
	}
}

static struct coef_fw alc668_coefs[] = {
	WRITE_COEF(0x01, 0xbebe), WRITE_COEF(0x02, 0xaaaa), WRITE_COEF(0x03,    0x0),
	WRITE_COEF(0x04, 0x0180), WRITE_COEF(0x06,    0x0), WRITE_COEF(0x07, 0x0f80),
	WRITE_COEF(0x08, 0x0031), WRITE_COEF(0x0a, 0x0060), WRITE_COEF(0x0b,    0x0),
	WRITE_COEF(0x0c, 0x7cf7), WRITE_COEF(0x0d, 0x1080), WRITE_COEF(0x0e, 0x7f7f),
	WRITE_COEF(0x0f, 0xcccc), WRITE_COEF(0x10, 0xddcc), WRITE_COEF(0x11, 0x0001),
	WRITE_COEF(0x13,    0x0), WRITE_COEF(0x14, 0x2aa0), WRITE_COEF(0x17, 0xa940),
	WRITE_COEF(0x19,    0x0), WRITE_COEF(0x1a,    0x0), WRITE_COEF(0x1b,    0x0),
	WRITE_COEF(0x1c,    0x0), WRITE_COEF(0x1d,    0x0), WRITE_COEF(0x1e, 0x7418),
	WRITE_COEF(0x1f, 0x0804), WRITE_COEF(0x20, 0x4200), WRITE_COEF(0x21, 0x0468),
	WRITE_COEF(0x22, 0x8ccc), WRITE_COEF(0x23, 0x0250), WRITE_COEF(0x24, 0x7418),
	WRITE_COEF(0x27,    0x0), WRITE_COEF(0x28, 0x8ccc), WRITE_COEF(0x2a, 0xff00),
	WRITE_COEF(0x2b, 0x8000), WRITE_COEF(0xa7, 0xff00), WRITE_COEF(0xa8, 0x8000),
	WRITE_COEF(0xaa, 0x2e17), WRITE_COEF(0xab, 0xa0c0), WRITE_COEF(0xac,    0x0),
	WRITE_COEF(0xad,    0x0), WRITE_COEF(0xae, 0x2ac6), WRITE_COEF(0xaf, 0xa480),
	WRITE_COEF(0xb0,    0x0), WRITE_COEF(0xb1,    0x0), WRITE_COEF(0xb2,    0x0),
	WRITE_COEF(0xb3,    0x0), WRITE_COEF(0xb4,    0x0), WRITE_COEF(0xb5, 0x1040),
	WRITE_COEF(0xb6, 0xd697), WRITE_COEF(0xb7, 0x902b), WRITE_COEF(0xb8, 0xd697),
	WRITE_COEF(0xb9, 0x902b), WRITE_COEF(0xba, 0xb8ba), WRITE_COEF(0xbb, 0xaaab),
	WRITE_COEF(0xbc, 0xaaaf), WRITE_COEF(0xbd, 0x6aaa), WRITE_COEF(0xbe, 0x1c02),
	WRITE_COEF(0xc0, 0x00ff), WRITE_COEF(0xc1, 0x0fa6),
	{}
};

static void alc668_restore_default_value(struct hda_codec *codec)
{
	alc_process_coef_fw(codec, alc668_coefs);
}

enum {
	ALC662_FIXUP_ASPIRE,
	ALC662_FIXUP_LED_GPIO1,
	ALC662_FIXUP_IDEAPAD,
	ALC272_FIXUP_MARIO,
	ALC662_FIXUP_CZC_P10T,
	ALC662_FIXUP_SKU_IGNORE,
	ALC662_FIXUP_HP_RP5800,
	ALC662_FIXUP_ASUS_MODE1,
	ALC662_FIXUP_ASUS_MODE2,
	ALC662_FIXUP_ASUS_MODE3,
	ALC662_FIXUP_ASUS_MODE4,
	ALC662_FIXUP_ASUS_MODE5,
	ALC662_FIXUP_ASUS_MODE6,
	ALC662_FIXUP_ASUS_MODE7,
	ALC662_FIXUP_ASUS_MODE8,
	ALC662_FIXUP_NO_JACK_DETECT,
	ALC662_FIXUP_ZOTAC_Z68,
	ALC662_FIXUP_INV_DMIC,
	ALC662_FIXUP_DELL_MIC_NO_PRESENCE,
	ALC668_FIXUP_DELL_MIC_NO_PRESENCE,
	ALC662_FIXUP_HEADSET_MODE,
	ALC668_FIXUP_HEADSET_MODE,
	ALC662_FIXUP_BASS_MODE4_CHMAP,
	ALC662_FIXUP_BASS_16,
	ALC662_FIXUP_BASS_1A,
	ALC662_FIXUP_BASS_CHMAP,
	ALC668_FIXUP_AUTO_MUTE,
	ALC668_FIXUP_DELL_DISABLE_AAMIX,
	ALC668_FIXUP_DELL_XPS13,
	ALC662_FIXUP_ASUS_Nx50,
	ALC668_FIXUP_ASUS_Nx51_HEADSET_MODE,
	ALC668_FIXUP_ASUS_Nx51,
	ALC668_FIXUP_MIC_COEF,
	ALC668_FIXUP_ASUS_G751,
	ALC891_FIXUP_HEADSET_MODE,
	ALC891_FIXUP_DELL_MIC_NO_PRESENCE,
	ALC662_FIXUP_ACER_VERITON,
	ALC892_FIXUP_ASROCK_MOBO,
	ALC662_FIXUP_USI_FUNC,
	ALC662_FIXUP_USI_HEADSET_MODE,
	ALC662_FIXUP_LENOVO_MULTI_CODECS,
};

static const struct hda_fixup alc662_fixups[] = {
	[ALC662_FIXUP_ASPIRE] = {
		.type = HDA_FIXUP_PINS,
		.v.pins = (const struct hda_pintbl[]) {
			{ 0x15, 0x99130112 }, /* subwoofer */
			{ }
		}
	},
	[ALC662_FIXUP_LED_GPIO1] = {
		.type = HDA_FIXUP_FUNC,
		.v.func = alc662_fixup_led_gpio1,
	},
	[ALC662_FIXUP_IDEAPAD] = {
		.type = HDA_FIXUP_PINS,
		.v.pins = (const struct hda_pintbl[]) {
			{ 0x17, 0x99130112 }, /* subwoofer */
			{ }
		},
		.chained = true,
		.chain_id = ALC662_FIXUP_LED_GPIO1,
	},
	[ALC272_FIXUP_MARIO] = {
		.type = HDA_FIXUP_FUNC,
		.v.func = alc272_fixup_mario,
	},
	[ALC662_FIXUP_CZC_P10T] = {
		.type = HDA_FIXUP_VERBS,
		.v.verbs = (const struct hda_verb[]) {
			{0x14, AC_VERB_SET_EAPD_BTLENABLE, 0},
			{}
		}
	},
	[ALC662_FIXUP_SKU_IGNORE] = {
		.type = HDA_FIXUP_FUNC,
		.v.func = alc_fixup_sku_ignore,
	},
	[ALC662_FIXUP_HP_RP5800] = {
		.type = HDA_FIXUP_PINS,
		.v.pins = (const struct hda_pintbl[]) {
			{ 0x14, 0x0221201f }, /* HP out */
			{ }
		},
		.chained = true,
		.chain_id = ALC662_FIXUP_SKU_IGNORE
	},
	[ALC662_FIXUP_ASUS_MODE1] = {
		.type = HDA_FIXUP_PINS,
		.v.pins = (const struct hda_pintbl[]) {
			{ 0x14, 0x99130110 }, /* speaker */
			{ 0x18, 0x01a19c20 }, /* mic */
			{ 0x19, 0x99a3092f }, /* int-mic */
			{ 0x21, 0x0121401f }, /* HP out */
			{ }
		},
		.chained = true,
		.chain_id = ALC662_FIXUP_SKU_IGNORE
	},
	[ALC662_FIXUP_ASUS_MODE2] = {
		.type = HDA_FIXUP_PINS,
		.v.pins = (const struct hda_pintbl[]) {
			{ 0x14, 0x99130110 }, /* speaker */
			{ 0x18, 0x01a19820 }, /* mic */
			{ 0x19, 0x99a3092f }, /* int-mic */
			{ 0x1b, 0x0121401f }, /* HP out */
			{ }
		},
		.chained = true,
		.chain_id = ALC662_FIXUP_SKU_IGNORE
	},
	[ALC662_FIXUP_ASUS_MODE3] = {
		.type = HDA_FIXUP_PINS,
		.v.pins = (const struct hda_pintbl[]) {
			{ 0x14, 0x99130110 }, /* speaker */
			{ 0x15, 0x0121441f }, /* HP */
			{ 0x18, 0x01a19840 }, /* mic */
			{ 0x19, 0x99a3094f }, /* int-mic */
			{ 0x21, 0x01211420 }, /* HP2 */
			{ }
		},
		.chained = true,
		.chain_id = ALC662_FIXUP_SKU_IGNORE
	},
	[ALC662_FIXUP_ASUS_MODE4] = {
		.type = HDA_FIXUP_PINS,
		.v.pins = (const struct hda_pintbl[]) {
			{ 0x14, 0x99130110 }, /* speaker */
			{ 0x16, 0x99130111 }, /* speaker */
			{ 0x18, 0x01a19840 }, /* mic */
			{ 0x19, 0x99a3094f }, /* int-mic */
			{ 0x21, 0x0121441f }, /* HP */
			{ }
		},
		.chained = true,
		.chain_id = ALC662_FIXUP_SKU_IGNORE
	},
	[ALC662_FIXUP_ASUS_MODE5] = {
		.type = HDA_FIXUP_PINS,
		.v.pins = (const struct hda_pintbl[]) {
			{ 0x14, 0x99130110 }, /* speaker */
			{ 0x15, 0x0121441f }, /* HP */
			{ 0x16, 0x99130111 }, /* speaker */
			{ 0x18, 0x01a19840 }, /* mic */
			{ 0x19, 0x99a3094f }, /* int-mic */
			{ }
		},
		.chained = true,
		.chain_id = ALC662_FIXUP_SKU_IGNORE
	},
	[ALC662_FIXUP_ASUS_MODE6] = {
		.type = HDA_FIXUP_PINS,
		.v.pins = (const struct hda_pintbl[]) {
			{ 0x14, 0x99130110 }, /* speaker */
			{ 0x15, 0x01211420 }, /* HP2 */
			{ 0x18, 0x01a19840 }, /* mic */
			{ 0x19, 0x99a3094f }, /* int-mic */
			{ 0x1b, 0x0121441f }, /* HP */
			{ }
		},
		.chained = true,
		.chain_id = ALC662_FIXUP_SKU_IGNORE
	},
	[ALC662_FIXUP_ASUS_MODE7] = {
		.type = HDA_FIXUP_PINS,
		.v.pins = (const struct hda_pintbl[]) {
			{ 0x14, 0x99130110 }, /* speaker */
			{ 0x17, 0x99130111 }, /* speaker */
			{ 0x18, 0x01a19840 }, /* mic */
			{ 0x19, 0x99a3094f }, /* int-mic */
			{ 0x1b, 0x01214020 }, /* HP */
			{ 0x21, 0x0121401f }, /* HP */
			{ }
		},
		.chained = true,
		.chain_id = ALC662_FIXUP_SKU_IGNORE
	},
	[ALC662_FIXUP_ASUS_MODE8] = {
		.type = HDA_FIXUP_PINS,
		.v.pins = (const struct hda_pintbl[]) {
			{ 0x14, 0x99130110 }, /* speaker */
			{ 0x12, 0x99a30970 }, /* int-mic */
			{ 0x15, 0x01214020 }, /* HP */
			{ 0x17, 0x99130111 }, /* speaker */
			{ 0x18, 0x01a19840 }, /* mic */
			{ 0x21, 0x0121401f }, /* HP */
			{ }
		},
		.chained = true,
		.chain_id = ALC662_FIXUP_SKU_IGNORE
	},
	[ALC662_FIXUP_NO_JACK_DETECT] = {
		.type = HDA_FIXUP_FUNC,
		.v.func = alc_fixup_no_jack_detect,
	},
	[ALC662_FIXUP_ZOTAC_Z68] = {
		.type = HDA_FIXUP_PINS,
		.v.pins = (const struct hda_pintbl[]) {
			{ 0x1b, 0x02214020 }, /* Front HP */
			{ }
		}
	},
	[ALC662_FIXUP_INV_DMIC] = {
		.type = HDA_FIXUP_FUNC,
		.v.func = alc_fixup_inv_dmic,
	},
	[ALC668_FIXUP_DELL_XPS13] = {
		.type = HDA_FIXUP_FUNC,
		.v.func = alc_fixup_dell_xps13,
		.chained = true,
		.chain_id = ALC668_FIXUP_DELL_DISABLE_AAMIX
	},
	[ALC668_FIXUP_DELL_DISABLE_AAMIX] = {
		.type = HDA_FIXUP_FUNC,
		.v.func = alc_fixup_disable_aamix,
		.chained = true,
		.chain_id = ALC668_FIXUP_DELL_MIC_NO_PRESENCE
	},
	[ALC668_FIXUP_AUTO_MUTE] = {
		.type = HDA_FIXUP_FUNC,
		.v.func = alc_fixup_auto_mute_via_amp,
		.chained = true,
		.chain_id = ALC668_FIXUP_DELL_MIC_NO_PRESENCE
	},
	[ALC662_FIXUP_DELL_MIC_NO_PRESENCE] = {
		.type = HDA_FIXUP_PINS,
		.v.pins = (const struct hda_pintbl[]) {
			{ 0x19, 0x03a1113c }, /* use as headset mic, without its own jack detect */
			/* headphone mic by setting pin control of 0x1b (headphone out) to in + vref_50 */
			{ }
		},
		.chained = true,
		.chain_id = ALC662_FIXUP_HEADSET_MODE
	},
	[ALC662_FIXUP_HEADSET_MODE] = {
		.type = HDA_FIXUP_FUNC,
		.v.func = alc_fixup_headset_mode_alc662,
	},
	[ALC668_FIXUP_DELL_MIC_NO_PRESENCE] = {
		.type = HDA_FIXUP_PINS,
		.v.pins = (const struct hda_pintbl[]) {
			{ 0x19, 0x03a1913d }, /* use as headphone mic, without its own jack detect */
			{ 0x1b, 0x03a1113c }, /* use as headset mic, without its own jack detect */
			{ }
		},
		.chained = true,
		.chain_id = ALC668_FIXUP_HEADSET_MODE
	},
	[ALC668_FIXUP_HEADSET_MODE] = {
		.type = HDA_FIXUP_FUNC,
		.v.func = alc_fixup_headset_mode_alc668,
	},
	[ALC662_FIXUP_BASS_MODE4_CHMAP] = {
		.type = HDA_FIXUP_FUNC,
		.v.func = alc_fixup_bass_chmap,
		.chained = true,
		.chain_id = ALC662_FIXUP_ASUS_MODE4
	},
	[ALC662_FIXUP_BASS_16] = {
		.type = HDA_FIXUP_PINS,
		.v.pins = (const struct hda_pintbl[]) {
			{0x16, 0x80106111}, /* bass speaker */
			{}
		},
		.chained = true,
		.chain_id = ALC662_FIXUP_BASS_CHMAP,
	},
	[ALC662_FIXUP_BASS_1A] = {
		.type = HDA_FIXUP_PINS,
		.v.pins = (const struct hda_pintbl[]) {
			{0x1a, 0x80106111}, /* bass speaker */
			{}
		},
		.chained = true,
		.chain_id = ALC662_FIXUP_BASS_CHMAP,
	},
	[ALC662_FIXUP_BASS_CHMAP] = {
		.type = HDA_FIXUP_FUNC,
		.v.func = alc_fixup_bass_chmap,
	},
	[ALC662_FIXUP_ASUS_Nx50] = {
		.type = HDA_FIXUP_FUNC,
		.v.func = alc_fixup_auto_mute_via_amp,
		.chained = true,
		.chain_id = ALC662_FIXUP_BASS_1A
	},
	[ALC668_FIXUP_ASUS_Nx51_HEADSET_MODE] = {
		.type = HDA_FIXUP_FUNC,
		.v.func = alc_fixup_headset_mode_alc668,
		.chain_id = ALC662_FIXUP_BASS_CHMAP
	},
	[ALC668_FIXUP_ASUS_Nx51] = {
		.type = HDA_FIXUP_PINS,
		.v.pins = (const struct hda_pintbl[]) {
			{ 0x19, 0x03a1913d }, /* use as headphone mic, without its own jack detect */
			{ 0x1a, 0x90170151 }, /* bass speaker */
			{ 0x1b, 0x03a1113c }, /* use as headset mic, without its own jack detect */
			{}
		},
		.chained = true,
		.chain_id = ALC668_FIXUP_ASUS_Nx51_HEADSET_MODE,
	},
	[ALC668_FIXUP_MIC_COEF] = {
		.type = HDA_FIXUP_VERBS,
		.v.verbs = (const struct hda_verb[]) {
			{ 0x20, AC_VERB_SET_COEF_INDEX, 0xc3 },
			{ 0x20, AC_VERB_SET_PROC_COEF, 0x4000 },
			{}
		},
	},
	[ALC668_FIXUP_ASUS_G751] = {
		.type = HDA_FIXUP_PINS,
		.v.pins = (const struct hda_pintbl[]) {
			{ 0x16, 0x0421101f }, /* HP */
			{}
		},
		.chained = true,
		.chain_id = ALC668_FIXUP_MIC_COEF
	},
	[ALC891_FIXUP_HEADSET_MODE] = {
		.type = HDA_FIXUP_FUNC,
		.v.func = alc_fixup_headset_mode,
	},
	[ALC891_FIXUP_DELL_MIC_NO_PRESENCE] = {
		.type = HDA_FIXUP_PINS,
		.v.pins = (const struct hda_pintbl[]) {
			{ 0x19, 0x03a1913d }, /* use as headphone mic, without its own jack detect */
			{ 0x1b, 0x03a1113c }, /* use as headset mic, without its own jack detect */
			{ }
		},
		.chained = true,
		.chain_id = ALC891_FIXUP_HEADSET_MODE
	},
	[ALC662_FIXUP_ACER_VERITON] = {
		.type = HDA_FIXUP_PINS,
		.v.pins = (const struct hda_pintbl[]) {
			{ 0x15, 0x50170120 }, /* no internal speaker */
			{ }
		}
	},
	[ALC892_FIXUP_ASROCK_MOBO] = {
		.type = HDA_FIXUP_PINS,
		.v.pins = (const struct hda_pintbl[]) {
			{ 0x15, 0x40f000f0 }, /* disabled */
			{ 0x16, 0x40f000f0 }, /* disabled */
			{ }
		}
	},
	[ALC662_FIXUP_USI_FUNC] = {
		.type = HDA_FIXUP_FUNC,
		.v.func = alc662_fixup_usi_headset_mic,
	},
	[ALC662_FIXUP_USI_HEADSET_MODE] = {
		.type = HDA_FIXUP_PINS,
		.v.pins = (const struct hda_pintbl[]) {
			{ 0x19, 0x02a1913c }, /* use as headset mic, without its own jack detect */
			{ 0x18, 0x01a1903d },
			{ }
		},
		.chained = true,
		.chain_id = ALC662_FIXUP_USI_FUNC
	},
	[ALC662_FIXUP_LENOVO_MULTI_CODECS] = {
		.type = HDA_FIXUP_FUNC,
		.v.func = alc233_alc662_fixup_lenovo_dual_codecs,
	},
};

static const struct snd_pci_quirk alc662_fixup_tbl[] = {
	SND_PCI_QUIRK(0x1019, 0x9087, "ECS", ALC662_FIXUP_ASUS_MODE2),
	SND_PCI_QUIRK(0x1025, 0x022f, "Acer Aspire One", ALC662_FIXUP_INV_DMIC),
	SND_PCI_QUIRK(0x1025, 0x0241, "Packard Bell DOTS", ALC662_FIXUP_INV_DMIC),
	SND_PCI_QUIRK(0x1025, 0x0308, "Acer Aspire 8942G", ALC662_FIXUP_ASPIRE),
	SND_PCI_QUIRK(0x1025, 0x031c, "Gateway NV79", ALC662_FIXUP_SKU_IGNORE),
	SND_PCI_QUIRK(0x1025, 0x0349, "eMachines eM250", ALC662_FIXUP_INV_DMIC),
	SND_PCI_QUIRK(0x1025, 0x034a, "Gateway LT27", ALC662_FIXUP_INV_DMIC),
	SND_PCI_QUIRK(0x1025, 0x038b, "Acer Aspire 8943G", ALC662_FIXUP_ASPIRE),
	SND_PCI_QUIRK(0x1028, 0x05d8, "Dell", ALC668_FIXUP_DELL_MIC_NO_PRESENCE),
	SND_PCI_QUIRK(0x1028, 0x05db, "Dell", ALC668_FIXUP_DELL_MIC_NO_PRESENCE),
	SND_PCI_QUIRK(0x1028, 0x05fe, "Dell XPS 15", ALC668_FIXUP_DELL_XPS13),
	SND_PCI_QUIRK(0x1028, 0x060a, "Dell XPS 13", ALC668_FIXUP_DELL_XPS13),
	SND_PCI_QUIRK(0x1028, 0x060d, "Dell M3800", ALC668_FIXUP_DELL_XPS13),
	SND_PCI_QUIRK(0x1028, 0x0625, "Dell", ALC668_FIXUP_DELL_MIC_NO_PRESENCE),
	SND_PCI_QUIRK(0x1028, 0x0626, "Dell", ALC668_FIXUP_DELL_MIC_NO_PRESENCE),
	SND_PCI_QUIRK(0x1028, 0x0696, "Dell", ALC668_FIXUP_DELL_MIC_NO_PRESENCE),
	SND_PCI_QUIRK(0x1028, 0x0698, "Dell", ALC668_FIXUP_DELL_MIC_NO_PRESENCE),
	SND_PCI_QUIRK(0x1028, 0x069f, "Dell", ALC668_FIXUP_DELL_MIC_NO_PRESENCE),
	SND_PCI_QUIRK(0x103c, 0x1632, "HP RP5800", ALC662_FIXUP_HP_RP5800),
	SND_PCI_QUIRK(0x1043, 0x1080, "Asus UX501VW", ALC668_FIXUP_HEADSET_MODE),
	SND_PCI_QUIRK(0x1043, 0x11cd, "Asus N550", ALC662_FIXUP_ASUS_Nx50),
	SND_PCI_QUIRK(0x1043, 0x13df, "Asus N550JX", ALC662_FIXUP_BASS_1A),
	SND_PCI_QUIRK(0x1043, 0x129d, "Asus N750", ALC662_FIXUP_ASUS_Nx50),
	SND_PCI_QUIRK(0x1043, 0x12ff, "ASUS G751", ALC668_FIXUP_ASUS_G751),
	SND_PCI_QUIRK(0x1043, 0x1477, "ASUS N56VZ", ALC662_FIXUP_BASS_MODE4_CHMAP),
	SND_PCI_QUIRK(0x1043, 0x15a7, "ASUS UX51VZH", ALC662_FIXUP_BASS_16),
	SND_PCI_QUIRK(0x1043, 0x177d, "ASUS N551", ALC668_FIXUP_ASUS_Nx51),
	SND_PCI_QUIRK(0x1043, 0x17bd, "ASUS N751", ALC668_FIXUP_ASUS_Nx51),
	SND_PCI_QUIRK(0x1043, 0x1963, "ASUS X71SL", ALC662_FIXUP_ASUS_MODE8),
	SND_PCI_QUIRK(0x1043, 0x1b73, "ASUS N55SF", ALC662_FIXUP_BASS_16),
	SND_PCI_QUIRK(0x1043, 0x1bf3, "ASUS N76VZ", ALC662_FIXUP_BASS_MODE4_CHMAP),
	SND_PCI_QUIRK(0x1043, 0x8469, "ASUS mobo", ALC662_FIXUP_NO_JACK_DETECT),
	SND_PCI_QUIRK(0x105b, 0x0cd6, "Foxconn", ALC662_FIXUP_ASUS_MODE2),
	SND_PCI_QUIRK(0x144d, 0xc051, "Samsung R720", ALC662_FIXUP_IDEAPAD),
	SND_PCI_QUIRK(0x14cd, 0x5003, "USI", ALC662_FIXUP_USI_HEADSET_MODE),
	SND_PCI_QUIRK(0x17aa, 0x1036, "Lenovo P520", ALC662_FIXUP_LENOVO_MULTI_CODECS),
	SND_PCI_QUIRK(0x17aa, 0x38af, "Lenovo Ideapad Y550P", ALC662_FIXUP_IDEAPAD),
	SND_PCI_QUIRK(0x17aa, 0x3a0d, "Lenovo Ideapad Y550", ALC662_FIXUP_IDEAPAD),
	SND_PCI_QUIRK(0x1849, 0x5892, "ASRock B150M", ALC892_FIXUP_ASROCK_MOBO),
	SND_PCI_QUIRK(0x19da, 0xa130, "Zotac Z68", ALC662_FIXUP_ZOTAC_Z68),
	SND_PCI_QUIRK(0x1b0a, 0x01b8, "ACER Veriton", ALC662_FIXUP_ACER_VERITON),
	SND_PCI_QUIRK(0x1b35, 0x2206, "CZC P10T", ALC662_FIXUP_CZC_P10T),

#if 0
	/* Below is a quirk table taken from the old code.
	 * Basically the device should work as is without the fixup table.
	 * If BIOS doesn't give a proper info, enable the corresponding
	 * fixup entry.
	 */
	SND_PCI_QUIRK(0x1043, 0x1000, "ASUS N50Vm", ALC662_FIXUP_ASUS_MODE1),
	SND_PCI_QUIRK(0x1043, 0x1092, "ASUS NB", ALC662_FIXUP_ASUS_MODE3),
	SND_PCI_QUIRK(0x1043, 0x1173, "ASUS K73Jn", ALC662_FIXUP_ASUS_MODE1),
	SND_PCI_QUIRK(0x1043, 0x11c3, "ASUS M70V", ALC662_FIXUP_ASUS_MODE3),
	SND_PCI_QUIRK(0x1043, 0x11d3, "ASUS NB", ALC662_FIXUP_ASUS_MODE1),
	SND_PCI_QUIRK(0x1043, 0x11f3, "ASUS NB", ALC662_FIXUP_ASUS_MODE2),
	SND_PCI_QUIRK(0x1043, 0x1203, "ASUS NB", ALC662_FIXUP_ASUS_MODE1),
	SND_PCI_QUIRK(0x1043, 0x1303, "ASUS G60J", ALC662_FIXUP_ASUS_MODE1),
	SND_PCI_QUIRK(0x1043, 0x1333, "ASUS G60Jx", ALC662_FIXUP_ASUS_MODE1),
	SND_PCI_QUIRK(0x1043, 0x1339, "ASUS NB", ALC662_FIXUP_ASUS_MODE2),
	SND_PCI_QUIRK(0x1043, 0x13e3, "ASUS N71JA", ALC662_FIXUP_ASUS_MODE7),
	SND_PCI_QUIRK(0x1043, 0x1463, "ASUS N71", ALC662_FIXUP_ASUS_MODE7),
	SND_PCI_QUIRK(0x1043, 0x14d3, "ASUS G72", ALC662_FIXUP_ASUS_MODE8),
	SND_PCI_QUIRK(0x1043, 0x1563, "ASUS N90", ALC662_FIXUP_ASUS_MODE3),
	SND_PCI_QUIRK(0x1043, 0x15d3, "ASUS N50SF F50SF", ALC662_FIXUP_ASUS_MODE1),
	SND_PCI_QUIRK(0x1043, 0x16c3, "ASUS NB", ALC662_FIXUP_ASUS_MODE2),
	SND_PCI_QUIRK(0x1043, 0x16f3, "ASUS K40C K50C", ALC662_FIXUP_ASUS_MODE2),
	SND_PCI_QUIRK(0x1043, 0x1733, "ASUS N81De", ALC662_FIXUP_ASUS_MODE1),
	SND_PCI_QUIRK(0x1043, 0x1753, "ASUS NB", ALC662_FIXUP_ASUS_MODE2),
	SND_PCI_QUIRK(0x1043, 0x1763, "ASUS NB", ALC662_FIXUP_ASUS_MODE6),
	SND_PCI_QUIRK(0x1043, 0x1765, "ASUS NB", ALC662_FIXUP_ASUS_MODE6),
	SND_PCI_QUIRK(0x1043, 0x1783, "ASUS NB", ALC662_FIXUP_ASUS_MODE2),
	SND_PCI_QUIRK(0x1043, 0x1793, "ASUS F50GX", ALC662_FIXUP_ASUS_MODE1),
	SND_PCI_QUIRK(0x1043, 0x17b3, "ASUS F70SL", ALC662_FIXUP_ASUS_MODE3),
	SND_PCI_QUIRK(0x1043, 0x17f3, "ASUS X58LE", ALC662_FIXUP_ASUS_MODE2),
	SND_PCI_QUIRK(0x1043, 0x1813, "ASUS NB", ALC662_FIXUP_ASUS_MODE2),
	SND_PCI_QUIRK(0x1043, 0x1823, "ASUS NB", ALC662_FIXUP_ASUS_MODE5),
	SND_PCI_QUIRK(0x1043, 0x1833, "ASUS NB", ALC662_FIXUP_ASUS_MODE6),
	SND_PCI_QUIRK(0x1043, 0x1843, "ASUS NB", ALC662_FIXUP_ASUS_MODE2),
	SND_PCI_QUIRK(0x1043, 0x1853, "ASUS F50Z", ALC662_FIXUP_ASUS_MODE1),
	SND_PCI_QUIRK(0x1043, 0x1864, "ASUS NB", ALC662_FIXUP_ASUS_MODE2),
	SND_PCI_QUIRK(0x1043, 0x1876, "ASUS NB", ALC662_FIXUP_ASUS_MODE2),
	SND_PCI_QUIRK(0x1043, 0x1893, "ASUS M50Vm", ALC662_FIXUP_ASUS_MODE3),
	SND_PCI_QUIRK(0x1043, 0x1894, "ASUS X55", ALC662_FIXUP_ASUS_MODE3),
	SND_PCI_QUIRK(0x1043, 0x18b3, "ASUS N80Vc", ALC662_FIXUP_ASUS_MODE1),
	SND_PCI_QUIRK(0x1043, 0x18c3, "ASUS VX5", ALC662_FIXUP_ASUS_MODE1),
	SND_PCI_QUIRK(0x1043, 0x18d3, "ASUS N81Te", ALC662_FIXUP_ASUS_MODE1),
	SND_PCI_QUIRK(0x1043, 0x18f3, "ASUS N505Tp", ALC662_FIXUP_ASUS_MODE1),
	SND_PCI_QUIRK(0x1043, 0x1903, "ASUS F5GL", ALC662_FIXUP_ASUS_MODE1),
	SND_PCI_QUIRK(0x1043, 0x1913, "ASUS NB", ALC662_FIXUP_ASUS_MODE2),
	SND_PCI_QUIRK(0x1043, 0x1933, "ASUS F80Q", ALC662_FIXUP_ASUS_MODE2),
	SND_PCI_QUIRK(0x1043, 0x1943, "ASUS Vx3V", ALC662_FIXUP_ASUS_MODE1),
	SND_PCI_QUIRK(0x1043, 0x1953, "ASUS NB", ALC662_FIXUP_ASUS_MODE1),
	SND_PCI_QUIRK(0x1043, 0x1963, "ASUS X71C", ALC662_FIXUP_ASUS_MODE3),
	SND_PCI_QUIRK(0x1043, 0x1983, "ASUS N5051A", ALC662_FIXUP_ASUS_MODE1),
	SND_PCI_QUIRK(0x1043, 0x1993, "ASUS N20", ALC662_FIXUP_ASUS_MODE1),
	SND_PCI_QUIRK(0x1043, 0x19b3, "ASUS F7Z", ALC662_FIXUP_ASUS_MODE1),
	SND_PCI_QUIRK(0x1043, 0x19c3, "ASUS F5Z/F6x", ALC662_FIXUP_ASUS_MODE2),
	SND_PCI_QUIRK(0x1043, 0x19e3, "ASUS NB", ALC662_FIXUP_ASUS_MODE1),
	SND_PCI_QUIRK(0x1043, 0x19f3, "ASUS NB", ALC662_FIXUP_ASUS_MODE4),
#endif
	{}
};

static const struct hda_model_fixup alc662_fixup_models[] = {
	{.id = ALC662_FIXUP_ASPIRE, .name = "aspire"},
	{.id = ALC662_FIXUP_IDEAPAD, .name = "ideapad"},
	{.id = ALC272_FIXUP_MARIO, .name = "mario"},
	{.id = ALC662_FIXUP_HP_RP5800, .name = "hp-rp5800"},
	{.id = ALC662_FIXUP_ASUS_MODE1, .name = "asus-mode1"},
	{.id = ALC662_FIXUP_ASUS_MODE2, .name = "asus-mode2"},
	{.id = ALC662_FIXUP_ASUS_MODE3, .name = "asus-mode3"},
	{.id = ALC662_FIXUP_ASUS_MODE4, .name = "asus-mode4"},
	{.id = ALC662_FIXUP_ASUS_MODE5, .name = "asus-mode5"},
	{.id = ALC662_FIXUP_ASUS_MODE6, .name = "asus-mode6"},
	{.id = ALC662_FIXUP_ASUS_MODE7, .name = "asus-mode7"},
	{.id = ALC662_FIXUP_ASUS_MODE8, .name = "asus-mode8"},
	{.id = ALC662_FIXUP_ZOTAC_Z68, .name = "zotac-z68"},
	{.id = ALC662_FIXUP_INV_DMIC, .name = "inv-dmic"},
	{.id = ALC662_FIXUP_DELL_MIC_NO_PRESENCE, .name = "alc662-headset-multi"},
	{.id = ALC668_FIXUP_DELL_MIC_NO_PRESENCE, .name = "dell-headset-multi"},
	{.id = ALC662_FIXUP_HEADSET_MODE, .name = "alc662-headset"},
	{.id = ALC668_FIXUP_HEADSET_MODE, .name = "alc668-headset"},
	{.id = ALC662_FIXUP_BASS_16, .name = "bass16"},
	{.id = ALC662_FIXUP_BASS_1A, .name = "bass1a"},
	{.id = ALC668_FIXUP_AUTO_MUTE, .name = "automute"},
	{.id = ALC668_FIXUP_DELL_XPS13, .name = "dell-xps13"},
	{.id = ALC662_FIXUP_ASUS_Nx50, .name = "asus-nx50"},
	{.id = ALC668_FIXUP_ASUS_Nx51, .name = "asus-nx51"},
	{.id = ALC891_FIXUP_HEADSET_MODE, .name = "alc891-headset"},
	{.id = ALC891_FIXUP_DELL_MIC_NO_PRESENCE, .name = "alc891-headset-multi"},
	{.id = ALC662_FIXUP_ACER_VERITON, .name = "acer-veriton"},
	{.id = ALC892_FIXUP_ASROCK_MOBO, .name = "asrock-mobo"},
	{.id = ALC662_FIXUP_USI_HEADSET_MODE, .name = "usi-headset"},
	{.id = ALC662_FIXUP_LENOVO_MULTI_CODECS, .name = "dual-codecs"},
	{}
};

static const struct snd_hda_pin_quirk alc662_pin_fixup_tbl[] = {
	SND_HDA_PIN_QUIRK(0x10ec0867, 0x1028, "Dell", ALC891_FIXUP_DELL_MIC_NO_PRESENCE,
		{0x17, 0x02211010},
		{0x18, 0x01a19030},
		{0x1a, 0x01813040},
		{0x21, 0x01014020}),
	SND_HDA_PIN_QUIRK(0x10ec0662, 0x1028, "Dell", ALC662_FIXUP_DELL_MIC_NO_PRESENCE,
		{0x14, 0x01014010},
		{0x18, 0x01a19020},
		{0x1a, 0x0181302f},
		{0x1b, 0x0221401f}),
	SND_HDA_PIN_QUIRK(0x10ec0668, 0x1028, "Dell", ALC668_FIXUP_AUTO_MUTE,
		{0x12, 0x99a30130},
		{0x14, 0x90170110},
		{0x15, 0x0321101f},
		{0x16, 0x03011020}),
	SND_HDA_PIN_QUIRK(0x10ec0668, 0x1028, "Dell", ALC668_FIXUP_AUTO_MUTE,
		{0x12, 0x99a30140},
		{0x14, 0x90170110},
		{0x15, 0x0321101f},
		{0x16, 0x03011020}),
	SND_HDA_PIN_QUIRK(0x10ec0668, 0x1028, "Dell", ALC668_FIXUP_AUTO_MUTE,
		{0x12, 0x99a30150},
		{0x14, 0x90170110},
		{0x15, 0x0321101f},
		{0x16, 0x03011020}),
	SND_HDA_PIN_QUIRK(0x10ec0668, 0x1028, "Dell", ALC668_FIXUP_AUTO_MUTE,
		{0x14, 0x90170110},
		{0x15, 0x0321101f},
		{0x16, 0x03011020}),
	SND_HDA_PIN_QUIRK(0x10ec0668, 0x1028, "Dell XPS 15", ALC668_FIXUP_AUTO_MUTE,
		{0x12, 0x90a60130},
		{0x14, 0x90170110},
		{0x15, 0x0321101f}),
	{}
};

/*
 */
static int patch_alc662(struct hda_codec *codec)
{
	struct alc_spec *spec;
	int err;

	err = alc_alloc_spec(codec, 0x0b);
	if (err < 0)
		return err;

	spec = codec->spec;

	spec->shutup = alc_eapd_shutup;

	/* handle multiple HPs as is */
	spec->parse_flags = HDA_PINCFG_NO_HP_FIXUP;

	alc_fix_pll_init(codec, 0x20, 0x04, 15);

	switch (codec->core.vendor_id) {
	case 0x10ec0668:
		spec->init_hook = alc668_restore_default_value;
		break;
	}

	snd_hda_pick_fixup(codec, alc662_fixup_models,
		       alc662_fixup_tbl, alc662_fixups);
	snd_hda_pick_pin_fixup(codec, alc662_pin_fixup_tbl, alc662_fixups);
	snd_hda_apply_fixup(codec, HDA_FIXUP_ACT_PRE_PROBE);

	alc_auto_parse_customize_define(codec);

	if (has_cdefine_beep(codec))
		spec->gen.beep_nid = 0x01;

	if ((alc_get_coef0(codec) & (1 << 14)) &&
	    codec->bus->pci && codec->bus->pci->subsystem_vendor == 0x1025 &&
	    spec->cdefine.platform_type == 1) {
		err = alc_codec_rename(codec, "ALC272X");
		if (err < 0)
			goto error;
	}

	/* automatic parse from the BIOS config */
	err = alc662_parse_auto_config(codec);
	if (err < 0)
		goto error;

	if (!spec->gen.no_analog && spec->gen.beep_nid) {
		switch (codec->core.vendor_id) {
		case 0x10ec0662:
			err = set_beep_amp(spec, 0x0b, 0x05, HDA_INPUT);
			break;
		case 0x10ec0272:
		case 0x10ec0663:
		case 0x10ec0665:
		case 0x10ec0668:
			err = set_beep_amp(spec, 0x0b, 0x04, HDA_INPUT);
			break;
		case 0x10ec0273:
			err = set_beep_amp(spec, 0x0b, 0x03, HDA_INPUT);
			break;
		}
		if (err < 0)
			goto error;
	}

	snd_hda_apply_fixup(codec, HDA_FIXUP_ACT_PROBE);

	return 0;

 error:
	alc_free(codec);
	return err;
}

/*
 * ALC680 support
 */

static int alc680_parse_auto_config(struct hda_codec *codec)
{
	return alc_parse_auto_config(codec, NULL, NULL);
}

/*
 */
static int patch_alc680(struct hda_codec *codec)
{
	int err;

	/* ALC680 has no aa-loopback mixer */
	err = alc_alloc_spec(codec, 0);
	if (err < 0)
		return err;

	/* automatic parse from the BIOS config */
	err = alc680_parse_auto_config(codec);
	if (err < 0) {
		alc_free(codec);
		return err;
	}

	return 0;
}

/*
 * patch entries
 */
static const struct hda_device_id snd_hda_id_realtek[] = {
	HDA_CODEC_ENTRY(0x10ec0215, "ALC215", patch_alc269),
	HDA_CODEC_ENTRY(0x10ec0221, "ALC221", patch_alc269),
	HDA_CODEC_ENTRY(0x10ec0225, "ALC225", patch_alc269),
	HDA_CODEC_ENTRY(0x10ec0231, "ALC231", patch_alc269),
	HDA_CODEC_ENTRY(0x10ec0233, "ALC233", patch_alc269),
	HDA_CODEC_ENTRY(0x10ec0234, "ALC234", patch_alc269),
	HDA_CODEC_ENTRY(0x10ec0235, "ALC233", patch_alc269),
	HDA_CODEC_ENTRY(0x10ec0236, "ALC236", patch_alc269),
	HDA_CODEC_ENTRY(0x10ec0255, "ALC255", patch_alc269),
	HDA_CODEC_ENTRY(0x10ec0256, "ALC256", patch_alc269),
	HDA_CODEC_ENTRY(0x10ec0257, "ALC257", patch_alc269),
	HDA_CODEC_ENTRY(0x10ec0260, "ALC260", patch_alc260),
	HDA_CODEC_ENTRY(0x10ec0262, "ALC262", patch_alc262),
	HDA_CODEC_ENTRY(0x10ec0267, "ALC267", patch_alc268),
	HDA_CODEC_ENTRY(0x10ec0268, "ALC268", patch_alc268),
	HDA_CODEC_ENTRY(0x10ec0269, "ALC269", patch_alc269),
	HDA_CODEC_ENTRY(0x10ec0270, "ALC270", patch_alc269),
	HDA_CODEC_ENTRY(0x10ec0272, "ALC272", patch_alc662),
	HDA_CODEC_ENTRY(0x10ec0274, "ALC274", patch_alc269),
	HDA_CODEC_ENTRY(0x10ec0275, "ALC275", patch_alc269),
	HDA_CODEC_ENTRY(0x10ec0276, "ALC276", patch_alc269),
	HDA_CODEC_ENTRY(0x10ec0280, "ALC280", patch_alc269),
	HDA_CODEC_ENTRY(0x10ec0282, "ALC282", patch_alc269),
	HDA_CODEC_ENTRY(0x10ec0283, "ALC283", patch_alc269),
	HDA_CODEC_ENTRY(0x10ec0284, "ALC284", patch_alc269),
	HDA_CODEC_ENTRY(0x10ec0285, "ALC285", patch_alc269),
	HDA_CODEC_ENTRY(0x10ec0286, "ALC286", patch_alc269),
	HDA_CODEC_ENTRY(0x10ec0288, "ALC288", patch_alc269),
	HDA_CODEC_ENTRY(0x10ec0289, "ALC289", patch_alc269),
	HDA_CODEC_ENTRY(0x10ec0290, "ALC290", patch_alc269),
	HDA_CODEC_ENTRY(0x10ec0292, "ALC292", patch_alc269),
	HDA_CODEC_ENTRY(0x10ec0293, "ALC293", patch_alc269),
	HDA_CODEC_ENTRY(0x10ec0294, "ALC294", patch_alc269),
	HDA_CODEC_ENTRY(0x10ec0295, "ALC295", patch_alc269),
	HDA_CODEC_ENTRY(0x10ec0298, "ALC298", patch_alc269),
	HDA_CODEC_ENTRY(0x10ec0299, "ALC299", patch_alc269),
	HDA_CODEC_ENTRY(0x10ec0300, "ALC300", patch_alc269),
	HDA_CODEC_REV_ENTRY(0x10ec0861, 0x100340, "ALC660", patch_alc861),
	HDA_CODEC_ENTRY(0x10ec0660, "ALC660-VD", patch_alc861vd),
	HDA_CODEC_ENTRY(0x10ec0861, "ALC861", patch_alc861),
	HDA_CODEC_ENTRY(0x10ec0862, "ALC861-VD", patch_alc861vd),
	HDA_CODEC_REV_ENTRY(0x10ec0662, 0x100002, "ALC662 rev2", patch_alc882),
	HDA_CODEC_REV_ENTRY(0x10ec0662, 0x100101, "ALC662 rev1", patch_alc662),
	HDA_CODEC_REV_ENTRY(0x10ec0662, 0x100300, "ALC662 rev3", patch_alc662),
	HDA_CODEC_ENTRY(0x10ec0663, "ALC663", patch_alc662),
	HDA_CODEC_ENTRY(0x10ec0665, "ALC665", patch_alc662),
	HDA_CODEC_ENTRY(0x10ec0667, "ALC667", patch_alc662),
	HDA_CODEC_ENTRY(0x10ec0668, "ALC668", patch_alc662),
	HDA_CODEC_ENTRY(0x10ec0670, "ALC670", patch_alc662),
	HDA_CODEC_ENTRY(0x10ec0671, "ALC671", patch_alc662),
	HDA_CODEC_ENTRY(0x10ec0680, "ALC680", patch_alc680),
	HDA_CODEC_ENTRY(0x10ec0700, "ALC700", patch_alc269),
	HDA_CODEC_ENTRY(0x10ec0701, "ALC701", patch_alc269),
	HDA_CODEC_ENTRY(0x10ec0703, "ALC703", patch_alc269),
	HDA_CODEC_ENTRY(0x10ec0867, "ALC891", patch_alc662),
	HDA_CODEC_ENTRY(0x10ec0880, "ALC880", patch_alc880),
	HDA_CODEC_ENTRY(0x10ec0882, "ALC882", patch_alc882),
	HDA_CODEC_ENTRY(0x10ec0883, "ALC883", patch_alc882),
	HDA_CODEC_REV_ENTRY(0x10ec0885, 0x100101, "ALC889A", patch_alc882),
	HDA_CODEC_REV_ENTRY(0x10ec0885, 0x100103, "ALC889A", patch_alc882),
	HDA_CODEC_ENTRY(0x10ec0885, "ALC885", patch_alc882),
	HDA_CODEC_ENTRY(0x10ec0887, "ALC887", patch_alc882),
	HDA_CODEC_REV_ENTRY(0x10ec0888, 0x100101, "ALC1200", patch_alc882),
	HDA_CODEC_ENTRY(0x10ec0888, "ALC888", patch_alc882),
	HDA_CODEC_ENTRY(0x10ec0889, "ALC889", patch_alc882),
	HDA_CODEC_ENTRY(0x10ec0892, "ALC892", patch_alc662),
	HDA_CODEC_ENTRY(0x10ec0899, "ALC898", patch_alc882),
	HDA_CODEC_ENTRY(0x10ec0900, "ALC1150", patch_alc882),
	HDA_CODEC_ENTRY(0x10ec1168, "ALC1220", patch_alc882),
	HDA_CODEC_ENTRY(0x10ec1220, "ALC1220", patch_alc882),
	{} /* terminator */
};
MODULE_DEVICE_TABLE(hdaudio, snd_hda_id_realtek);

MODULE_LICENSE("GPL");
MODULE_DESCRIPTION("Realtek HD-audio codec");

static struct hda_codec_driver realtek_driver = {
	.id = snd_hda_id_realtek,
};

module_hda_codec_driver(realtek_driver);<|MERGE_RESOLUTION|>--- conflicted
+++ resolved
@@ -5519,10 +5519,7 @@
 	ALC221_FIXUP_HP_HEADSET_MIC,
 	ALC285_FIXUP_LENOVO_HEADPHONE_NOISE,
 	ALC295_FIXUP_HP_AUTO_MUTE,
-<<<<<<< HEAD
-=======
 	ALC286_FIXUP_ACER_AIO_MIC_NO_PRESENCE,
->>>>>>> 49caf93d
 };
 
 static const struct hda_fixup alc269_fixups[] = {
@@ -6400,8 +6397,6 @@
 		.type = HDA_FIXUP_FUNC,
 		.v.func = alc_fixup_auto_mute_via_amp,
 	},
-<<<<<<< HEAD
-=======
 	[ALC286_FIXUP_ACER_AIO_MIC_NO_PRESENCE] = {
 		.type = HDA_FIXUP_PINS,
 		.v.pins = (const struct hda_pintbl[]) {
@@ -6411,7 +6406,6 @@
 		.chained = true,
 		.chain_id = ALC269_FIXUP_HEADSET_MIC
 	},
->>>>>>> 49caf93d
 };
 
 static const struct snd_pci_quirk alc269_fixup_tbl[] = {
@@ -7094,13 +7088,10 @@
 		{0x14, 0x90170110},
 		{0x19, 0x04a11040},
 		{0x21, 0x04211020}),
-<<<<<<< HEAD
-=======
 	SND_HDA_PIN_QUIRK(0x10ec0286, 0x1025, "Acer", ALC286_FIXUP_ACER_AIO_MIC_NO_PRESENCE,
 		{0x12, 0x90a60130},
 		{0x17, 0x90170110},
 		{0x21, 0x02211020}),
->>>>>>> 49caf93d
 	SND_HDA_PIN_QUIRK(0x10ec0288, 0x1028, "Dell", ALC288_FIXUP_DELL1_MIC_NO_PRESENCE,
 		{0x12, 0x90a60120},
 		{0x14, 0x90170110},
