// SPDX-License-Identifier: GPL-2.0+
//
// soc-core.c  --  ALSA SoC Audio Layer
//
// Copyright 2005 Wolfson Microelectronics PLC.
// Copyright 2005 Openedhand Ltd.
// Copyright (C) 2010 Slimlogic Ltd.
// Copyright (C) 2010 Texas Instruments Inc.
//
// Author: Liam Girdwood <lrg@slimlogic.co.uk>
//         with code, comments and ideas from :-
//         Richard Purdie <richard@openedhand.com>
//
//  TODO:
//   o Add hw rules to enforce rates, etc.
//   o More testing with other codecs/machines.
//   o Add more codecs and platforms to ensure good API coverage.
//   o Support TDM on PCM and I2S

#include <linux/module.h>
#include <linux/moduleparam.h>
#include <linux/init.h>
#include <linux/delay.h>
#include <linux/pm.h>
#include <linux/bitops.h>
#include <linux/debugfs.h>
#include <linux/platform_device.h>
#include <linux/pinctrl/consumer.h>
#include <linux/ctype.h>
#include <linux/slab.h>
#include <linux/of.h>
#include <linux/of_graph.h>
#include <linux/dmi.h>
#include <sound/core.h>
#include <sound/jack.h>
#include <sound/pcm.h>
#include <sound/pcm_params.h>
#include <sound/soc.h>
#include <sound/soc-dpcm.h>
#include <sound/soc-topology.h>
#include <sound/initval.h>

#define CREATE_TRACE_POINTS
#include <trace/events/asoc.h>

#define NAME_SIZE	32

#ifdef CONFIG_DEBUG_FS
struct dentry *snd_soc_debugfs_root;
EXPORT_SYMBOL_GPL(snd_soc_debugfs_root);
#endif

static DEFINE_MUTEX(client_mutex);
static LIST_HEAD(component_list);
static LIST_HEAD(unbind_card_list);

#define for_each_component(component)			\
	list_for_each_entry(component, &component_list, list)

/*
 * This is used if driver don't need to have CPU/Codec/Platform
 * dai_link. see soc.h
 */
struct snd_soc_dai_link_component null_dailink_component[0];
EXPORT_SYMBOL_GPL(null_dailink_component);

/*
 * This is a timeout to do a DAPM powerdown after a stream is closed().
 * It can be used to eliminate pops between different playback streams, e.g.
 * between two audio tracks.
 */
static int pmdown_time = 5000;
module_param(pmdown_time, int, 0);
MODULE_PARM_DESC(pmdown_time, "DAPM stream powerdown time (msecs)");

#ifdef CONFIG_DMI
/*
 * If a DMI filed contain strings in this blacklist (e.g.
 * "Type2 - Board Manufacturer" or "Type1 - TBD by OEM"), it will be taken
 * as invalid and dropped when setting the card long name from DMI info.
 */
static const char * const dmi_blacklist[] = {
	"To be filled by OEM",
	"TBD by OEM",
	"Default String",
	"Board Manufacturer",
	"Board Vendor Name",
	"Board Product Name",
	NULL,	/* terminator */
};
#endif

static ssize_t pmdown_time_show(struct device *dev,
				struct device_attribute *attr, char *buf)
{
	struct snd_soc_pcm_runtime *rtd = dev_get_drvdata(dev);

	return sprintf(buf, "%ld\n", rtd->pmdown_time);
}

static ssize_t pmdown_time_set(struct device *dev,
			       struct device_attribute *attr,
			       const char *buf, size_t count)
{
	struct snd_soc_pcm_runtime *rtd = dev_get_drvdata(dev);
	int ret;

	ret = kstrtol(buf, 10, &rtd->pmdown_time);
	if (ret)
		return ret;

	return count;
}

static DEVICE_ATTR(pmdown_time, 0644, pmdown_time_show, pmdown_time_set);

static struct attribute *soc_dev_attrs[] = {
	&dev_attr_pmdown_time.attr,
	NULL
};

static umode_t soc_dev_attr_is_visible(struct kobject *kobj,
				       struct attribute *attr, int idx)
{
	struct device *dev = kobj_to_dev(kobj);
	struct snd_soc_pcm_runtime *rtd = dev_get_drvdata(dev);

	if (attr == &dev_attr_pmdown_time.attr)
		return attr->mode; /* always visible */
	return rtd->num_codecs ? attr->mode : 0; /* enabled only with codec */
}

static const struct attribute_group soc_dapm_dev_group = {
	.attrs = soc_dapm_dev_attrs,
	.is_visible = soc_dev_attr_is_visible,
};

static const struct attribute_group soc_dev_group = {
	.attrs = soc_dev_attrs,
	.is_visible = soc_dev_attr_is_visible,
};

static const struct attribute_group *soc_dev_attr_groups[] = {
	&soc_dapm_dev_group,
	&soc_dev_group,
	NULL
};

#ifdef CONFIG_DEBUG_FS
static void soc_init_component_debugfs(struct snd_soc_component *component)
{
	if (!component->card->debugfs_card_root)
		return;

	if (component->debugfs_prefix) {
		char *name;

		name = kasprintf(GFP_KERNEL, "%s:%s",
			component->debugfs_prefix, component->name);
		if (name) {
			component->debugfs_root = debugfs_create_dir(name,
				component->card->debugfs_card_root);
			kfree(name);
		}
	} else {
		component->debugfs_root = debugfs_create_dir(component->name,
				component->card->debugfs_card_root);
	}

<<<<<<< HEAD
	if (IS_ERR(component->debugfs_root)) {
		dev_warn(component->dev,
			"ASoC: Failed to create component debugfs directory: %ld\n",
			PTR_ERR(component->debugfs_root));
		return;
	}

=======
>>>>>>> fca11622
	snd_soc_dapm_debugfs_init(snd_soc_component_get_dapm(component),
		component->debugfs_root);
}

static void soc_cleanup_component_debugfs(struct snd_soc_component *component)
{
	if (!component->debugfs_root)
		return;
	debugfs_remove_recursive(component->debugfs_root);
	component->debugfs_root = NULL;
}

static int dai_list_show(struct seq_file *m, void *v)
{
	struct snd_soc_component *component;
	struct snd_soc_dai *dai;

	mutex_lock(&client_mutex);

	for_each_component(component)
		for_each_component_dais(component, dai)
			seq_printf(m, "%s\n", dai->name);

	mutex_unlock(&client_mutex);

	return 0;
}
DEFINE_SHOW_ATTRIBUTE(dai_list);

static int component_list_show(struct seq_file *m, void *v)
{
	struct snd_soc_component *component;

	mutex_lock(&client_mutex);

	for_each_component(component)
		seq_printf(m, "%s\n", component->name);

	mutex_unlock(&client_mutex);

	return 0;
}
DEFINE_SHOW_ATTRIBUTE(component_list);

static void soc_init_card_debugfs(struct snd_soc_card *card)
{
	card->debugfs_card_root = debugfs_create_dir(card->name,
						     snd_soc_debugfs_root);
<<<<<<< HEAD
	if (IS_ERR(card->debugfs_card_root)) {
		dev_warn(card->dev,
			 "ASoC: Failed to create card debugfs directory: %ld\n",
			 PTR_ERR(card->debugfs_card_root));
		card->debugfs_card_root = NULL;
		return;
	}

	card->debugfs_pop_time = debugfs_create_u32("dapm_pop_time", 0644,
						    card->debugfs_card_root,
						    &card->pop_time);
	if (IS_ERR(card->debugfs_pop_time))
		dev_warn(card->dev,
			 "ASoC: Failed to create pop time debugfs file: %ld\n",
			 PTR_ERR(card->debugfs_pop_time));
=======

	debugfs_create_u32("dapm_pop_time", 0644, card->debugfs_card_root,
			   &card->pop_time);

	snd_soc_dapm_debugfs_init(&card->dapm, card->debugfs_card_root);
>>>>>>> fca11622
}

static void soc_cleanup_card_debugfs(struct snd_soc_card *card)
{
	debugfs_remove_recursive(card->debugfs_card_root);
	card->debugfs_card_root = NULL;
}

static void snd_soc_debugfs_init(void)
{
	snd_soc_debugfs_root = debugfs_create_dir("asoc", NULL);

	debugfs_create_file("dais", 0444, snd_soc_debugfs_root, NULL,
			    &dai_list_fops);

	debugfs_create_file("components", 0444, snd_soc_debugfs_root, NULL,
			    &component_list_fops);
}

static void snd_soc_debugfs_exit(void)
{
	debugfs_remove_recursive(snd_soc_debugfs_root);
}

#else

static inline void soc_init_component_debugfs(
	struct snd_soc_component *component)
{
}

static inline void soc_cleanup_component_debugfs(
	struct snd_soc_component *component)
{
}

static inline void soc_init_card_debugfs(struct snd_soc_card *card)
{
}

static inline void soc_cleanup_card_debugfs(struct snd_soc_card *card)
{
}

static inline void snd_soc_debugfs_init(void)
{
}

static inline void snd_soc_debugfs_exit(void)
{
}

#endif

static int snd_soc_rtdcom_add(struct snd_soc_pcm_runtime *rtd,
			      struct snd_soc_component *component)
{
	struct snd_soc_rtdcom_list *rtdcom;

	for_each_rtdcom(rtd, rtdcom) {
		/* already connected */
		if (rtdcom->component == component)
			return 0;
	}

	rtdcom = kmalloc(sizeof(*rtdcom), GFP_KERNEL);
	if (!rtdcom)
		return -ENOMEM;

	rtdcom->component = component;
	INIT_LIST_HEAD(&rtdcom->list);

	list_add_tail(&rtdcom->list, &rtd->component_list);

	return 0;
}

static void snd_soc_rtdcom_del_all(struct snd_soc_pcm_runtime *rtd)
{
	struct snd_soc_rtdcom_list *rtdcom1, *rtdcom2;

	for_each_rtdcom_safe(rtd, rtdcom1, rtdcom2)
		kfree(rtdcom1);

	INIT_LIST_HEAD(&rtd->component_list);
}

struct snd_soc_component *snd_soc_rtdcom_lookup(struct snd_soc_pcm_runtime *rtd,
						const char *driver_name)
{
	struct snd_soc_rtdcom_list *rtdcom;

	if (!driver_name)
		return NULL;

	/*
	 * NOTE
	 *
	 * snd_soc_rtdcom_lookup() will find component from rtd by using
	 * specified driver name.
	 * But, if many components which have same driver name are connected
	 * to 1 rtd, this function will return 1st found component.
	 */
	for_each_rtdcom(rtd, rtdcom) {
		const char *component_name = rtdcom->component->driver->name;

		if (!component_name)
			continue;

		if ((component_name == driver_name) ||
		    strcmp(component_name, driver_name) == 0)
			return rtdcom->component;
	}

	return NULL;
}
EXPORT_SYMBOL_GPL(snd_soc_rtdcom_lookup);

struct snd_pcm_substream *snd_soc_get_dai_substream(struct snd_soc_card *card,
		const char *dai_link, int stream)
{
	struct snd_soc_pcm_runtime *rtd;

	for_each_card_rtds(card, rtd) {
		if (rtd->dai_link->no_pcm &&
			!strcmp(rtd->dai_link->name, dai_link))
			return rtd->pcm->streams[stream].substream;
	}
	dev_dbg(card->dev, "ASoC: failed to find dai link %s\n", dai_link);
	return NULL;
}
EXPORT_SYMBOL_GPL(snd_soc_get_dai_substream);

static const struct snd_soc_ops null_snd_soc_ops;

static struct snd_soc_pcm_runtime *soc_new_pcm_runtime(
	struct snd_soc_card *card, struct snd_soc_dai_link *dai_link)
{
	struct snd_soc_pcm_runtime *rtd;

	rtd = kzalloc(sizeof(struct snd_soc_pcm_runtime), GFP_KERNEL);
	if (!rtd)
		return NULL;

	INIT_LIST_HEAD(&rtd->component_list);
	rtd->card = card;
	rtd->dai_link = dai_link;
	if (!rtd->dai_link->ops)
		rtd->dai_link->ops = &null_snd_soc_ops;

	rtd->codec_dais = kcalloc(dai_link->num_codecs,
					sizeof(struct snd_soc_dai *),
					GFP_KERNEL);
	if (!rtd->codec_dais) {
		kfree(rtd);
		return NULL;
	}

	return rtd;
}

static void soc_free_pcm_runtime(struct snd_soc_pcm_runtime *rtd)
{
	kfree(rtd->codec_dais);
	snd_soc_rtdcom_del_all(rtd);
	kfree(rtd);
}

static void soc_add_pcm_runtime(struct snd_soc_card *card,
		struct snd_soc_pcm_runtime *rtd)
{
	/* see for_each_card_rtds */
	list_add_tail(&rtd->list, &card->rtd_list);
	rtd->num = card->num_rtd;
	card->num_rtd++;
}

static void soc_remove_pcm_runtimes(struct snd_soc_card *card)
{
	struct snd_soc_pcm_runtime *rtd, *_rtd;

	for_each_card_rtds_safe(card, rtd, _rtd) {
		list_del(&rtd->list);
		soc_free_pcm_runtime(rtd);
	}

	card->num_rtd = 0;
}

struct snd_soc_pcm_runtime *snd_soc_get_pcm_runtime(struct snd_soc_card *card,
		const char *dai_link)
{
	struct snd_soc_pcm_runtime *rtd;

	for_each_card_rtds(card, rtd) {
		if (!strcmp(rtd->dai_link->name, dai_link))
			return rtd;
	}
	dev_dbg(card->dev, "ASoC: failed to find rtd %s\n", dai_link);
	return NULL;
}
EXPORT_SYMBOL_GPL(snd_soc_get_pcm_runtime);

static void snd_soc_flush_all_delayed_work(struct snd_soc_card *card)
{
	struct snd_soc_pcm_runtime *rtd;

	for_each_card_rtds(card, rtd)
		flush_delayed_work(&rtd->delayed_work);
}

#ifdef CONFIG_PM_SLEEP
/* powers down audio subsystem for suspend */
int snd_soc_suspend(struct device *dev)
{
	struct snd_soc_card *card = dev_get_drvdata(dev);
	struct snd_soc_component *component;
	struct snd_soc_pcm_runtime *rtd;
	int i;

	/* If the card is not initialized yet there is nothing to do */
	if (!card->instantiated)
		return 0;

	/*
	 * Due to the resume being scheduled into a workqueue we could
	 * suspend before that's finished - wait for it to complete.
	 */
	snd_power_wait(card->snd_card, SNDRV_CTL_POWER_D0);

	/* we're going to block userspace touching us until resume completes */
	snd_power_change_state(card->snd_card, SNDRV_CTL_POWER_D3hot);

	/* mute any active DACs */
	for_each_card_rtds(card, rtd) {
		struct snd_soc_dai *dai;

		if (rtd->dai_link->ignore_suspend)
			continue;

		for_each_rtd_codec_dai(rtd, i, dai) {
			if (dai->playback_active)
				snd_soc_dai_digital_mute(dai, 1,
						SNDRV_PCM_STREAM_PLAYBACK);
		}
	}

	/* suspend all pcms */
	for_each_card_rtds(card, rtd) {
		if (rtd->dai_link->ignore_suspend)
			continue;

		snd_pcm_suspend_all(rtd->pcm);
	}

	if (card->suspend_pre)
		card->suspend_pre(card);

	for_each_card_rtds(card, rtd) {
		struct snd_soc_dai *cpu_dai = rtd->cpu_dai;

		if (rtd->dai_link->ignore_suspend)
			continue;

		if (!cpu_dai->driver->bus_control)
			snd_soc_dai_suspend(cpu_dai);
	}

	/* close any waiting streams */
	snd_soc_flush_all_delayed_work(card);

	for_each_card_rtds(card, rtd) {

		if (rtd->dai_link->ignore_suspend)
			continue;

		snd_soc_dapm_stream_event(rtd,
					  SNDRV_PCM_STREAM_PLAYBACK,
					  SND_SOC_DAPM_STREAM_SUSPEND);

		snd_soc_dapm_stream_event(rtd,
					  SNDRV_PCM_STREAM_CAPTURE,
					  SND_SOC_DAPM_STREAM_SUSPEND);
	}

	/* Recheck all endpoints too, their state is affected by suspend */
	dapm_mark_endpoints_dirty(card);
	snd_soc_dapm_sync(&card->dapm);

	/* suspend all COMPONENTs */
	for_each_card_components(card, component) {
		struct snd_soc_dapm_context *dapm =
				snd_soc_component_get_dapm(component);

		/*
		 * If there are paths active then the COMPONENT will be held
		 * with bias _ON and should not be suspended.
		 */
		if (!snd_soc_component_is_suspended(component)) {
			switch (snd_soc_dapm_get_bias_level(dapm)) {
			case SND_SOC_BIAS_STANDBY:
				/*
				 * If the COMPONENT is capable of idle
				 * bias off then being in STANDBY
				 * means it's doing something,
				 * otherwise fall through.
				 */
				if (dapm->idle_bias_off) {
					dev_dbg(component->dev,
						"ASoC: idle_bias_off CODEC on over suspend\n");
					break;
				}
				/* fall through */

			case SND_SOC_BIAS_OFF:
				snd_soc_component_suspend(component);
				if (component->regmap)
					regcache_mark_dirty(component->regmap);
				/* deactivate pins to sleep state */
				pinctrl_pm_select_sleep_state(component->dev);
				break;
			default:
				dev_dbg(component->dev,
					"ASoC: COMPONENT is on over suspend\n");
				break;
			}
		}
	}

	for_each_card_rtds(card, rtd) {
		struct snd_soc_dai *cpu_dai = rtd->cpu_dai;

		if (rtd->dai_link->ignore_suspend)
			continue;

		if (cpu_dai->driver->bus_control)
			snd_soc_dai_suspend(cpu_dai);

		/* deactivate pins to sleep state */
		pinctrl_pm_select_sleep_state(cpu_dai->dev);
	}

	if (card->suspend_post)
		card->suspend_post(card);

	return 0;
}
EXPORT_SYMBOL_GPL(snd_soc_suspend);

/*
 * deferred resume work, so resume can complete before we finished
 * setting our codec back up, which can be very slow on I2C
 */
static void soc_resume_deferred(struct work_struct *work)
{
	struct snd_soc_card *card =
			container_of(work, struct snd_soc_card,
				     deferred_resume_work);
	struct snd_soc_pcm_runtime *rtd;
	struct snd_soc_component *component;
	int i;

	/*
	 * our power state is still SNDRV_CTL_POWER_D3hot from suspend time,
	 * so userspace apps are blocked from touching us
	 */

	dev_dbg(card->dev, "ASoC: starting resume work\n");

	/* Bring us up into D2 so that DAPM starts enabling things */
	snd_power_change_state(card->snd_card, SNDRV_CTL_POWER_D2);

	if (card->resume_pre)
		card->resume_pre(card);

	/* resume control bus DAIs */
	for_each_card_rtds(card, rtd) {
		struct snd_soc_dai *cpu_dai = rtd->cpu_dai;

		if (rtd->dai_link->ignore_suspend)
			continue;

		if (cpu_dai->driver->bus_control)
			snd_soc_dai_resume(cpu_dai);
	}

	for_each_card_components(card, component) {
		if (snd_soc_component_is_suspended(component))
			snd_soc_component_resume(component);
	}

	for_each_card_rtds(card, rtd) {

		if (rtd->dai_link->ignore_suspend)
			continue;

		snd_soc_dapm_stream_event(rtd,
					  SNDRV_PCM_STREAM_PLAYBACK,
					  SND_SOC_DAPM_STREAM_RESUME);

		snd_soc_dapm_stream_event(rtd,
					  SNDRV_PCM_STREAM_CAPTURE,
					  SND_SOC_DAPM_STREAM_RESUME);
	}

	/* unmute any active DACs */
	for_each_card_rtds(card, rtd) {
		struct snd_soc_dai *dai;

		if (rtd->dai_link->ignore_suspend)
			continue;

		for_each_rtd_codec_dai(rtd, i, dai) {
			if (dai->playback_active)
				snd_soc_dai_digital_mute(dai, 0,
						SNDRV_PCM_STREAM_PLAYBACK);
		}
	}

	for_each_card_rtds(card, rtd) {
		struct snd_soc_dai *cpu_dai = rtd->cpu_dai;

		if (rtd->dai_link->ignore_suspend)
			continue;

		if (!cpu_dai->driver->bus_control)
			snd_soc_dai_resume(cpu_dai);
	}

	if (card->resume_post)
		card->resume_post(card);

	dev_dbg(card->dev, "ASoC: resume work completed\n");

	/* Recheck all endpoints too, their state is affected by suspend */
	dapm_mark_endpoints_dirty(card);
	snd_soc_dapm_sync(&card->dapm);

	/* userspace can access us now we are back as we were before */
	snd_power_change_state(card->snd_card, SNDRV_CTL_POWER_D0);
}

/* powers up audio subsystem after a suspend */
int snd_soc_resume(struct device *dev)
{
	struct snd_soc_card *card = dev_get_drvdata(dev);
	bool bus_control = false;
	struct snd_soc_pcm_runtime *rtd;
	struct snd_soc_dai *codec_dai;
	int i;

	/* If the card is not initialized yet there is nothing to do */
	if (!card->instantiated)
		return 0;

	/* activate pins from sleep state */
	for_each_card_rtds(card, rtd) {
		struct snd_soc_dai *cpu_dai = rtd->cpu_dai;

		if (cpu_dai->active)
			pinctrl_pm_select_default_state(cpu_dai->dev);

		for_each_rtd_codec_dai(rtd, i, codec_dai) {
			if (codec_dai->active)
				pinctrl_pm_select_default_state(codec_dai->dev);
		}
	}

	/*
	 * DAIs that also act as the control bus master might have other drivers
	 * hanging off them so need to resume immediately. Other drivers don't
	 * have that problem and may take a substantial amount of time to resume
	 * due to I/O costs and anti-pop so handle them out of line.
	 */
	for_each_card_rtds(card, rtd) {
		struct snd_soc_dai *cpu_dai = rtd->cpu_dai;

		bus_control |= cpu_dai->driver->bus_control;
	}
	if (bus_control) {
		dev_dbg(dev, "ASoC: Resuming control bus master immediately\n");
		soc_resume_deferred(&card->deferred_resume_work);
	} else {
		dev_dbg(dev, "ASoC: Scheduling resume work\n");
		if (!schedule_work(&card->deferred_resume_work))
			dev_err(dev, "ASoC: resume work item may be lost\n");
	}

	return 0;
}
EXPORT_SYMBOL_GPL(snd_soc_resume);

static void soc_resume_init(struct snd_soc_card *card)
{
	/* deferred resume work */
	INIT_WORK(&card->deferred_resume_work, soc_resume_deferred);
}
#else
#define snd_soc_suspend NULL
#define snd_soc_resume NULL
static inline void soc_resume_init(struct snd_soc_card *card)
{
}
#endif

static const struct snd_soc_dai_ops null_dai_ops = {
};

static struct device_node
*soc_component_to_node(struct snd_soc_component *component)
{
	struct device_node *of_node;

	of_node = component->dev->of_node;
	if (!of_node && component->dev->parent)
		of_node = component->dev->parent->of_node;

	return of_node;
}

static int snd_soc_is_matching_component(
	const struct snd_soc_dai_link_component *dlc,
	struct snd_soc_component *component)
{
	struct device_node *component_of_node;

	if (!dlc)
		return 0;

	component_of_node = soc_component_to_node(component);

	if (dlc->of_node && component_of_node != dlc->of_node)
		return 0;
	if (dlc->name && strcmp(component->name, dlc->name))
		return 0;

	return 1;
}

static struct snd_soc_component *soc_find_component(
	const struct snd_soc_dai_link_component *dlc)
{
	struct snd_soc_component *component;

	lockdep_assert_held(&client_mutex);

	/*
	 * NOTE
	 *
	 * It returns *1st* found component, but some driver
	 * has few components by same of_node/name
	 * ex)
	 *	CPU component and generic DMAEngine component
	 */
	for_each_component(component)
		if (snd_soc_is_matching_component(dlc, component))
			return component;

	return NULL;
}

/**
 * snd_soc_find_dai - Find a registered DAI
 *
 * @dlc: name of the DAI or the DAI driver and optional component info to match
 *
 * This function will search all registered components and their DAIs to
 * find the DAI of the same name. The component's of_node and name
 * should also match if being specified.
 *
 * Return: pointer of DAI, or NULL if not found.
 */
struct snd_soc_dai *snd_soc_find_dai(
	const struct snd_soc_dai_link_component *dlc)
{
	struct snd_soc_component *component;
	struct snd_soc_dai *dai;

	lockdep_assert_held(&client_mutex);

	/* Find CPU DAI from registered DAIs */
	for_each_component(component) {
		if (!snd_soc_is_matching_component(dlc, component))
			continue;
		for_each_component_dais(component, dai) {
			if (dlc->dai_name && strcmp(dai->name, dlc->dai_name)
			    && (!dai->driver->name
				|| strcmp(dai->driver->name, dlc->dai_name)))
				continue;

			return dai;
		}
	}

	return NULL;
}
EXPORT_SYMBOL_GPL(snd_soc_find_dai);

/**
 * snd_soc_find_dai_link - Find a DAI link
 *
 * @card: soc card
 * @id: DAI link ID to match
 * @name: DAI link name to match, optional
 * @stream_name: DAI link stream name to match, optional
 *
 * This function will search all existing DAI links of the soc card to
 * find the link of the same ID. Since DAI links may not have their
 * unique ID, so name and stream name should also match if being
 * specified.
 *
 * Return: pointer of DAI link, or NULL if not found.
 */
struct snd_soc_dai_link *snd_soc_find_dai_link(struct snd_soc_card *card,
					       int id, const char *name,
					       const char *stream_name)
{
	struct snd_soc_dai_link *link;

	lockdep_assert_held(&client_mutex);

	for_each_card_links(card, link) {
		if (link->id != id)
			continue;

		if (name && (!link->name || strcmp(name, link->name)))
			continue;

		if (stream_name && (!link->stream_name
			|| strcmp(stream_name, link->stream_name)))
			continue;

		return link;
	}

	return NULL;
}
EXPORT_SYMBOL_GPL(snd_soc_find_dai_link);

static bool soc_is_dai_link_bound(struct snd_soc_card *card,
		struct snd_soc_dai_link *dai_link)
{
	struct snd_soc_pcm_runtime *rtd;

	for_each_card_rtds(card, rtd) {
		if (rtd->dai_link == dai_link)
			return true;
	}

	return false;
}

static int soc_bind_dai_link(struct snd_soc_card *card,
	struct snd_soc_dai_link *dai_link)
{
	struct snd_soc_pcm_runtime *rtd;
	struct snd_soc_dai_link_component *codec, *platform;
	struct snd_soc_component *component;
	int i;

	if (dai_link->ignore)
		return 0;

	dev_dbg(card->dev, "ASoC: binding %s\n", dai_link->name);

	if (soc_is_dai_link_bound(card, dai_link)) {
		dev_dbg(card->dev, "ASoC: dai link %s already bound\n",
			dai_link->name);
		return 0;
	}

	rtd = soc_new_pcm_runtime(card, dai_link);
	if (!rtd)
		return -ENOMEM;

	/* FIXME: we need multi CPU support in the future */
	rtd->cpu_dai = snd_soc_find_dai(dai_link->cpus);
	if (!rtd->cpu_dai) {
		dev_info(card->dev, "ASoC: CPU DAI %s not registered\n",
			 dai_link->cpus->dai_name);
		goto _err_defer;
	}
	snd_soc_rtdcom_add(rtd, rtd->cpu_dai->component);

	/* Find CODEC from registered CODECs */
	rtd->num_codecs = dai_link->num_codecs;
	for_each_link_codecs(dai_link, i, codec) {
		rtd->codec_dais[i] = snd_soc_find_dai(codec);
		if (!rtd->codec_dais[i]) {
			dev_info(card->dev, "ASoC: CODEC DAI %s not registered\n",
				 codec->dai_name);
			goto _err_defer;
		}

		snd_soc_rtdcom_add(rtd, rtd->codec_dais[i]->component);
	}

	/* Single codec links expect codec and codec_dai in runtime data */
	rtd->codec_dai = rtd->codec_dais[0];

	/* Find PLATFORM from registered PLATFORMs */
	for_each_link_platforms(dai_link, i, platform) {
		for_each_component(component) {
			if (!snd_soc_is_matching_component(platform, component))
				continue;

			snd_soc_rtdcom_add(rtd, component);
		}
	}

	soc_add_pcm_runtime(card, rtd);
	return 0;

_err_defer:
	soc_free_pcm_runtime(rtd);
	return -EPROBE_DEFER;
}

static void soc_set_of_name_prefix(struct snd_soc_component *component)
{
	struct device_node *of_node = soc_component_to_node(component);
	const char *str;
	int ret;

	ret = of_property_read_string(of_node, "sound-name-prefix", &str);
	if (!ret)
		component->name_prefix = str;
}

static void soc_set_name_prefix(struct snd_soc_card *card,
				struct snd_soc_component *component)
{
	int i;

	for (i = 0; i < card->num_configs && card->codec_conf; i++) {
		struct snd_soc_codec_conf *map = &card->codec_conf[i];
		struct device_node *of_node = soc_component_to_node(component);

		if (map->of_node && of_node != map->of_node)
			continue;
		if (map->dev_name && strcmp(component->name, map->dev_name))
			continue;
		component->name_prefix = map->name_prefix;
		return;
	}

	/*
	 * If there is no configuration table or no match in the table,
	 * check if a prefix is provided in the node
	 */
	soc_set_of_name_prefix(component);
}

static void soc_cleanup_component(struct snd_soc_component *component)
{
	/* For framework level robustness */
	snd_soc_component_set_jack(component, NULL, NULL);

	list_del(&component->card_list);
	snd_soc_dapm_free(snd_soc_component_get_dapm(component));
	soc_cleanup_component_debugfs(component);
	component->card = NULL;
	snd_soc_component_module_put_when_remove(component);
}

static void soc_remove_component(struct snd_soc_component *component)
{
	if (!component->card)
		return;

	snd_soc_component_remove(component);

	soc_cleanup_component(component);
}

static int soc_probe_component(struct snd_soc_card *card,
			       struct snd_soc_component *component)
{
	struct snd_soc_dapm_context *dapm =
		snd_soc_component_get_dapm(component);
	struct snd_soc_dai *dai;
	int ret;

	if (!strcmp(component->name, "snd-soc-dummy"))
		return 0;

	if (component->card) {
		if (component->card != card) {
			dev_err(component->dev,
				"Trying to bind component to card \"%s\" but is already bound to card \"%s\"\n",
				card->name, component->card->name);
			return -ENODEV;
		}
		return 0;
	}

	ret = snd_soc_component_module_get_when_probe(component);
	if (ret < 0)
		return ret;

	component->card = card;
	soc_set_name_prefix(card, component);

	soc_init_component_debugfs(component);

	snd_soc_dapm_init(dapm, card, component);

	ret = snd_soc_dapm_new_controls(dapm,
					component->driver->dapm_widgets,
					component->driver->num_dapm_widgets);

	if (ret != 0) {
		dev_err(component->dev,
			"Failed to create new controls %d\n", ret);
		goto err_probe;
	}

	for_each_component_dais(component, dai) {
		ret = snd_soc_dapm_new_dai_widgets(dapm, dai);
		if (ret != 0) {
			dev_err(component->dev,
				"Failed to create DAI widgets %d\n", ret);
			goto err_probe;
		}
	}

	ret = snd_soc_component_probe(component);
	if (ret < 0) {
		dev_err(component->dev,
			"ASoC: failed to probe component %d\n", ret);
		goto err_probe;
	}
	WARN(dapm->idle_bias_off &&
	     dapm->bias_level != SND_SOC_BIAS_OFF,
	     "codec %s can not start from non-off bias with idle_bias_off==1\n",
	     component->name);

	/* machine specific init */
	if (component->init) {
		ret = component->init(component);
		if (ret < 0) {
			dev_err(component->dev,
				"Failed to do machine specific init %d\n", ret);
			goto err_probe;
		}
	}

	ret = snd_soc_add_component_controls(component,
					     component->driver->controls,
					     component->driver->num_controls);
	if (ret < 0)
		goto err_probe;

	ret = snd_soc_dapm_add_routes(dapm,
				      component->driver->dapm_routes,
				      component->driver->num_dapm_routes);
	if (ret < 0)
		goto err_probe;

	/* see for_each_card_components */
	list_add(&component->card_list, &card->component_dev_list);

err_probe:
	if (ret < 0)
		soc_cleanup_component(component);

	return ret;
}

static void soc_remove_dai(struct snd_soc_dai *dai, int order)
{
	int err;

	if (!dai || !dai->probed || !dai->driver ||
	    dai->driver->remove_order != order)
		return;

	err = snd_soc_dai_remove(dai);
	if (err < 0)
		dev_err(dai->dev,
			"ASoC: failed to remove %s: %d\n",
			dai->name, err);

	dai->probed = 0;
}

static int soc_probe_dai(struct snd_soc_dai *dai, int order)
{
	int ret;

	if (dai->probed ||
	    dai->driver->probe_order != order)
		return 0;

	ret = snd_soc_dai_probe(dai);
	if (ret < 0) {
		dev_err(dai->dev, "ASoC: failed to probe DAI %s: %d\n",
			dai->name, ret);
		return ret;
	}

	dai->probed = 1;

	return 0;
}

static void soc_rtd_free(struct snd_soc_pcm_runtime *rtd); /* remove me */
static void soc_remove_link_dais(struct snd_soc_card *card)
{
	int i;
	struct snd_soc_dai *codec_dai;
	struct snd_soc_pcm_runtime *rtd;
	int order;

	for_each_comp_order(order) {
		for_each_card_rtds(card, rtd) {

			/* finalize rtd device */
			soc_rtd_free(rtd);

			/* remove the CODEC DAI */
			for_each_rtd_codec_dai(rtd, i, codec_dai)
				soc_remove_dai(codec_dai, order);

			soc_remove_dai(rtd->cpu_dai, order);
		}
	}
}

static int soc_probe_link_dais(struct snd_soc_card *card)
{
	struct snd_soc_dai *codec_dai;
	struct snd_soc_pcm_runtime *rtd;
	int i, order, ret;

	for_each_comp_order(order) {
		for_each_card_rtds(card, rtd) {

			dev_dbg(card->dev,
				"ASoC: probe %s dai link %d late %d\n",
				card->name, rtd->num, order);

			ret = soc_probe_dai(rtd->cpu_dai, order);
			if (ret)
				return ret;

			/* probe the CODEC DAI */
			for_each_rtd_codec_dai(rtd, i, codec_dai) {
				ret = soc_probe_dai(codec_dai, order);
				if (ret)
					return ret;
			}
		}
	}

	return 0;
}

static void soc_remove_link_components(struct snd_soc_card *card)
{
	struct snd_soc_component *component;
	struct snd_soc_pcm_runtime *rtd;
	struct snd_soc_rtdcom_list *rtdcom;
	int order;

	for_each_comp_order(order) {
		for_each_card_rtds(card, rtd) {
			for_each_rtdcom(rtd, rtdcom) {
				component = rtdcom->component;

				if (component->driver->remove_order != order)
					continue;

				soc_remove_component(component);
			}
		}
	}
}

static int soc_probe_link_components(struct snd_soc_card *card)
{
	struct snd_soc_component *component;
	struct snd_soc_pcm_runtime *rtd;
	struct snd_soc_rtdcom_list *rtdcom;
	int ret, order;

	for_each_comp_order(order) {
		for_each_card_rtds(card, rtd) {
			for_each_rtdcom(rtd, rtdcom) {
				component = rtdcom->component;

				if (component->driver->probe_order != order)
					continue;

				ret = soc_probe_component(card, component);
				if (ret < 0)
					return ret;
			}
		}
	}

	return 0;
}

static void soc_remove_dai_links(struct snd_soc_card *card)
{
	struct snd_soc_dai_link *link, *_link;

	soc_remove_link_dais(card);

	soc_remove_link_components(card);

	for_each_card_links_safe(card, link, _link) {
		if (link->dobj.type == SND_SOC_DOBJ_DAI_LINK)
			dev_warn(card->dev, "Topology forgot to remove link %s?\n",
				link->name);

		list_del(&link->list);
	}
}

static int soc_init_dai_link(struct snd_soc_card *card,
			     struct snd_soc_dai_link *link)
{
	int i;
	struct snd_soc_dai_link_component *codec, *platform;

	for_each_link_codecs(link, i, codec) {
		/*
		 * Codec must be specified by 1 of name or OF node,
		 * not both or neither.
		 */
		if (!!codec->name == !!codec->of_node) {
			dev_err(card->dev, "ASoC: Neither/both codec name/of_node are set for %s\n",
				link->name);
			return -EINVAL;
		}

		/* Codec DAI name must be specified */
		if (!codec->dai_name) {
			dev_err(card->dev, "ASoC: codec_dai_name not set for %s\n",
				link->name);
			return -EINVAL;
		}

		/*
		 * Defer card registration if codec component is not added to
		 * component list.
		 */
		if (!soc_find_component(codec))
			return -EPROBE_DEFER;
	}

	for_each_link_platforms(link, i, platform) {
		/*
		 * Platform may be specified by either name or OF node, but it
		 * can be left unspecified, then no components will be inserted
		 * in the rtdcom list
		 */
		if (!!platform->name == !!platform->of_node) {
			dev_err(card->dev,
				"ASoC: Neither/both platform name/of_node are set for %s\n",
				link->name);
			return -EINVAL;
		}

		/*
		 * Defer card registration if platform component is not added to
		 * component list.
		 */
		if (!soc_find_component(platform))
			return -EPROBE_DEFER;
	}

	/* FIXME */
	if (link->num_cpus > 1) {
		dev_err(card->dev,
			"ASoC: multi cpu is not yet supported %s\n",
			link->name);
		return -EINVAL;
	}

	/*
	 * CPU device may be specified by either name or OF node, but
	 * can be left unspecified, and will be matched based on DAI
	 * name alone..
	 */
	if (link->cpus->name && link->cpus->of_node) {
		dev_err(card->dev,
			"ASoC: Neither/both cpu name/of_node are set for %s\n",
			link->name);
		return -EINVAL;
	}

	/*
	 * Defer card registartion if cpu dai component is not added to
	 * component list.
	 */
	if ((link->cpus->of_node || link->cpus->name) &&
	    !soc_find_component(link->cpus))
		return -EPROBE_DEFER;

	/*
	 * At least one of CPU DAI name or CPU device name/node must be
	 * specified
	 */
	if (!link->cpus->dai_name &&
	    !(link->cpus->name || link->cpus->of_node)) {
		dev_err(card->dev,
			"ASoC: Neither cpu_dai_name nor cpu_name/of_node are set for %s\n",
			link->name);
		return -EINVAL;
	}

	return 0;
}

void snd_soc_disconnect_sync(struct device *dev)
{
	struct snd_soc_component *component =
			snd_soc_lookup_component(dev, NULL);

	if (!component || !component->card)
		return;

	snd_card_disconnect_sync(component->card->snd_card);
}
EXPORT_SYMBOL_GPL(snd_soc_disconnect_sync);

/**
 * snd_soc_add_dai_link - Add a DAI link dynamically
 * @card: The ASoC card to which the DAI link is added
 * @dai_link: The new DAI link to add
 *
 * This function adds a DAI link to the ASoC card's link list.
 *
 * Note: Topology can use this API to add DAI links when probing the
 * topology component. And machine drivers can still define static
 * DAI links in dai_link array.
 */
int snd_soc_add_dai_link(struct snd_soc_card *card,
		struct snd_soc_dai_link *dai_link)
{
	if (dai_link->dobj.type
	    && dai_link->dobj.type != SND_SOC_DOBJ_DAI_LINK) {
		dev_err(card->dev, "Invalid dai link type %d\n",
			dai_link->dobj.type);
		return -EINVAL;
	}

	lockdep_assert_held(&client_mutex);
	/*
	 * Notify the machine driver for extra initialization
	 * on the link created by topology.
	 */
	if (dai_link->dobj.type && card->add_dai_link)
		card->add_dai_link(card, dai_link);

	/* see for_each_card_links */
	list_add_tail(&dai_link->list, &card->dai_link_list);

	return 0;
}
EXPORT_SYMBOL_GPL(snd_soc_add_dai_link);

/**
 * snd_soc_remove_dai_link - Remove a DAI link from the list
 * @card: The ASoC card that owns the link
 * @dai_link: The DAI link to remove
 *
 * This function removes a DAI link from the ASoC card's link list.
 *
 * For DAI links previously added by topology, topology should
 * remove them by using the dobj embedded in the link.
 */
void snd_soc_remove_dai_link(struct snd_soc_card *card,
			     struct snd_soc_dai_link *dai_link)
{
	if (dai_link->dobj.type
	    && dai_link->dobj.type != SND_SOC_DOBJ_DAI_LINK) {
		dev_err(card->dev, "Invalid dai link type %d\n",
			dai_link->dobj.type);
		return;
	}

	lockdep_assert_held(&client_mutex);
	/*
	 * Notify the machine driver for extra destruction
	 * on the link created by topology.
	 */
	if (dai_link->dobj.type && card->remove_dai_link)
		card->remove_dai_link(card, dai_link);

	list_del(&dai_link->list);
}
EXPORT_SYMBOL_GPL(snd_soc_remove_dai_link);

static void soc_rtd_free(struct snd_soc_pcm_runtime *rtd)
{
	if (rtd->dev_registered) {
		/* we don't need to call kfree() for rtd->dev */
		device_unregister(rtd->dev);
		rtd->dev_registered = 0;
	}
}

static void soc_rtd_release(struct device *dev)
{
	kfree(dev);
}

static int soc_rtd_init(struct snd_soc_pcm_runtime *rtd, const char *name)
{
	int ret = 0;

	/* register the rtd device */
	rtd->dev = kzalloc(sizeof(struct device), GFP_KERNEL);
	if (!rtd->dev)
		return -ENOMEM;
	rtd->dev->parent = rtd->card->dev;
	rtd->dev->release = soc_rtd_release;
	rtd->dev->groups = soc_dev_attr_groups;
	dev_set_name(rtd->dev, "%s", name);
	dev_set_drvdata(rtd->dev, rtd);
	INIT_LIST_HEAD(&rtd->dpcm[SNDRV_PCM_STREAM_PLAYBACK].be_clients);
	INIT_LIST_HEAD(&rtd->dpcm[SNDRV_PCM_STREAM_CAPTURE].be_clients);
	INIT_LIST_HEAD(&rtd->dpcm[SNDRV_PCM_STREAM_PLAYBACK].fe_clients);
	INIT_LIST_HEAD(&rtd->dpcm[SNDRV_PCM_STREAM_CAPTURE].fe_clients);
	ret = device_register(rtd->dev);
	if (ret < 0) {
		/* calling put_device() here to free the rtd->dev */
		put_device(rtd->dev);
		dev_err(rtd->card->dev,
			"ASoC: failed to register runtime device: %d\n", ret);
		return ret;
	}
	rtd->dev_registered = 1;
	return 0;
}

static int soc_link_dai_pcm_new(struct snd_soc_dai **dais, int num_dais,
				struct snd_soc_pcm_runtime *rtd)
{
	int i, ret = 0;

	for (i = 0; i < num_dais; ++i) {
		struct snd_soc_dai_driver *drv = dais[i]->driver;

		if (drv->pcm_new)
			ret = drv->pcm_new(rtd, dais[i]);
		if (ret < 0) {
			dev_err(dais[i]->dev,
				"ASoC: Failed to bind %s with pcm device\n",
				dais[i]->name);
			return ret;
		}
	}

	return 0;
}

static int soc_link_init(struct snd_soc_card *card,
			 struct snd_soc_pcm_runtime *rtd)
{
	struct snd_soc_dai_link *dai_link = rtd->dai_link;
	struct snd_soc_dai *cpu_dai = rtd->cpu_dai;
	struct snd_soc_rtdcom_list *rtdcom;
	struct snd_soc_component *component;
	int ret, num;

	/* set default power off timeout */
	rtd->pmdown_time = pmdown_time;

	/* do machine specific initialization */
	if (dai_link->init) {
		ret = dai_link->init(rtd);
		if (ret < 0) {
			dev_err(card->dev, "ASoC: failed to init %s: %d\n",
				dai_link->name, ret);
			return ret;
		}
	}

	if (dai_link->dai_fmt) {
		ret = snd_soc_runtime_set_dai_fmt(rtd, dai_link->dai_fmt);
		if (ret)
			return ret;
	}

	ret = soc_rtd_init(rtd, dai_link->name);
	if (ret)
		return ret;

	/* add DPCM sysfs entries */
	soc_dpcm_debugfs_add(rtd);

	num = rtd->num;

	/*
	 * most drivers will register their PCMs using DAI link ordering but
	 * topology based drivers can use the DAI link id field to set PCM
	 * device number and then use rtd + a base offset of the BEs.
	 */
	for_each_rtdcom(rtd, rtdcom) {
		component = rtdcom->component;

		if (!component->driver->use_dai_pcm_id)
			continue;

		if (rtd->dai_link->no_pcm)
			num += component->driver->be_pcm_base;
		else
			num = rtd->dai_link->id;
	}

	/* create compress_device if possible */
	ret = snd_soc_dai_compress_new(cpu_dai, rtd, num);
	if (ret != -ENOTSUPP) {
		if (ret < 0)
			dev_err(card->dev, "ASoC: can't create compress %s\n",
					 dai_link->stream_name);
		return ret;
	}

	/* create the pcm */
	ret = soc_new_pcm(rtd, num);
	if (ret < 0) {
		dev_err(card->dev, "ASoC: can't create pcm %s :%d\n",
			dai_link->stream_name, ret);
		return ret;
	}
	ret = soc_link_dai_pcm_new(&cpu_dai, 1, rtd);
	if (ret < 0)
		return ret;
	ret = soc_link_dai_pcm_new(rtd->codec_dais,
				   rtd->num_codecs, rtd);
	return ret;
}

static void soc_unbind_aux_dev(struct snd_soc_card *card)
{
	struct snd_soc_component *component, *_component;

	for_each_card_auxs_safe(card, component, _component) {
		component->init = NULL;
		list_del(&component->card_aux_list);
	}
}

static int soc_bind_aux_dev(struct snd_soc_card *card)
{
	struct snd_soc_component *component;
	struct snd_soc_aux_dev *aux;
	int i;

	for_each_card_pre_auxs(card, i, aux) {
		/* codecs, usually analog devices */
		component = soc_find_component(&aux->dlc);
		if (!component)
			return -EPROBE_DEFER;

		component->init = aux->init;
		/* see for_each_card_auxs */
		list_add(&component->card_aux_list, &card->aux_comp_list);
	}
	return 0;
}

static int soc_probe_aux_devices(struct snd_soc_card *card)
{
	struct snd_soc_component *comp;
	int order;
	int ret;

	for_each_comp_order(order) {
		for_each_card_auxs(card, comp) {
			if (comp->driver->probe_order == order) {
				ret = soc_probe_component(card,	comp);
				if (ret < 0) {
					dev_err(card->dev,
						"ASoC: failed to probe aux component %s %d\n",
						comp->name, ret);
					return ret;
				}
			}
		}
	}

	return 0;
}

static void soc_remove_aux_devices(struct snd_soc_card *card)
{
	struct snd_soc_component *comp, *_comp;
	int order;

	for_each_comp_order(order) {
		for_each_card_auxs_safe(card, comp, _comp) {
			if (comp->driver->remove_order == order)
				soc_remove_component(comp);
		}
	}
}

/**
 * snd_soc_runtime_set_dai_fmt() - Change DAI link format for a ASoC runtime
 * @rtd: The runtime for which the DAI link format should be changed
 * @dai_fmt: The new DAI link format
 *
 * This function updates the DAI link format for all DAIs connected to the DAI
 * link for the specified runtime.
 *
 * Note: For setups with a static format set the dai_fmt field in the
 * corresponding snd_dai_link struct instead of using this function.
 *
 * Returns 0 on success, otherwise a negative error code.
 */
int snd_soc_runtime_set_dai_fmt(struct snd_soc_pcm_runtime *rtd,
	unsigned int dai_fmt)
{
	struct snd_soc_dai *cpu_dai = rtd->cpu_dai;
	struct snd_soc_dai *codec_dai;
	unsigned int i;
	int ret;

	for_each_rtd_codec_dai(rtd, i, codec_dai) {
		ret = snd_soc_dai_set_fmt(codec_dai, dai_fmt);
		if (ret != 0 && ret != -ENOTSUPP) {
			dev_warn(codec_dai->dev,
				 "ASoC: Failed to set DAI format: %d\n", ret);
			return ret;
		}
	}

	/*
	 * Flip the polarity for the "CPU" end of a CODEC<->CODEC link
	 * the component which has non_legacy_dai_naming is Codec
	 */
	if (cpu_dai->component->driver->non_legacy_dai_naming) {
		unsigned int inv_dai_fmt;

		inv_dai_fmt = dai_fmt & ~SND_SOC_DAIFMT_MASTER_MASK;
		switch (dai_fmt & SND_SOC_DAIFMT_MASTER_MASK) {
		case SND_SOC_DAIFMT_CBM_CFM:
			inv_dai_fmt |= SND_SOC_DAIFMT_CBS_CFS;
			break;
		case SND_SOC_DAIFMT_CBM_CFS:
			inv_dai_fmt |= SND_SOC_DAIFMT_CBS_CFM;
			break;
		case SND_SOC_DAIFMT_CBS_CFM:
			inv_dai_fmt |= SND_SOC_DAIFMT_CBM_CFS;
			break;
		case SND_SOC_DAIFMT_CBS_CFS:
			inv_dai_fmt |= SND_SOC_DAIFMT_CBM_CFM;
			break;
		}

		dai_fmt = inv_dai_fmt;
	}

	ret = snd_soc_dai_set_fmt(cpu_dai, dai_fmt);
	if (ret != 0 && ret != -ENOTSUPP) {
		dev_warn(cpu_dai->dev,
			 "ASoC: Failed to set DAI format: %d\n", ret);
		return ret;
	}

	return 0;
}
EXPORT_SYMBOL_GPL(snd_soc_runtime_set_dai_fmt);

#ifdef CONFIG_DMI
/*
 * Trim special characters, and replace '-' with '_' since '-' is used to
 * separate different DMI fields in the card long name. Only number and
 * alphabet characters and a few separator characters are kept.
 */
static void cleanup_dmi_name(char *name)
{
	int i, j = 0;

	for (i = 0; name[i]; i++) {
		if (isalnum(name[i]) || (name[i] == '.')
		    || (name[i] == '_'))
			name[j++] = name[i];
		else if (name[i] == '-')
			name[j++] = '_';
	}

	name[j] = '\0';
}

/*
 * Check if a DMI field is valid, i.e. not containing any string
 * in the black list.
 */
static int is_dmi_valid(const char *field)
{
	int i = 0;

	while (dmi_blacklist[i]) {
		if (strstr(field, dmi_blacklist[i]))
			return 0;
		i++;
	}

	return 1;
}

/**
 * snd_soc_set_dmi_name() - Register DMI names to card
 * @card: The card to register DMI names
 * @flavour: The flavour "differentiator" for the card amongst its peers.
 *
 * An Intel machine driver may be used by many different devices but are
 * difficult for userspace to differentiate, since machine drivers ususally
 * use their own name as the card short name and leave the card long name
 * blank. To differentiate such devices and fix bugs due to lack of
 * device-specific configurations, this function allows DMI info to be used
 * as the sound card long name, in the format of
 * "vendor-product-version-board"
 * (Character '-' is used to separate different DMI fields here).
 * This will help the user space to load the device-specific Use Case Manager
 * (UCM) configurations for the card.
 *
 * Possible card long names may be:
 * DellInc.-XPS139343-01-0310JH
 * ASUSTeKCOMPUTERINC.-T100TA-1.0-T100TA
 * Circuitco-MinnowboardMaxD0PLATFORM-D0-MinnowBoardMAX
 *
 * This function also supports flavoring the card longname to provide
 * the extra differentiation, like "vendor-product-version-board-flavor".
 *
 * We only keep number and alphabet characters and a few separator characters
 * in the card long name since UCM in the user space uses the card long names
 * as card configuration directory names and AudoConf cannot support special
 * charactors like SPACE.
 *
 * Returns 0 on success, otherwise a negative error code.
 */
int snd_soc_set_dmi_name(struct snd_soc_card *card, const char *flavour)
{
	const char *vendor, *product, *product_version, *board;
	size_t longname_buf_size = sizeof(card->snd_card->longname);
	size_t len;

	if (card->long_name)
		return 0; /* long name already set by driver or from DMI */

	/* make up dmi long name as: vendor.product.version.board */
	vendor = dmi_get_system_info(DMI_BOARD_VENDOR);
	if (!vendor || !is_dmi_valid(vendor)) {
		dev_warn(card->dev, "ASoC: no DMI vendor name!\n");
		return 0;
	}

	snprintf(card->dmi_longname, sizeof(card->snd_card->longname),
			 "%s", vendor);
	cleanup_dmi_name(card->dmi_longname);

	product = dmi_get_system_info(DMI_PRODUCT_NAME);
	if (product && is_dmi_valid(product)) {
		len = strlen(card->dmi_longname);
		snprintf(card->dmi_longname + len,
			 longname_buf_size - len,
			 "-%s", product);

		len++;	/* skip the separator "-" */
		if (len < longname_buf_size)
			cleanup_dmi_name(card->dmi_longname + len);

		/*
		 * some vendors like Lenovo may only put a self-explanatory
		 * name in the product version field
		 */
		product_version = dmi_get_system_info(DMI_PRODUCT_VERSION);
		if (product_version && is_dmi_valid(product_version)) {
			len = strlen(card->dmi_longname);
			snprintf(card->dmi_longname + len,
				 longname_buf_size - len,
				 "-%s", product_version);

			len++;
			if (len < longname_buf_size)
				cleanup_dmi_name(card->dmi_longname + len);
		}
	}

	board = dmi_get_system_info(DMI_BOARD_NAME);
	if (board && is_dmi_valid(board)) {
		len = strlen(card->dmi_longname);
		snprintf(card->dmi_longname + len,
			 longname_buf_size - len,
			 "-%s", board);

		len++;
		if (len < longname_buf_size)
			cleanup_dmi_name(card->dmi_longname + len);
	} else if (!product) {
		/* fall back to using legacy name */
		dev_warn(card->dev, "ASoC: no DMI board/product name!\n");
		return 0;
	}

	/* Add flavour to dmi long name */
	if (flavour) {
		len = strlen(card->dmi_longname);
		snprintf(card->dmi_longname + len,
			 longname_buf_size - len,
			 "-%s", flavour);

		len++;
		if (len < longname_buf_size)
			cleanup_dmi_name(card->dmi_longname + len);
	}

	/* set the card long name */
	card->long_name = card->dmi_longname;

	return 0;
}
EXPORT_SYMBOL_GPL(snd_soc_set_dmi_name);
#endif /* CONFIG_DMI */

static void soc_check_tplg_fes(struct snd_soc_card *card)
{
	struct snd_soc_component *component;
	const struct snd_soc_component_driver *comp_drv;
	struct snd_soc_dai_link *dai_link;
	int i;

	for_each_component(component) {

		/* does this component override FEs ? */
		if (!component->driver->ignore_machine)
			continue;

		/* for this machine ? */
		if (!strcmp(component->driver->ignore_machine,
			    card->dev->driver->name))
			goto match;
		if (strcmp(component->driver->ignore_machine,
			   dev_name(card->dev)))
			continue;
match:
		/* machine matches, so override the rtd data */
		for_each_card_prelinks(card, i, dai_link) {

			/* ignore this FE */
			if (dai_link->dynamic) {
				dai_link->ignore = true;
				continue;
			}

			dev_info(card->dev, "info: override FE DAI link %s\n",
				 card->dai_link[i].name);

			/* override platform component */
			if (!dai_link->platforms) {
				dev_err(card->dev, "init platform error");
				continue;
			}
			dai_link->platforms->name = component->name;

			/* convert non BE into BE */
			dai_link->no_pcm = 1;

			/* override any BE fixups */
			dai_link->be_hw_params_fixup =
				component->driver->be_hw_params_fixup;

			/*
			 * most BE links don't set stream name, so set it to
			 * dai link name if it's NULL to help bind widgets.
			 */
			if (!dai_link->stream_name)
				dai_link->stream_name = dai_link->name;
		}

		/* Inform userspace we are using alternate topology */
		if (component->driver->topology_name_prefix) {

			/* topology shortname created? */
			if (!card->topology_shortname_created) {
				comp_drv = component->driver;

				snprintf(card->topology_shortname, 32, "%s-%s",
					 comp_drv->topology_name_prefix,
					 card->name);
				card->topology_shortname_created = true;
			}

			/* use topology shortname */
			card->name = card->topology_shortname;
		}
	}
}

static void soc_cleanup_card_resources(struct snd_soc_card *card)
{
	/* free the ALSA card at first; this syncs with pending operations */
	if (card->snd_card) {
		snd_card_free(card->snd_card);
		card->snd_card = NULL;
	}

	/* remove and free each DAI */
	soc_remove_dai_links(card);
	soc_remove_pcm_runtimes(card);

	/* remove auxiliary devices */
	soc_remove_aux_devices(card);
	soc_unbind_aux_dev(card);

	snd_soc_dapm_free(&card->dapm);
	soc_cleanup_card_debugfs(card);

	/* remove the card */
	if (card->remove)
		card->remove(card);
}

static int snd_soc_instantiate_card(struct snd_soc_card *card)
{
	struct snd_soc_pcm_runtime *rtd;
	struct snd_soc_dai_link *dai_link;
	int ret, i;

	mutex_lock(&client_mutex);
	for_each_card_prelinks(card, i, dai_link) {
		ret = soc_init_dai_link(card, dai_link);
		if (ret) {
			dev_err(card->dev, "ASoC: failed to init link %s: %d\n",
				dai_link->name, ret);
			mutex_unlock(&client_mutex);
			return ret;
		}
	}
	mutex_lock_nested(&card->mutex, SND_SOC_CARD_CLASS_INIT);

	snd_soc_dapm_init(&card->dapm, card, NULL);

	/* check whether any platform is ignore machine FE and using topology */
	soc_check_tplg_fes(card);

	/* bind DAIs */
	for_each_card_prelinks(card, i, dai_link) {
		ret = soc_bind_dai_link(card, dai_link);
		if (ret != 0)
			goto probe_end;
	}

	/* bind aux_devs too */
	ret = soc_bind_aux_dev(card);
	if (ret < 0)
		goto probe_end;

	/* add predefined DAI links to the list */
	for_each_card_prelinks(card, i, dai_link) {
		ret = snd_soc_add_dai_link(card, dai_link);
		if (ret < 0)
			goto probe_end;
	}

	/* card bind complete so register a sound card */
	ret = snd_card_new(card->dev, SNDRV_DEFAULT_IDX1, SNDRV_DEFAULT_STR1,
			card->owner, 0, &card->snd_card);
	if (ret < 0) {
		dev_err(card->dev,
			"ASoC: can't create sound card for card %s: %d\n",
			card->name, ret);
		goto probe_end;
	}

	soc_init_card_debugfs(card);

	soc_resume_init(card);

	ret = snd_soc_dapm_new_controls(&card->dapm, card->dapm_widgets,
					card->num_dapm_widgets);
	if (ret < 0)
		goto probe_end;

	ret = snd_soc_dapm_new_controls(&card->dapm, card->of_dapm_widgets,
					card->num_of_dapm_widgets);
	if (ret < 0)
		goto probe_end;

	/* initialise the sound card only once */
	if (card->probe) {
		ret = card->probe(card);
		if (ret < 0)
			goto probe_end;
	}

	/* probe all components used by DAI links on this card */
	ret = soc_probe_link_components(card);
	if (ret < 0) {
		dev_err(card->dev,
			"ASoC: failed to instantiate card %d\n", ret);
		goto probe_end;
	}

	/* probe auxiliary components */
	ret = soc_probe_aux_devices(card);
	if (ret < 0)
		goto probe_end;

	/*
	 * Find new DAI links added during probing components and bind them.
	 * Components with topology may bring new DAIs and DAI links.
	 */
	for_each_card_links(card, dai_link) {
		if (soc_is_dai_link_bound(card, dai_link))
			continue;

		ret = soc_init_dai_link(card, dai_link);
		if (ret)
			goto probe_end;
		ret = soc_bind_dai_link(card, dai_link);
		if (ret)
			goto probe_end;
	}

	/* probe all DAI links on this card */
	ret = soc_probe_link_dais(card);
	if (ret < 0) {
		dev_err(card->dev,
			"ASoC: failed to instantiate card %d\n", ret);
		goto probe_end;
	}

	for_each_card_rtds(card, rtd)
		soc_link_init(card, rtd);

	snd_soc_dapm_link_dai_widgets(card);
	snd_soc_dapm_connect_dai_link_widgets(card);

	ret = snd_soc_add_card_controls(card, card->controls,
					card->num_controls);
	if (ret < 0)
		goto probe_end;

	ret = snd_soc_dapm_add_routes(&card->dapm, card->dapm_routes,
				      card->num_dapm_routes);
	if (ret < 0)
		goto probe_end;

	ret = snd_soc_dapm_add_routes(&card->dapm, card->of_dapm_routes,
				      card->num_of_dapm_routes);
	if (ret < 0)
		goto probe_end;

	/* try to set some sane longname if DMI is available */
	snd_soc_set_dmi_name(card, NULL);

	snprintf(card->snd_card->shortname, sizeof(card->snd_card->shortname),
		 "%s", card->name);
	snprintf(card->snd_card->longname, sizeof(card->snd_card->longname),
		 "%s", card->long_name ? card->long_name : card->name);
	snprintf(card->snd_card->driver, sizeof(card->snd_card->driver),
		 "%s", card->driver_name ? card->driver_name : card->name);
	for (i = 0; i < ARRAY_SIZE(card->snd_card->driver); i++) {
		switch (card->snd_card->driver[i]) {
		case '_':
		case '-':
		case '\0':
			break;
		default:
			if (!isalnum(card->snd_card->driver[i]))
				card->snd_card->driver[i] = '_';
			break;
		}
	}

	if (card->late_probe) {
		ret = card->late_probe(card);
		if (ret < 0) {
			dev_err(card->dev, "ASoC: %s late_probe() failed: %d\n",
				card->name, ret);
			goto probe_end;
		}
	}

	snd_soc_dapm_new_widgets(card);

	ret = snd_card_register(card->snd_card);
	if (ret < 0) {
		dev_err(card->dev, "ASoC: failed to register soundcard %d\n",
				ret);
		goto probe_end;
	}

	card->instantiated = 1;
	dapm_mark_endpoints_dirty(card);
	snd_soc_dapm_sync(&card->dapm);

probe_end:
	if (ret < 0)
		soc_cleanup_card_resources(card);

	mutex_unlock(&card->mutex);
	mutex_unlock(&client_mutex);

	return ret;
}

/* probes a new socdev */
static int soc_probe(struct platform_device *pdev)
{
	struct snd_soc_card *card = platform_get_drvdata(pdev);

	/*
	 * no card, so machine driver should be registering card
	 * we should not be here in that case so ret error
	 */
	if (!card)
		return -EINVAL;

	dev_warn(&pdev->dev,
		 "ASoC: machine %s should use snd_soc_register_card()\n",
		 card->name);

	/* Bodge while we unpick instantiation */
	card->dev = &pdev->dev;

	return snd_soc_register_card(card);
}

/* removes a socdev */
static int soc_remove(struct platform_device *pdev)
{
	struct snd_soc_card *card = platform_get_drvdata(pdev);

	snd_soc_unregister_card(card);
	return 0;
}

int snd_soc_poweroff(struct device *dev)
{
	struct snd_soc_card *card = dev_get_drvdata(dev);
	struct snd_soc_pcm_runtime *rtd;

	if (!card->instantiated)
		return 0;

	/*
	 * Flush out pmdown_time work - we actually do want to run it
	 * now, we're shutting down so no imminent restart.
	 */
	snd_soc_flush_all_delayed_work(card);

	snd_soc_dapm_shutdown(card);

	/* deactivate pins to sleep state */
	for_each_card_rtds(card, rtd) {
		struct snd_soc_dai *cpu_dai = rtd->cpu_dai;
		struct snd_soc_dai *codec_dai;
		int i;

		pinctrl_pm_select_sleep_state(cpu_dai->dev);
		for_each_rtd_codec_dai(rtd, i, codec_dai) {
			pinctrl_pm_select_sleep_state(codec_dai->dev);
		}
	}

	return 0;
}
EXPORT_SYMBOL_GPL(snd_soc_poweroff);

const struct dev_pm_ops snd_soc_pm_ops = {
	.suspend = snd_soc_suspend,
	.resume = snd_soc_resume,
	.freeze = snd_soc_suspend,
	.thaw = snd_soc_resume,
	.poweroff = snd_soc_poweroff,
	.restore = snd_soc_resume,
};
EXPORT_SYMBOL_GPL(snd_soc_pm_ops);

/* ASoC platform driver */
static struct platform_driver soc_driver = {
	.driver		= {
		.name		= "soc-audio",
		.pm		= &snd_soc_pm_ops,
	},
	.probe		= soc_probe,
	.remove		= soc_remove,
};

/**
 * snd_soc_cnew - create new control
 * @_template: control template
 * @data: control private data
 * @long_name: control long name
 * @prefix: control name prefix
 *
 * Create a new mixer control from a template control.
 *
 * Returns 0 for success, else error.
 */
struct snd_kcontrol *snd_soc_cnew(const struct snd_kcontrol_new *_template,
				  void *data, const char *long_name,
				  const char *prefix)
{
	struct snd_kcontrol_new template;
	struct snd_kcontrol *kcontrol;
	char *name = NULL;

	memcpy(&template, _template, sizeof(template));
	template.index = 0;

	if (!long_name)
		long_name = template.name;

	if (prefix) {
		name = kasprintf(GFP_KERNEL, "%s %s", prefix, long_name);
		if (!name)
			return NULL;

		template.name = name;
	} else {
		template.name = long_name;
	}

	kcontrol = snd_ctl_new1(&template, data);

	kfree(name);

	return kcontrol;
}
EXPORT_SYMBOL_GPL(snd_soc_cnew);

static int snd_soc_add_controls(struct snd_card *card, struct device *dev,
	const struct snd_kcontrol_new *controls, int num_controls,
	const char *prefix, void *data)
{
	int err, i;

	for (i = 0; i < num_controls; i++) {
		const struct snd_kcontrol_new *control = &controls[i];

		err = snd_ctl_add(card, snd_soc_cnew(control, data,
						     control->name, prefix));
		if (err < 0) {
			dev_err(dev, "ASoC: Failed to add %s: %d\n",
				control->name, err);
			return err;
		}
	}

	return 0;
}

struct snd_kcontrol *snd_soc_card_get_kcontrol(struct snd_soc_card *soc_card,
					       const char *name)
{
	struct snd_card *card = soc_card->snd_card;
	struct snd_kcontrol *kctl;

	if (unlikely(!name))
		return NULL;

	list_for_each_entry(kctl, &card->controls, list)
		if (!strncmp(kctl->id.name, name, sizeof(kctl->id.name)))
			return kctl;
	return NULL;
}
EXPORT_SYMBOL_GPL(snd_soc_card_get_kcontrol);

/**
 * snd_soc_add_component_controls - Add an array of controls to a component.
 *
 * @component: Component to add controls to
 * @controls: Array of controls to add
 * @num_controls: Number of elements in the array
 *
 * Return: 0 for success, else error.
 */
int snd_soc_add_component_controls(struct snd_soc_component *component,
	const struct snd_kcontrol_new *controls, unsigned int num_controls)
{
	struct snd_card *card = component->card->snd_card;

	return snd_soc_add_controls(card, component->dev, controls,
			num_controls, component->name_prefix, component);
}
EXPORT_SYMBOL_GPL(snd_soc_add_component_controls);

/**
 * snd_soc_add_card_controls - add an array of controls to a SoC card.
 * Convenience function to add a list of controls.
 *
 * @soc_card: SoC card to add controls to
 * @controls: array of controls to add
 * @num_controls: number of elements in the array
 *
 * Return 0 for success, else error.
 */
int snd_soc_add_card_controls(struct snd_soc_card *soc_card,
	const struct snd_kcontrol_new *controls, int num_controls)
{
	struct snd_card *card = soc_card->snd_card;

	return snd_soc_add_controls(card, soc_card->dev, controls, num_controls,
			NULL, soc_card);
}
EXPORT_SYMBOL_GPL(snd_soc_add_card_controls);

/**
 * snd_soc_add_dai_controls - add an array of controls to a DAI.
 * Convienience function to add a list of controls.
 *
 * @dai: DAI to add controls to
 * @controls: array of controls to add
 * @num_controls: number of elements in the array
 *
 * Return 0 for success, else error.
 */
int snd_soc_add_dai_controls(struct snd_soc_dai *dai,
	const struct snd_kcontrol_new *controls, int num_controls)
{
	struct snd_card *card = dai->component->card->snd_card;

	return snd_soc_add_controls(card, dai->dev, controls, num_controls,
			NULL, dai);
}
EXPORT_SYMBOL_GPL(snd_soc_add_dai_controls);

static int snd_soc_bind_card(struct snd_soc_card *card)
{
	struct snd_soc_pcm_runtime *rtd;
	int ret;

	ret = snd_soc_instantiate_card(card);
	if (ret != 0)
		return ret;

	/* deactivate pins to sleep state */
	for_each_card_rtds(card, rtd) {
		struct snd_soc_dai *cpu_dai = rtd->cpu_dai;
		struct snd_soc_dai *codec_dai;
		int j;

		for_each_rtd_codec_dai(rtd, j, codec_dai) {
			if (!codec_dai->active)
				pinctrl_pm_select_sleep_state(codec_dai->dev);
		}

		if (!cpu_dai->active)
			pinctrl_pm_select_sleep_state(cpu_dai->dev);
	}

	return ret;
}

/**
 * snd_soc_register_card - Register a card with the ASoC core
 *
 * @card: Card to register
 *
 */
int snd_soc_register_card(struct snd_soc_card *card)
{
	if (!card->name || !card->dev)
		return -EINVAL;

	dev_set_drvdata(card->dev, card);

	INIT_LIST_HEAD(&card->widgets);
	INIT_LIST_HEAD(&card->paths);
	INIT_LIST_HEAD(&card->dapm_list);
	INIT_LIST_HEAD(&card->aux_comp_list);
	INIT_LIST_HEAD(&card->component_dev_list);
	INIT_LIST_HEAD(&card->list);
	INIT_LIST_HEAD(&card->dai_link_list);
	INIT_LIST_HEAD(&card->rtd_list);
	INIT_LIST_HEAD(&card->dapm_dirty);
	INIT_LIST_HEAD(&card->dobj_list);

	card->num_rtd = 0;
	card->instantiated = 0;
	mutex_init(&card->mutex);
	mutex_init(&card->dapm_mutex);
	mutex_init(&card->pcm_mutex);
	spin_lock_init(&card->dpcm_lock);

	return snd_soc_bind_card(card);
}
EXPORT_SYMBOL_GPL(snd_soc_register_card);

static void snd_soc_unbind_card(struct snd_soc_card *card, bool unregister)
{
	if (card->instantiated) {
		card->instantiated = false;
		snd_soc_dapm_shutdown(card);
		snd_soc_flush_all_delayed_work(card);

		/* remove all components used by DAI links on this card */
<<<<<<< HEAD
		for_each_comp_order(order) {
			for_each_card_rtds(card, rtd) {
				soc_remove_link_components(card, rtd, order);
			}
		}
=======
		soc_remove_link_components(card);
>>>>>>> fca11622

		soc_cleanup_card_resources(card);
		if (!unregister)
			list_add(&card->list, &unbind_card_list);
	} else {
		if (unregister)
			list_del(&card->list);
	}
}

/**
 * snd_soc_unregister_card - Unregister a card with the ASoC core
 *
 * @card: Card to unregister
 *
 */
int snd_soc_unregister_card(struct snd_soc_card *card)
{
	mutex_lock(&client_mutex);
	snd_soc_unbind_card(card, true);
	mutex_unlock(&client_mutex);
	dev_dbg(card->dev, "ASoC: Unregistered card '%s'\n", card->name);

	return 0;
}
EXPORT_SYMBOL_GPL(snd_soc_unregister_card);

/*
 * Simplify DAI link configuration by removing ".-1" from device names
 * and sanitizing names.
 */
static char *fmt_single_name(struct device *dev, int *id)
{
	char *found, name[NAME_SIZE];
	int id1, id2;

	if (dev_name(dev) == NULL)
		return NULL;

	strlcpy(name, dev_name(dev), NAME_SIZE);

	/* are we a "%s.%d" name (platform and SPI components) */
	found = strstr(name, dev->driver->name);
	if (found) {
		/* get ID */
		if (sscanf(&found[strlen(dev->driver->name)], ".%d", id) == 1) {

			/* discard ID from name if ID == -1 */
			if (*id == -1)
				found[strlen(dev->driver->name)] = '\0';
		}

	} else {
		/* I2C component devices are named "bus-addr" */
		if (sscanf(name, "%x-%x", &id1, &id2) == 2) {
			char tmp[NAME_SIZE];

			/* create unique ID number from I2C addr and bus */
			*id = ((id1 & 0xffff) << 16) + id2;

			/* sanitize component name for DAI link creation */
			snprintf(tmp, NAME_SIZE, "%s.%s", dev->driver->name,
				 name);
			strlcpy(name, tmp, NAME_SIZE);
		} else
			*id = 0;
	}

	return kstrdup(name, GFP_KERNEL);
}

/*
 * Simplify DAI link naming for single devices with multiple DAIs by removing
 * any ".-1" and using the DAI name (instead of device name).
 */
static inline char *fmt_multiple_name(struct device *dev,
		struct snd_soc_dai_driver *dai_drv)
{
	if (dai_drv->name == NULL) {
		dev_err(dev,
			"ASoC: error - multiple DAI %s registered with no name\n",
			dev_name(dev));
		return NULL;
	}

	return kstrdup(dai_drv->name, GFP_KERNEL);
}

/**
 * snd_soc_unregister_dai - Unregister DAIs from the ASoC core
 *
 * @component: The component for which the DAIs should be unregistered
 */
static void snd_soc_unregister_dais(struct snd_soc_component *component)
{
	struct snd_soc_dai *dai, *_dai;

	for_each_component_dais_safe(component, dai, _dai) {
		dev_dbg(component->dev, "ASoC: Unregistered DAI '%s'\n",
			dai->name);
		list_del(&dai->list);
		kfree(dai->name);
		kfree(dai);
	}
}

/* Create a DAI and add it to the component's DAI list */
static struct snd_soc_dai *soc_add_dai(struct snd_soc_component *component,
	struct snd_soc_dai_driver *dai_drv,
	bool legacy_dai_naming)
{
	struct device *dev = component->dev;
	struct snd_soc_dai *dai;

	dev_dbg(dev, "ASoC: dynamically register DAI %s\n", dev_name(dev));

	dai = kzalloc(sizeof(struct snd_soc_dai), GFP_KERNEL);
	if (dai == NULL)
		return NULL;

	/*
	 * Back in the old days when we still had component-less DAIs,
	 * instead of having a static name, component-less DAIs would
	 * inherit the name of the parent device so it is possible to
	 * register multiple instances of the DAI. We still need to keep
	 * the same naming style even though those DAIs are not
	 * component-less anymore.
	 */
	if (legacy_dai_naming &&
	    (dai_drv->id == 0 || dai_drv->name == NULL)) {
		dai->name = fmt_single_name(dev, &dai->id);
	} else {
		dai->name = fmt_multiple_name(dev, dai_drv);
		if (dai_drv->id)
			dai->id = dai_drv->id;
		else
			dai->id = component->num_dai;
	}
	if (dai->name == NULL) {
		kfree(dai);
		return NULL;
	}

	dai->component = component;
	dai->dev = dev;
	dai->driver = dai_drv;
	if (!dai->driver->ops)
		dai->driver->ops = &null_dai_ops;

	/* see for_each_component_dais */
	list_add_tail(&dai->list, &component->dai_list);
	component->num_dai++;

	dev_dbg(dev, "ASoC: Registered DAI '%s'\n", dai->name);
	return dai;
}

/**
 * snd_soc_register_dais - Register a DAI with the ASoC core
 *
 * @component: The component the DAIs are registered for
 * @dai_drv: DAI driver to use for the DAIs
 * @count: Number of DAIs
 */
static int snd_soc_register_dais(struct snd_soc_component *component,
				 struct snd_soc_dai_driver *dai_drv,
				 size_t count)
{
	struct device *dev = component->dev;
	struct snd_soc_dai *dai;
	unsigned int i;
	int ret;

	dev_dbg(dev, "ASoC: dai register %s #%zu\n", dev_name(dev), count);

	for (i = 0; i < count; i++) {

		dai = soc_add_dai(component, dai_drv + i, count == 1 &&
				  !component->driver->non_legacy_dai_naming);
		if (dai == NULL) {
			ret = -ENOMEM;
			goto err;
		}
	}

	return 0;

err:
	snd_soc_unregister_dais(component);

	return ret;
}

/**
 * snd_soc_register_dai - Register a DAI dynamically & create its widgets
 *
 * @component: The component the DAIs are registered for
 * @dai_drv: DAI driver to use for the DAI
 *
 * Topology can use this API to register DAIs when probing a component.
 * These DAIs's widgets will be freed in the card cleanup and the DAIs
 * will be freed in the component cleanup.
 */
int snd_soc_register_dai(struct snd_soc_component *component,
	struct snd_soc_dai_driver *dai_drv)
{
	struct snd_soc_dapm_context *dapm =
		snd_soc_component_get_dapm(component);
	struct snd_soc_dai *dai;
	int ret;

	if (dai_drv->dobj.type != SND_SOC_DOBJ_PCM) {
		dev_err(component->dev, "Invalid dai type %d\n",
			dai_drv->dobj.type);
		return -EINVAL;
	}

	lockdep_assert_held(&client_mutex);
	dai = soc_add_dai(component, dai_drv, false);
	if (!dai)
		return -ENOMEM;

	/*
	 * Create the DAI widgets here. After adding DAIs, topology may
	 * also add routes that need these widgets as source or sink.
	 */
	ret = snd_soc_dapm_new_dai_widgets(dapm, dai);
	if (ret != 0) {
		dev_err(component->dev,
			"Failed to create DAI widgets %d\n", ret);
	}

	return ret;
}
EXPORT_SYMBOL_GPL(snd_soc_register_dai);

static int snd_soc_component_initialize(struct snd_soc_component *component,
	const struct snd_soc_component_driver *driver, struct device *dev)
{
	INIT_LIST_HEAD(&component->dai_list);
	INIT_LIST_HEAD(&component->dobj_list);
	INIT_LIST_HEAD(&component->card_list);
	mutex_init(&component->io_mutex);

	component->name = fmt_single_name(dev, &component->id);
	if (!component->name) {
		dev_err(dev, "ASoC: Failed to allocate name\n");
		return -ENOMEM;
	}

	component->dev = dev;
	component->driver = driver;

	return 0;
}

static void snd_soc_component_setup_regmap(struct snd_soc_component *component)
{
	int val_bytes = regmap_get_val_bytes(component->regmap);

	/* Errors are legitimate for non-integer byte multiples */
	if (val_bytes > 0)
		component->val_bytes = val_bytes;
}

#ifdef CONFIG_REGMAP

/**
 * snd_soc_component_init_regmap() - Initialize regmap instance for the
 *                                   component
 * @component: The component for which to initialize the regmap instance
 * @regmap: The regmap instance that should be used by the component
 *
 * This function allows deferred assignment of the regmap instance that is
 * associated with the component. Only use this if the regmap instance is not
 * yet ready when the component is registered. The function must also be called
 * before the first IO attempt of the component.
 */
void snd_soc_component_init_regmap(struct snd_soc_component *component,
	struct regmap *regmap)
{
	component->regmap = regmap;
	snd_soc_component_setup_regmap(component);
}
EXPORT_SYMBOL_GPL(snd_soc_component_init_regmap);

/**
 * snd_soc_component_exit_regmap() - De-initialize regmap instance for the
 *                                   component
 * @component: The component for which to de-initialize the regmap instance
 *
 * Calls regmap_exit() on the regmap instance associated to the component and
 * removes the regmap instance from the component.
 *
 * This function should only be used if snd_soc_component_init_regmap() was used
 * to initialize the regmap instance.
 */
void snd_soc_component_exit_regmap(struct snd_soc_component *component)
{
	regmap_exit(component->regmap);
	component->regmap = NULL;
}
EXPORT_SYMBOL_GPL(snd_soc_component_exit_regmap);

#endif

static void snd_soc_component_add(struct snd_soc_component *component)
{
	mutex_lock(&client_mutex);

	if (!component->driver->write && !component->driver->read) {
		if (!component->regmap)
			component->regmap = dev_get_regmap(component->dev,
							   NULL);
		if (component->regmap)
			snd_soc_component_setup_regmap(component);
	}

	/* see for_each_component */
	list_add(&component->list, &component_list);

	mutex_unlock(&client_mutex);
}

static void snd_soc_component_cleanup(struct snd_soc_component *component)
{
	snd_soc_unregister_dais(component);
	kfree(component->name);
}

static void snd_soc_component_del_unlocked(struct snd_soc_component *component)
{
	struct snd_soc_card *card = component->card;

	if (card)
		snd_soc_unbind_card(card, false);

	list_del(&component->list);
}

#define ENDIANNESS_MAP(name) \
	(SNDRV_PCM_FMTBIT_##name##LE | SNDRV_PCM_FMTBIT_##name##BE)
static u64 endianness_format_map[] = {
	ENDIANNESS_MAP(S16_),
	ENDIANNESS_MAP(U16_),
	ENDIANNESS_MAP(S24_),
	ENDIANNESS_MAP(U24_),
	ENDIANNESS_MAP(S32_),
	ENDIANNESS_MAP(U32_),
	ENDIANNESS_MAP(S24_3),
	ENDIANNESS_MAP(U24_3),
	ENDIANNESS_MAP(S20_3),
	ENDIANNESS_MAP(U20_3),
	ENDIANNESS_MAP(S18_3),
	ENDIANNESS_MAP(U18_3),
	ENDIANNESS_MAP(FLOAT_),
	ENDIANNESS_MAP(FLOAT64_),
	ENDIANNESS_MAP(IEC958_SUBFRAME_),
};

/*
 * Fix up the DAI formats for endianness: codecs don't actually see
 * the endianness of the data but we're using the CPU format
 * definitions which do need to include endianness so we ensure that
 * codec DAIs always have both big and little endian variants set.
 */
static void convert_endianness_formats(struct snd_soc_pcm_stream *stream)
{
	int i;

	for (i = 0; i < ARRAY_SIZE(endianness_format_map); i++)
		if (stream->formats & endianness_format_map[i])
			stream->formats |= endianness_format_map[i];
}

static void snd_soc_try_rebind_card(void)
{
	struct snd_soc_card *card, *c;

	list_for_each_entry_safe(card, c, &unbind_card_list, list)
		if (!snd_soc_bind_card(card))
			list_del(&card->list);
}

int snd_soc_add_component(struct device *dev,
			struct snd_soc_component *component,
			const struct snd_soc_component_driver *component_driver,
			struct snd_soc_dai_driver *dai_drv,
			int num_dai)
{
	int ret;
	int i;

	ret = snd_soc_component_initialize(component, component_driver, dev);
	if (ret)
		goto err_free;

	if (component_driver->endianness) {
		for (i = 0; i < num_dai; i++) {
			convert_endianness_formats(&dai_drv[i].playback);
			convert_endianness_formats(&dai_drv[i].capture);
		}
	}

	ret = snd_soc_register_dais(component, dai_drv, num_dai);
	if (ret < 0) {
		dev_err(dev, "ASoC: Failed to register DAIs: %d\n", ret);
		goto err_cleanup;
	}

	snd_soc_component_add(component);
	snd_soc_try_rebind_card();

	return 0;

err_cleanup:
	snd_soc_component_cleanup(component);
err_free:
	return ret;
}
EXPORT_SYMBOL_GPL(snd_soc_add_component);

int snd_soc_register_component(struct device *dev,
			const struct snd_soc_component_driver *component_driver,
			struct snd_soc_dai_driver *dai_drv,
			int num_dai)
{
	struct snd_soc_component *component;

	component = devm_kzalloc(dev, sizeof(*component), GFP_KERNEL);
	if (!component)
		return -ENOMEM;

	return snd_soc_add_component(dev, component, component_driver,
				     dai_drv, num_dai);
}
EXPORT_SYMBOL_GPL(snd_soc_register_component);

/**
 * snd_soc_unregister_component - Unregister all related component
 * from the ASoC core
 *
 * @dev: The device to unregister
 */
static int __snd_soc_unregister_component(struct device *dev)
{
	struct snd_soc_component *component;
	int found = 0;

	mutex_lock(&client_mutex);
	for_each_component(component) {
		if (dev != component->dev)
			continue;

		snd_soc_tplg_component_remove(component,
					      SND_SOC_TPLG_INDEX_ALL);
		snd_soc_component_del_unlocked(component);
		found = 1;
		break;
	}
	mutex_unlock(&client_mutex);

	if (found)
		snd_soc_component_cleanup(component);

	return found;
}

void snd_soc_unregister_component(struct device *dev)
{
	while (__snd_soc_unregister_component(dev))
		;
}
EXPORT_SYMBOL_GPL(snd_soc_unregister_component);

struct snd_soc_component *snd_soc_lookup_component(struct device *dev,
						   const char *driver_name)
{
	struct snd_soc_component *component;
	struct snd_soc_component *ret;

	ret = NULL;
	mutex_lock(&client_mutex);
	for_each_component(component) {
		if (dev != component->dev)
			continue;

		if (driver_name &&
		    (driver_name != component->driver->name) &&
		    (strcmp(component->driver->name, driver_name) != 0))
			continue;

		ret = component;
		break;
	}
	mutex_unlock(&client_mutex);

	return ret;
}
EXPORT_SYMBOL_GPL(snd_soc_lookup_component);

/* Retrieve a card's name from device tree */
int snd_soc_of_parse_card_name(struct snd_soc_card *card,
			       const char *propname)
{
	struct device_node *np;
	int ret;

	if (!card->dev) {
		pr_err("card->dev is not set before calling %s\n", __func__);
		return -EINVAL;
	}

	np = card->dev->of_node;

	ret = of_property_read_string_index(np, propname, 0, &card->name);
	/*
	 * EINVAL means the property does not exist. This is fine providing
	 * card->name was previously set, which is checked later in
	 * snd_soc_register_card.
	 */
	if (ret < 0 && ret != -EINVAL) {
		dev_err(card->dev,
			"ASoC: Property '%s' could not be read: %d\n",
			propname, ret);
		return ret;
	}

	return 0;
}
EXPORT_SYMBOL_GPL(snd_soc_of_parse_card_name);

static const struct snd_soc_dapm_widget simple_widgets[] = {
	SND_SOC_DAPM_MIC("Microphone", NULL),
	SND_SOC_DAPM_LINE("Line", NULL),
	SND_SOC_DAPM_HP("Headphone", NULL),
	SND_SOC_DAPM_SPK("Speaker", NULL),
};

int snd_soc_of_parse_audio_simple_widgets(struct snd_soc_card *card,
					  const char *propname)
{
	struct device_node *np = card->dev->of_node;
	struct snd_soc_dapm_widget *widgets;
	const char *template, *wname;
	int i, j, num_widgets, ret;

	num_widgets = of_property_count_strings(np, propname);
	if (num_widgets < 0) {
		dev_err(card->dev,
			"ASoC: Property '%s' does not exist\n",	propname);
		return -EINVAL;
	}
	if (num_widgets & 1) {
		dev_err(card->dev,
			"ASoC: Property '%s' length is not even\n", propname);
		return -EINVAL;
	}

	num_widgets /= 2;
	if (!num_widgets) {
		dev_err(card->dev, "ASoC: Property '%s's length is zero\n",
			propname);
		return -EINVAL;
	}

	widgets = devm_kcalloc(card->dev, num_widgets, sizeof(*widgets),
			       GFP_KERNEL);
	if (!widgets) {
		dev_err(card->dev,
			"ASoC: Could not allocate memory for widgets\n");
		return -ENOMEM;
	}

	for (i = 0; i < num_widgets; i++) {
		ret = of_property_read_string_index(np, propname,
			2 * i, &template);
		if (ret) {
			dev_err(card->dev,
				"ASoC: Property '%s' index %d read error:%d\n",
				propname, 2 * i, ret);
			return -EINVAL;
		}

		for (j = 0; j < ARRAY_SIZE(simple_widgets); j++) {
			if (!strncmp(template, simple_widgets[j].name,
				     strlen(simple_widgets[j].name))) {
				widgets[i] = simple_widgets[j];
				break;
			}
		}

		if (j >= ARRAY_SIZE(simple_widgets)) {
			dev_err(card->dev,
				"ASoC: DAPM widget '%s' is not supported\n",
				template);
			return -EINVAL;
		}

		ret = of_property_read_string_index(np, propname,
						    (2 * i) + 1,
						    &wname);
		if (ret) {
			dev_err(card->dev,
				"ASoC: Property '%s' index %d read error:%d\n",
				propname, (2 * i) + 1, ret);
			return -EINVAL;
		}

		widgets[i].name = wname;
	}

	card->of_dapm_widgets = widgets;
	card->num_of_dapm_widgets = num_widgets;

	return 0;
}
EXPORT_SYMBOL_GPL(snd_soc_of_parse_audio_simple_widgets);

int snd_soc_of_get_slot_mask(struct device_node *np,
			     const char *prop_name,
			     unsigned int *mask)
{
	u32 val;
	const __be32 *of_slot_mask = of_get_property(np, prop_name, &val);
	int i;

	if (!of_slot_mask)
		return 0;
	val /= sizeof(u32);
	for (i = 0; i < val; i++)
		if (be32_to_cpup(&of_slot_mask[i]))
			*mask |= (1 << i);

	return val;
}
EXPORT_SYMBOL_GPL(snd_soc_of_get_slot_mask);

int snd_soc_of_parse_tdm_slot(struct device_node *np,
			      unsigned int *tx_mask,
			      unsigned int *rx_mask,
			      unsigned int *slots,
			      unsigned int *slot_width)
{
	u32 val;
	int ret;

	if (tx_mask)
		snd_soc_of_get_slot_mask(np, "dai-tdm-slot-tx-mask", tx_mask);
	if (rx_mask)
		snd_soc_of_get_slot_mask(np, "dai-tdm-slot-rx-mask", rx_mask);

	if (of_property_read_bool(np, "dai-tdm-slot-num")) {
		ret = of_property_read_u32(np, "dai-tdm-slot-num", &val);
		if (ret)
			return ret;

		if (slots)
			*slots = val;
	}

	if (of_property_read_bool(np, "dai-tdm-slot-width")) {
		ret = of_property_read_u32(np, "dai-tdm-slot-width", &val);
		if (ret)
			return ret;

		if (slot_width)
			*slot_width = val;
	}

	return 0;
}
EXPORT_SYMBOL_GPL(snd_soc_of_parse_tdm_slot);

void snd_soc_of_parse_node_prefix(struct device_node *np,
				  struct snd_soc_codec_conf *codec_conf,
				  struct device_node *of_node,
				  const char *propname)
{
	const char *str;
	int ret;

	ret = of_property_read_string(np, propname, &str);
	if (ret < 0) {
		/* no prefix is not error */
		return;
	}

	codec_conf->of_node	= of_node;
	codec_conf->name_prefix	= str;
}
EXPORT_SYMBOL_GPL(snd_soc_of_parse_node_prefix);

int snd_soc_of_parse_audio_routing(struct snd_soc_card *card,
				   const char *propname)
{
	struct device_node *np = card->dev->of_node;
	int num_routes;
	struct snd_soc_dapm_route *routes;
	int i, ret;

	num_routes = of_property_count_strings(np, propname);
	if (num_routes < 0 || num_routes & 1) {
		dev_err(card->dev,
			"ASoC: Property '%s' does not exist or its length is not even\n",
			propname);
		return -EINVAL;
	}
	num_routes /= 2;
	if (!num_routes) {
		dev_err(card->dev, "ASoC: Property '%s's length is zero\n",
			propname);
		return -EINVAL;
	}

	routes = devm_kcalloc(card->dev, num_routes, sizeof(*routes),
			      GFP_KERNEL);
	if (!routes) {
		dev_err(card->dev,
			"ASoC: Could not allocate DAPM route table\n");
		return -EINVAL;
	}

	for (i = 0; i < num_routes; i++) {
		ret = of_property_read_string_index(np, propname,
			2 * i, &routes[i].sink);
		if (ret) {
			dev_err(card->dev,
				"ASoC: Property '%s' index %d could not be read: %d\n",
				propname, 2 * i, ret);
			return -EINVAL;
		}
		ret = of_property_read_string_index(np, propname,
			(2 * i) + 1, &routes[i].source);
		if (ret) {
			dev_err(card->dev,
				"ASoC: Property '%s' index %d could not be read: %d\n",
				propname, (2 * i) + 1, ret);
			return -EINVAL;
		}
	}

	card->num_of_dapm_routes = num_routes;
	card->of_dapm_routes = routes;

	return 0;
}
EXPORT_SYMBOL_GPL(snd_soc_of_parse_audio_routing);

unsigned int snd_soc_of_parse_daifmt(struct device_node *np,
				     const char *prefix,
				     struct device_node **bitclkmaster,
				     struct device_node **framemaster)
{
	int ret, i;
	char prop[128];
	unsigned int format = 0;
	int bit, frame;
	const char *str;
	struct {
		char *name;
		unsigned int val;
	} of_fmt_table[] = {
		{ "i2s",	SND_SOC_DAIFMT_I2S },
		{ "right_j",	SND_SOC_DAIFMT_RIGHT_J },
		{ "left_j",	SND_SOC_DAIFMT_LEFT_J },
		{ "dsp_a",	SND_SOC_DAIFMT_DSP_A },
		{ "dsp_b",	SND_SOC_DAIFMT_DSP_B },
		{ "ac97",	SND_SOC_DAIFMT_AC97 },
		{ "pdm",	SND_SOC_DAIFMT_PDM},
		{ "msb",	SND_SOC_DAIFMT_MSB },
		{ "lsb",	SND_SOC_DAIFMT_LSB },
	};

	if (!prefix)
		prefix = "";

	/*
	 * check "dai-format = xxx"
	 * or    "[prefix]format = xxx"
	 * SND_SOC_DAIFMT_FORMAT_MASK area
	 */
	ret = of_property_read_string(np, "dai-format", &str);
	if (ret < 0) {
		snprintf(prop, sizeof(prop), "%sformat", prefix);
		ret = of_property_read_string(np, prop, &str);
	}
	if (ret == 0) {
		for (i = 0; i < ARRAY_SIZE(of_fmt_table); i++) {
			if (strcmp(str, of_fmt_table[i].name) == 0) {
				format |= of_fmt_table[i].val;
				break;
			}
		}
	}

	/*
	 * check "[prefix]continuous-clock"
	 * SND_SOC_DAIFMT_CLOCK_MASK area
	 */
	snprintf(prop, sizeof(prop), "%scontinuous-clock", prefix);
	if (of_property_read_bool(np, prop))
		format |= SND_SOC_DAIFMT_CONT;
	else
		format |= SND_SOC_DAIFMT_GATED;

	/*
	 * check "[prefix]bitclock-inversion"
	 * check "[prefix]frame-inversion"
	 * SND_SOC_DAIFMT_INV_MASK area
	 */
	snprintf(prop, sizeof(prop), "%sbitclock-inversion", prefix);
	bit = !!of_get_property(np, prop, NULL);

	snprintf(prop, sizeof(prop), "%sframe-inversion", prefix);
	frame = !!of_get_property(np, prop, NULL);

	switch ((bit << 4) + frame) {
	case 0x11:
		format |= SND_SOC_DAIFMT_IB_IF;
		break;
	case 0x10:
		format |= SND_SOC_DAIFMT_IB_NF;
		break;
	case 0x01:
		format |= SND_SOC_DAIFMT_NB_IF;
		break;
	default:
		/* SND_SOC_DAIFMT_NB_NF is default */
		break;
	}

	/*
	 * check "[prefix]bitclock-master"
	 * check "[prefix]frame-master"
	 * SND_SOC_DAIFMT_MASTER_MASK area
	 */
	snprintf(prop, sizeof(prop), "%sbitclock-master", prefix);
	bit = !!of_get_property(np, prop, NULL);
	if (bit && bitclkmaster)
		*bitclkmaster = of_parse_phandle(np, prop, 0);

	snprintf(prop, sizeof(prop), "%sframe-master", prefix);
	frame = !!of_get_property(np, prop, NULL);
	if (frame && framemaster)
		*framemaster = of_parse_phandle(np, prop, 0);

	switch ((bit << 4) + frame) {
	case 0x11:
		format |= SND_SOC_DAIFMT_CBM_CFM;
		break;
	case 0x10:
		format |= SND_SOC_DAIFMT_CBM_CFS;
		break;
	case 0x01:
		format |= SND_SOC_DAIFMT_CBS_CFM;
		break;
	default:
		format |= SND_SOC_DAIFMT_CBS_CFS;
		break;
	}

	return format;
}
EXPORT_SYMBOL_GPL(snd_soc_of_parse_daifmt);

int snd_soc_get_dai_id(struct device_node *ep)
{
	struct snd_soc_component *component;
	struct snd_soc_dai_link_component dlc;
	int ret;

	dlc.of_node	= of_graph_get_port_parent(ep);
	dlc.name	= NULL;
	/*
	 * For example HDMI case, HDMI has video/sound port,
	 * but ALSA SoC needs sound port number only.
	 * Thus counting HDMI DT port/endpoint doesn't work.
	 * Then, it should have .of_xlate_dai_id
	 */
	ret = -ENOTSUPP;
	mutex_lock(&client_mutex);
	component = soc_find_component(&dlc);
	if (component)
		ret = snd_soc_component_of_xlate_dai_id(component, ep);
	mutex_unlock(&client_mutex);

	of_node_put(dlc.of_node);

	return ret;
}
EXPORT_SYMBOL_GPL(snd_soc_get_dai_id);

int snd_soc_get_dai_name(struct of_phandle_args *args,
				const char **dai_name)
{
	struct snd_soc_component *pos;
	struct device_node *component_of_node;
	int ret = -EPROBE_DEFER;

	mutex_lock(&client_mutex);
	for_each_component(pos) {
		component_of_node = soc_component_to_node(pos);

		if (component_of_node != args->np)
			continue;

		ret = snd_soc_component_of_xlate_dai_name(pos, args, dai_name);
		if (ret == -ENOTSUPP) {
			struct snd_soc_dai *dai;
			int id = -1;

			switch (args->args_count) {
			case 0:
				id = 0; /* same as dai_drv[0] */
				break;
			case 1:
				id = args->args[0];
				break;
			default:
				/* not supported */
				break;
			}

			if (id < 0 || id >= pos->num_dai) {
				ret = -EINVAL;
				continue;
			}

			ret = 0;

			/* find target DAI */
			for_each_component_dais(pos, dai) {
				if (id == 0)
					break;
				id--;
			}

			*dai_name = dai->driver->name;
			if (!*dai_name)
				*dai_name = pos->name;
		}

		break;
	}
	mutex_unlock(&client_mutex);
	return ret;
}
EXPORT_SYMBOL_GPL(snd_soc_get_dai_name);

int snd_soc_of_get_dai_name(struct device_node *of_node,
			    const char **dai_name)
{
	struct of_phandle_args args;
	int ret;

	ret = of_parse_phandle_with_args(of_node, "sound-dai",
					 "#sound-dai-cells", 0, &args);
	if (ret)
		return ret;

	ret = snd_soc_get_dai_name(&args, dai_name);

	of_node_put(args.np);

	return ret;
}
EXPORT_SYMBOL_GPL(snd_soc_of_get_dai_name);

/*
 * snd_soc_of_put_dai_link_codecs - Dereference device nodes in the codecs array
 * @dai_link: DAI link
 *
 * Dereference device nodes acquired by snd_soc_of_get_dai_link_codecs().
 */
void snd_soc_of_put_dai_link_codecs(struct snd_soc_dai_link *dai_link)
{
	struct snd_soc_dai_link_component *component;
	int index;

	for_each_link_codecs(dai_link, index, component) {
		if (!component->of_node)
			break;
		of_node_put(component->of_node);
		component->of_node = NULL;
	}
}
EXPORT_SYMBOL_GPL(snd_soc_of_put_dai_link_codecs);

/*
 * snd_soc_of_get_dai_link_codecs - Parse a list of CODECs in the devicetree
 * @dev: Card device
 * @of_node: Device node
 * @dai_link: DAI link
 *
 * Builds an array of CODEC DAI components from the DAI link property
 * 'sound-dai'.
 * The array is set in the DAI link and the number of DAIs is set accordingly.
 * The device nodes in the array (of_node) must be dereferenced by calling
 * snd_soc_of_put_dai_link_codecs() on @dai_link.
 *
 * Returns 0 for success
 */
int snd_soc_of_get_dai_link_codecs(struct device *dev,
				   struct device_node *of_node,
				   struct snd_soc_dai_link *dai_link)
{
	struct of_phandle_args args;
	struct snd_soc_dai_link_component *component;
	char *name;
	int index, num_codecs, ret;

	/* Count the number of CODECs */
	name = "sound-dai";
	num_codecs = of_count_phandle_with_args(of_node, name,
						"#sound-dai-cells");
	if (num_codecs <= 0) {
		if (num_codecs == -ENOENT)
			dev_err(dev, "No 'sound-dai' property\n");
		else
			dev_err(dev, "Bad phandle in 'sound-dai'\n");
		return num_codecs;
	}
	component = devm_kcalloc(dev,
				 num_codecs, sizeof(*component),
				 GFP_KERNEL);
	if (!component)
		return -ENOMEM;
	dai_link->codecs = component;
	dai_link->num_codecs = num_codecs;

	/* Parse the list */
	for_each_link_codecs(dai_link, index, component) {
		ret = of_parse_phandle_with_args(of_node, name,
						 "#sound-dai-cells",
						 index, &args);
		if (ret)
			goto err;
		component->of_node = args.np;
		ret = snd_soc_get_dai_name(&args, &component->dai_name);
		if (ret < 0)
			goto err;
	}
	return 0;
err:
	snd_soc_of_put_dai_link_codecs(dai_link);
	dai_link->codecs = NULL;
	dai_link->num_codecs = 0;
	return ret;
}
EXPORT_SYMBOL_GPL(snd_soc_of_get_dai_link_codecs);

static int __init snd_soc_init(void)
{
	snd_soc_debugfs_init();
	snd_soc_util_init();

	return platform_driver_register(&soc_driver);
}
module_init(snd_soc_init);

static void __exit snd_soc_exit(void)
{
	snd_soc_util_exit();
	snd_soc_debugfs_exit();

	platform_driver_unregister(&soc_driver);
}
module_exit(snd_soc_exit);

/* Module information */
MODULE_AUTHOR("Liam Girdwood, lrg@slimlogic.co.uk");
MODULE_DESCRIPTION("ALSA SoC Core");
MODULE_LICENSE("GPL");
MODULE_ALIAS("platform:soc-audio");<|MERGE_RESOLUTION|>--- conflicted
+++ resolved
@@ -167,16 +167,6 @@
 				component->card->debugfs_card_root);
 	}
 
-<<<<<<< HEAD
-	if (IS_ERR(component->debugfs_root)) {
-		dev_warn(component->dev,
-			"ASoC: Failed to create component debugfs directory: %ld\n",
-			PTR_ERR(component->debugfs_root));
-		return;
-	}
-
-=======
->>>>>>> fca11622
 	snd_soc_dapm_debugfs_init(snd_soc_component_get_dapm(component),
 		component->debugfs_root);
 }
@@ -225,29 +215,11 @@
 {
 	card->debugfs_card_root = debugfs_create_dir(card->name,
 						     snd_soc_debugfs_root);
-<<<<<<< HEAD
-	if (IS_ERR(card->debugfs_card_root)) {
-		dev_warn(card->dev,
-			 "ASoC: Failed to create card debugfs directory: %ld\n",
-			 PTR_ERR(card->debugfs_card_root));
-		card->debugfs_card_root = NULL;
-		return;
-	}
-
-	card->debugfs_pop_time = debugfs_create_u32("dapm_pop_time", 0644,
-						    card->debugfs_card_root,
-						    &card->pop_time);
-	if (IS_ERR(card->debugfs_pop_time))
-		dev_warn(card->dev,
-			 "ASoC: Failed to create pop time debugfs file: %ld\n",
-			 PTR_ERR(card->debugfs_pop_time));
-=======
 
 	debugfs_create_u32("dapm_pop_time", 0644, card->debugfs_card_root,
 			   &card->pop_time);
 
 	snd_soc_dapm_debugfs_init(&card->dapm, card->debugfs_card_root);
->>>>>>> fca11622
 }
 
 static void soc_cleanup_card_debugfs(struct snd_soc_card *card)
@@ -2447,15 +2419,7 @@
 		snd_soc_flush_all_delayed_work(card);
 
 		/* remove all components used by DAI links on this card */
-<<<<<<< HEAD
-		for_each_comp_order(order) {
-			for_each_card_rtds(card, rtd) {
-				soc_remove_link_components(card, rtd, order);
-			}
-		}
-=======
 		soc_remove_link_components(card);
->>>>>>> fca11622
 
 		soc_cleanup_card_resources(card);
 		if (!unregister)
