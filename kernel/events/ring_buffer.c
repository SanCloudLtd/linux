--- conflicted
+++ resolved
@@ -724,11 +724,7 @@
 	size = sizeof(struct ring_buffer);
 	size += nr_pages * sizeof(void *);
 
-<<<<<<< HEAD
-	if (order_base_2(size) >= MAX_ORDER)
-=======
 	if (order_base_2(size) >= PAGE_SHIFT+MAX_ORDER)
->>>>>>> 35936a15
 		goto fail;
 
 	rb = kzalloc(size, GFP_KERNEL);
