// SPDX-License-Identifier: GPL-2.0
/*
 * trace irqs off critical timings
 *
 * Copyright (C) 2007-2008 Steven Rostedt <srostedt@redhat.com>
 * Copyright (C) 2008 Ingo Molnar <mingo@redhat.com>
 *
 * From code in the latency_tracer, that is:
 *
 *  Copyright (C) 2004-2006 Ingo Molnar
 *  Copyright (C) 2004 Nadia Yvette Chambers
 */
#include <linux/kallsyms.h>
#include <linux/uaccess.h>
#include <linux/module.h>
#include <linux/ftrace.h>
#include <linux/kprobes.h>

#include "trace.h"

#include <trace/events/preemptirq.h>

#if defined(CONFIG_IRQSOFF_TRACER) || defined(CONFIG_PREEMPT_TRACER)
static struct trace_array		*irqsoff_trace __read_mostly;
static int				tracer_enabled __read_mostly;

static DEFINE_PER_CPU(int, tracing_cpu);

static DEFINE_RAW_SPINLOCK(max_trace_lock);

enum {
	TRACER_IRQS_OFF		= (1 << 1),
	TRACER_PREEMPT_OFF	= (1 << 2),
};

static int trace_type __read_mostly;

static int save_flags;

static void stop_irqsoff_tracer(struct trace_array *tr, int graph);
static int start_irqsoff_tracer(struct trace_array *tr, int graph);

#ifdef CONFIG_PREEMPT_TRACER
static inline int
preempt_trace(int pc)
{
	return ((trace_type & TRACER_PREEMPT_OFF) && pc);
}
#else
# define preempt_trace(pc) (0)
#endif

#ifdef CONFIG_IRQSOFF_TRACER
static inline int
irq_trace(void)
{
	return ((trace_type & TRACER_IRQS_OFF) &&
		irqs_disabled());
}
#else
# define irq_trace() (0)
#endif

#ifdef CONFIG_FUNCTION_GRAPH_TRACER
static int irqsoff_display_graph(struct trace_array *tr, int set);
# define is_graph(tr) ((tr)->trace_flags & TRACE_ITER_DISPLAY_GRAPH)
#else
static inline int irqsoff_display_graph(struct trace_array *tr, int set)
{
	return -EINVAL;
}
# define is_graph(tr) false
#endif

/*
 * Sequence count - we record it when starting a measurement and
 * skip the latency if the sequence has changed - some other section
 * did a maximum and could disturb our measurement with serial console
 * printouts, etc. Truly coinciding maximum latencies should be rare
 * and what happens together happens separately as well, so this doesn't
 * decrease the validity of the maximum found:
 */
static __cacheline_aligned_in_smp	unsigned long max_sequence;

#ifdef CONFIG_FUNCTION_TRACER
/*
 * Prologue for the preempt and irqs off function tracers.
 *
 * Returns 1 if it is OK to continue, and data->disabled is
 *            incremented.
 *         0 if the trace is to be ignored, and data->disabled
 *            is kept the same.
 *
 * Note, this function is also used outside this ifdef but
 *  inside the #ifdef of the function graph tracer below.
 *  This is OK, since the function graph tracer is
 *  dependent on the function tracer.
 */
static int func_prolog_dec(struct trace_array *tr,
			   struct trace_array_cpu **data,
			   unsigned long *flags)
{
	long disabled;
	int cpu;

	/*
	 * Does not matter if we preempt. We test the flags
	 * afterward, to see if irqs are disabled or not.
	 * If we preempt and get a false positive, the flags
	 * test will fail.
	 */
	cpu = raw_smp_processor_id();
	if (likely(!per_cpu(tracing_cpu, cpu)))
		return 0;

	local_save_flags(*flags);
	/*
	 * Slight chance to get a false positive on tracing_cpu,
	 * although I'm starting to think there isn't a chance.
	 * Leave this for now just to be paranoid.
	 */
	if (!irqs_disabled_flags(*flags) && !preempt_count())
		return 0;

	*data = per_cpu_ptr(tr->array_buffer.data, cpu);
	disabled = atomic_inc_return(&(*data)->disabled);

	if (likely(disabled == 1))
		return 1;

	atomic_dec(&(*data)->disabled);

	return 0;
}

/*
 * irqsoff uses its own tracer function to keep the overhead down:
 */
static void
irqsoff_tracer_call(unsigned long ip, unsigned long parent_ip,
		    struct ftrace_ops *op, struct pt_regs *pt_regs)
{
	struct trace_array *tr = irqsoff_trace;
	struct trace_array_cpu *data;
	unsigned long flags;
	unsigned int trace_ctx;

	if (!func_prolog_dec(tr, &data, &flags))
		return;

	trace_ctx = _tracing_gen_ctx_flags(flags);

	trace_function(tr, ip, parent_ip, trace_ctx);

	atomic_dec(&data->disabled);
}
#endif /* CONFIG_FUNCTION_TRACER */

#ifdef CONFIG_FUNCTION_GRAPH_TRACER
static int irqsoff_display_graph(struct trace_array *tr, int set)
{
	int cpu;

	if (!(is_graph(tr) ^ set))
		return 0;

	stop_irqsoff_tracer(irqsoff_trace, !set);

	for_each_possible_cpu(cpu)
		per_cpu(tracing_cpu, cpu) = 0;

	tr->max_latency = 0;
	tracing_reset_online_cpus(&irqsoff_trace->array_buffer);

	return start_irqsoff_tracer(irqsoff_trace, set);
}

static int irqsoff_graph_entry(struct ftrace_graph_ent *trace)
{
	struct trace_array *tr = irqsoff_trace;
	struct trace_array_cpu *data;
	unsigned long flags;
	unsigned int trace_ctx;
	int ret;

	if (ftrace_graph_ignore_func(trace))
		return 0;
	/*
	 * Do not trace a function if it's filtered by set_graph_notrace.
	 * Make the index of ret stack negative to indicate that it should
	 * ignore further functions.  But it needs its own ret stack entry
	 * to recover the original index in order to continue tracing after
	 * returning from the function.
	 */
	if (ftrace_graph_notrace_addr(trace->func))
		return 1;

	if (!func_prolog_dec(tr, &data, &flags))
		return 0;

	trace_ctx = _tracing_gen_ctx_flags(flags);
	ret = __trace_graph_entry(tr, trace, trace_ctx);
	atomic_dec(&data->disabled);

	return ret;
}

static void irqsoff_graph_return(struct ftrace_graph_ret *trace)
{
	struct trace_array *tr = irqsoff_trace;
	struct trace_array_cpu *data;
	unsigned long flags;
	unsigned int trace_ctx;

	ftrace_graph_addr_finish(trace);

	if (!func_prolog_dec(tr, &data, &flags))
		return;

	trace_ctx = _tracing_gen_ctx_flags(flags);
	__trace_graph_return(tr, trace, trace_ctx);
	atomic_dec(&data->disabled);
}

static struct fgraph_ops fgraph_ops = {
	.entryfunc		= &irqsoff_graph_entry,
	.retfunc		= &irqsoff_graph_return,
};

static void irqsoff_trace_open(struct trace_iterator *iter)
{
	if (is_graph(iter->tr))
		graph_trace_open(iter);

}

static void irqsoff_trace_close(struct trace_iterator *iter)
{
	if (iter->private)
		graph_trace_close(iter);
}

#define GRAPH_TRACER_FLAGS (TRACE_GRAPH_PRINT_CPU | \
			    TRACE_GRAPH_PRINT_PROC | \
			    TRACE_GRAPH_PRINT_REL_TIME | \
			    TRACE_GRAPH_PRINT_DURATION)

static enum print_line_t irqsoff_print_line(struct trace_iterator *iter)
{
	/*
	 * In graph mode call the graph tracer output function,
	 * otherwise go with the TRACE_FN event handler
	 */
	if (is_graph(iter->tr))
		return print_graph_function_flags(iter, GRAPH_TRACER_FLAGS);

	return TRACE_TYPE_UNHANDLED;
}

static void irqsoff_print_header(struct seq_file *s)
{
	struct trace_array *tr = irqsoff_trace;

	if (is_graph(tr))
		print_graph_headers_flags(s, GRAPH_TRACER_FLAGS);
	else
		trace_default_header(s);
}

static void
__trace_function(struct trace_array *tr,
		 unsigned long ip, unsigned long parent_ip,
		 unsigned int trace_ctx)
{
	if (is_graph(tr))
		trace_graph_function(tr, ip, parent_ip, trace_ctx);
	else
		trace_function(tr, ip, parent_ip, trace_ctx);
}

#else
#define __trace_function trace_function

static enum print_line_t irqsoff_print_line(struct trace_iterator *iter)
{
	return TRACE_TYPE_UNHANDLED;
}

static void irqsoff_trace_open(struct trace_iterator *iter) { }
static void irqsoff_trace_close(struct trace_iterator *iter) { }

#ifdef CONFIG_FUNCTION_TRACER
static void irqsoff_print_header(struct seq_file *s)
{
	trace_default_header(s);
}
#else
static void irqsoff_print_header(struct seq_file *s)
{
	trace_latency_header(s);
}
#endif /* CONFIG_FUNCTION_TRACER */
#endif /* CONFIG_FUNCTION_GRAPH_TRACER */

/*
 * Should this new latency be reported/recorded?
 */
static bool report_latency(struct trace_array *tr, u64 delta)
{
	if (tracing_thresh) {
		if (delta < tracing_thresh)
			return false;
	} else {
		if (delta <= tr->max_latency)
			return false;
	}
	return true;
}

static void
check_critical_timing(struct trace_array *tr,
		      struct trace_array_cpu *data,
		      unsigned long parent_ip,
		      int cpu)
{
	u64 T0, T1, delta;
	unsigned long flags;
	unsigned int trace_ctx;

	T0 = data->preempt_timestamp;
	T1 = ftrace_now(cpu);
	delta = T1-T0;

	trace_ctx = tracing_gen_ctx_flags();

	if (!report_latency(tr, delta))
		goto out;

	raw_spin_lock_irqsave(&max_trace_lock, flags);

	/* check if we are still the max latency */
	if (!report_latency(tr, delta))
		goto out_unlock;

	__trace_function(tr, CALLER_ADDR0, parent_ip, trace_ctx);
	/* Skip 5 functions to get to the irq/preempt enable function */
	__trace_stack(tr, trace_ctx, 5);

	if (data->critical_sequence != max_sequence)
		goto out_unlock;

	data->critical_end = parent_ip;

	if (likely(!is_tracing_stopped())) {
		tr->max_latency = delta;
		update_max_tr_single(tr, current, cpu);
	}

	max_sequence++;

out_unlock:
	raw_spin_unlock_irqrestore(&max_trace_lock, flags);

out:
	data->critical_sequence = max_sequence;
	data->preempt_timestamp = ftrace_now(cpu);
	__trace_function(tr, CALLER_ADDR0, parent_ip, trace_ctx);
}

static nokprobe_inline void
start_critical_timing(unsigned long ip, unsigned long parent_ip)
{
	int cpu;
	struct trace_array *tr = irqsoff_trace;
	struct trace_array_cpu *data;

	if (!tracer_enabled || !tracing_is_enabled())
		return;

	cpu = raw_smp_processor_id();

	if (per_cpu(tracing_cpu, cpu))
		return;

	data = per_cpu_ptr(tr->array_buffer.data, cpu);

	if (unlikely(!data) || atomic_read(&data->disabled))
		return;

	atomic_inc(&data->disabled);

	data->critical_sequence = max_sequence;
	data->preempt_timestamp = ftrace_now(cpu);
	data->critical_start = parent_ip ? : ip;

	__trace_function(tr, ip, parent_ip, tracing_gen_ctx_flags());

	per_cpu(tracing_cpu, cpu) = 1;

	atomic_dec(&data->disabled);
}

static nokprobe_inline void
stop_critical_timing(unsigned long ip, unsigned long parent_ip)
{
	int cpu;
	struct trace_array *tr = irqsoff_trace;
	struct trace_array_cpu *data;
	unsigned int trace_ctx;

	cpu = raw_smp_processor_id();
	/* Always clear the tracing cpu on stopping the trace */
	if (unlikely(per_cpu(tracing_cpu, cpu)))
		per_cpu(tracing_cpu, cpu) = 0;
	else
		return;

	if (!tracer_enabled || !tracing_is_enabled())
		return;

	data = per_cpu_ptr(tr->array_buffer.data, cpu);

	if (unlikely(!data) ||
	    !data->critical_start || atomic_read(&data->disabled))
		return;

	atomic_inc(&data->disabled);

	trace_ctx = tracing_gen_ctx_flags();
	__trace_function(tr, ip, parent_ip, trace_ctx);
	check_critical_timing(tr, data, parent_ip ? : ip, cpu);
	data->critical_start = 0;
	atomic_dec(&data->disabled);
}

/* start and stop critical timings used to for stoppage (in idle) */
void start_critical_timings(void)
{
<<<<<<< HEAD
	int pc = preempt_count();

	if (preempt_trace(pc) || irq_trace())
=======
	if (preempt_trace(preempt_count()) || irq_trace())
>>>>>>> 1684efb3
		start_critical_timing(CALLER_ADDR0, CALLER_ADDR1);
}
EXPORT_SYMBOL_GPL(start_critical_timings);
NOKPROBE_SYMBOL(start_critical_timings);

void stop_critical_timings(void)
{
<<<<<<< HEAD
	int pc = preempt_count();

	if (preempt_trace(pc) || irq_trace())
=======
	if (preempt_trace(preempt_count()) || irq_trace())
>>>>>>> 1684efb3
		stop_critical_timing(CALLER_ADDR0, CALLER_ADDR1);
}
EXPORT_SYMBOL_GPL(stop_critical_timings);
NOKPROBE_SYMBOL(stop_critical_timings);

#ifdef CONFIG_FUNCTION_TRACER
static bool function_enabled;

static int register_irqsoff_function(struct trace_array *tr, int graph, int set)
{
	int ret;

	/* 'set' is set if TRACE_ITER_FUNCTION is about to be set */
	if (function_enabled || (!set && !(tr->trace_flags & TRACE_ITER_FUNCTION)))
		return 0;

	if (graph)
		ret = register_ftrace_graph(&fgraph_ops);
	else
		ret = register_ftrace_function(tr->ops);

	if (!ret)
		function_enabled = true;

	return ret;
}

static void unregister_irqsoff_function(struct trace_array *tr, int graph)
{
	if (!function_enabled)
		return;

	if (graph)
		unregister_ftrace_graph(&fgraph_ops);
	else
		unregister_ftrace_function(tr->ops);

	function_enabled = false;
}

static int irqsoff_function_set(struct trace_array *tr, u32 mask, int set)
{
	if (!(mask & TRACE_ITER_FUNCTION))
		return 0;

	if (set)
		register_irqsoff_function(tr, is_graph(tr), 1);
	else
		unregister_irqsoff_function(tr, is_graph(tr));
	return 1;
}
#else
static int register_irqsoff_function(struct trace_array *tr, int graph, int set)
{
	return 0;
}
static void unregister_irqsoff_function(struct trace_array *tr, int graph) { }
static inline int irqsoff_function_set(struct trace_array *tr, u32 mask, int set)
{
	return 0;
}
#endif /* CONFIG_FUNCTION_TRACER */

static int irqsoff_flag_changed(struct trace_array *tr, u32 mask, int set)
{
	struct tracer *tracer = tr->current_trace;

	if (irqsoff_function_set(tr, mask, set))
		return 0;

#ifdef CONFIG_FUNCTION_GRAPH_TRACER
	if (mask & TRACE_ITER_DISPLAY_GRAPH)
		return irqsoff_display_graph(tr, set);
#endif

	return trace_keep_overwrite(tracer, mask, set);
}

static int start_irqsoff_tracer(struct trace_array *tr, int graph)
{
	int ret;

	ret = register_irqsoff_function(tr, graph, 0);

	if (!ret && tracing_is_enabled())
		tracer_enabled = 1;
	else
		tracer_enabled = 0;

	return ret;
}

static void stop_irqsoff_tracer(struct trace_array *tr, int graph)
{
	tracer_enabled = 0;

	unregister_irqsoff_function(tr, graph);
}

static bool irqsoff_busy;

static int __irqsoff_tracer_init(struct trace_array *tr)
{
	if (irqsoff_busy)
		return -EBUSY;

	save_flags = tr->trace_flags;

	/* non overwrite screws up the latency tracers */
	set_tracer_flag(tr, TRACE_ITER_OVERWRITE, 1);
	set_tracer_flag(tr, TRACE_ITER_LATENCY_FMT, 1);

	tr->max_latency = 0;
	irqsoff_trace = tr;
	/* make sure that the tracer is visible */
	smp_wmb();

	ftrace_init_array_ops(tr, irqsoff_tracer_call);

	/* Only toplevel instance supports graph tracing */
	if (start_irqsoff_tracer(tr, (tr->flags & TRACE_ARRAY_FL_GLOBAL &&
				      is_graph(tr))))
		printk(KERN_ERR "failed to start irqsoff tracer\n");

	irqsoff_busy = true;
	return 0;
}

static void __irqsoff_tracer_reset(struct trace_array *tr)
{
	int lat_flag = save_flags & TRACE_ITER_LATENCY_FMT;
	int overwrite_flag = save_flags & TRACE_ITER_OVERWRITE;

	stop_irqsoff_tracer(tr, is_graph(tr));

	set_tracer_flag(tr, TRACE_ITER_LATENCY_FMT, lat_flag);
	set_tracer_flag(tr, TRACE_ITER_OVERWRITE, overwrite_flag);
	ftrace_reset_array_ops(tr);

	irqsoff_busy = false;
}

static void irqsoff_tracer_start(struct trace_array *tr)
{
	tracer_enabled = 1;
}

static void irqsoff_tracer_stop(struct trace_array *tr)
{
	tracer_enabled = 0;
}

#ifdef CONFIG_IRQSOFF_TRACER
/*
 * We are only interested in hardirq on/off events:
 */
void tracer_hardirqs_on(unsigned long a0, unsigned long a1)
{
<<<<<<< HEAD
	unsigned int pc = preempt_count();

	if (!preempt_trace(pc) && irq_trace())
=======
	if (!preempt_trace(preempt_count()) && irq_trace())
>>>>>>> 1684efb3
		stop_critical_timing(a0, a1);
}
NOKPROBE_SYMBOL(tracer_hardirqs_on);

void tracer_hardirqs_off(unsigned long a0, unsigned long a1)
{
<<<<<<< HEAD
	unsigned int pc = preempt_count();

	if (!preempt_trace(pc) && irq_trace())
=======
	if (!preempt_trace(preempt_count()) && irq_trace())
>>>>>>> 1684efb3
		start_critical_timing(a0, a1);
}
NOKPROBE_SYMBOL(tracer_hardirqs_off);

static int irqsoff_tracer_init(struct trace_array *tr)
{
	trace_type = TRACER_IRQS_OFF;

	return __irqsoff_tracer_init(tr);
}

static void irqsoff_tracer_reset(struct trace_array *tr)
{
	__irqsoff_tracer_reset(tr);
}

static struct tracer irqsoff_tracer __read_mostly =
{
	.name		= "irqsoff",
	.init		= irqsoff_tracer_init,
	.reset		= irqsoff_tracer_reset,
	.start		= irqsoff_tracer_start,
	.stop		= irqsoff_tracer_stop,
	.print_max	= true,
	.print_header   = irqsoff_print_header,
	.print_line     = irqsoff_print_line,
	.flag_changed	= irqsoff_flag_changed,
#ifdef CONFIG_FTRACE_SELFTEST
	.selftest    = trace_selftest_startup_irqsoff,
#endif
	.open           = irqsoff_trace_open,
	.close          = irqsoff_trace_close,
	.allow_instances = true,
	.use_max_tr	= true,
};
#endif /*  CONFIG_IRQSOFF_TRACER */

#ifdef CONFIG_PREEMPT_TRACER
void tracer_preempt_on(unsigned long a0, unsigned long a1)
{
<<<<<<< HEAD
	int pc = preempt_count();

	if (preempt_trace(pc) && !irq_trace())
=======
	if (preempt_trace(preempt_count()) && !irq_trace())
>>>>>>> 1684efb3
		stop_critical_timing(a0, a1);
}

void tracer_preempt_off(unsigned long a0, unsigned long a1)
{
<<<<<<< HEAD
	int pc = preempt_count();

	if (preempt_trace(pc) && !irq_trace())
=======
	if (preempt_trace(preempt_count()) && !irq_trace())
>>>>>>> 1684efb3
		start_critical_timing(a0, a1);
}

static int preemptoff_tracer_init(struct trace_array *tr)
{
	trace_type = TRACER_PREEMPT_OFF;

	return __irqsoff_tracer_init(tr);
}

static void preemptoff_tracer_reset(struct trace_array *tr)
{
	__irqsoff_tracer_reset(tr);
}

static struct tracer preemptoff_tracer __read_mostly =
{
	.name		= "preemptoff",
	.init		= preemptoff_tracer_init,
	.reset		= preemptoff_tracer_reset,
	.start		= irqsoff_tracer_start,
	.stop		= irqsoff_tracer_stop,
	.print_max	= true,
	.print_header   = irqsoff_print_header,
	.print_line     = irqsoff_print_line,
	.flag_changed	= irqsoff_flag_changed,
#ifdef CONFIG_FTRACE_SELFTEST
	.selftest    = trace_selftest_startup_preemptoff,
#endif
	.open		= irqsoff_trace_open,
	.close		= irqsoff_trace_close,
	.allow_instances = true,
	.use_max_tr	= true,
};
#endif /* CONFIG_PREEMPT_TRACER */

#if defined(CONFIG_IRQSOFF_TRACER) && defined(CONFIG_PREEMPT_TRACER)

static int preemptirqsoff_tracer_init(struct trace_array *tr)
{
	trace_type = TRACER_IRQS_OFF | TRACER_PREEMPT_OFF;

	return __irqsoff_tracer_init(tr);
}

static void preemptirqsoff_tracer_reset(struct trace_array *tr)
{
	__irqsoff_tracer_reset(tr);
}

static struct tracer preemptirqsoff_tracer __read_mostly =
{
	.name		= "preemptirqsoff",
	.init		= preemptirqsoff_tracer_init,
	.reset		= preemptirqsoff_tracer_reset,
	.start		= irqsoff_tracer_start,
	.stop		= irqsoff_tracer_stop,
	.print_max	= true,
	.print_header   = irqsoff_print_header,
	.print_line     = irqsoff_print_line,
	.flag_changed	= irqsoff_flag_changed,
#ifdef CONFIG_FTRACE_SELFTEST
	.selftest    = trace_selftest_startup_preemptirqsoff,
#endif
	.open		= irqsoff_trace_open,
	.close		= irqsoff_trace_close,
	.allow_instances = true,
	.use_max_tr	= true,
};
#endif

__init static int init_irqsoff_tracer(void)
{
#ifdef CONFIG_IRQSOFF_TRACER
	register_tracer(&irqsoff_tracer);
#endif
#ifdef CONFIG_PREEMPT_TRACER
	register_tracer(&preemptoff_tracer);
#endif
#if defined(CONFIG_IRQSOFF_TRACER) && defined(CONFIG_PREEMPT_TRACER)
	register_tracer(&preemptirqsoff_tracer);
#endif

	return 0;
}
core_initcall(init_irqsoff_tracer);
#endif /* IRQSOFF_TRACER || PREEMPTOFF_TRACER */<|MERGE_RESOLUTION|>--- conflicted
+++ resolved
@@ -436,13 +436,7 @@
 /* start and stop critical timings used to for stoppage (in idle) */
 void start_critical_timings(void)
 {
-<<<<<<< HEAD
-	int pc = preempt_count();
-
-	if (preempt_trace(pc) || irq_trace())
-=======
 	if (preempt_trace(preempt_count()) || irq_trace())
->>>>>>> 1684efb3
 		start_critical_timing(CALLER_ADDR0, CALLER_ADDR1);
 }
 EXPORT_SYMBOL_GPL(start_critical_timings);
@@ -450,13 +444,7 @@
 
 void stop_critical_timings(void)
 {
-<<<<<<< HEAD
-	int pc = preempt_count();
-
-	if (preempt_trace(pc) || irq_trace())
-=======
 	if (preempt_trace(preempt_count()) || irq_trace())
->>>>>>> 1684efb3
 		stop_critical_timing(CALLER_ADDR0, CALLER_ADDR1);
 }
 EXPORT_SYMBOL_GPL(stop_critical_timings);
@@ -615,26 +603,14 @@
  */
 void tracer_hardirqs_on(unsigned long a0, unsigned long a1)
 {
-<<<<<<< HEAD
-	unsigned int pc = preempt_count();
-
-	if (!preempt_trace(pc) && irq_trace())
-=======
 	if (!preempt_trace(preempt_count()) && irq_trace())
->>>>>>> 1684efb3
 		stop_critical_timing(a0, a1);
 }
 NOKPROBE_SYMBOL(tracer_hardirqs_on);
 
 void tracer_hardirqs_off(unsigned long a0, unsigned long a1)
 {
-<<<<<<< HEAD
-	unsigned int pc = preempt_count();
-
-	if (!preempt_trace(pc) && irq_trace())
-=======
 	if (!preempt_trace(preempt_count()) && irq_trace())
->>>>>>> 1684efb3
 		start_critical_timing(a0, a1);
 }
 NOKPROBE_SYMBOL(tracer_hardirqs_off);
@@ -675,25 +651,13 @@
 #ifdef CONFIG_PREEMPT_TRACER
 void tracer_preempt_on(unsigned long a0, unsigned long a1)
 {
-<<<<<<< HEAD
-	int pc = preempt_count();
-
-	if (preempt_trace(pc) && !irq_trace())
-=======
 	if (preempt_trace(preempt_count()) && !irq_trace())
->>>>>>> 1684efb3
 		stop_critical_timing(a0, a1);
 }
 
 void tracer_preempt_off(unsigned long a0, unsigned long a1)
 {
-<<<<<<< HEAD
-	int pc = preempt_count();
-
-	if (preempt_trace(pc) && !irq_trace())
-=======
 	if (preempt_trace(preempt_count()) && !irq_trace())
->>>>>>> 1684efb3
 		start_critical_timing(a0, a1);
 }
 
