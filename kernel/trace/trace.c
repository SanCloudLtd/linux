// SPDX-License-Identifier: GPL-2.0
/*
 * ring buffer based function tracer
 *
 * Copyright (C) 2007-2012 Steven Rostedt <srostedt@redhat.com>
 * Copyright (C) 2008 Ingo Molnar <mingo@redhat.com>
 *
 * Originally taken from the RT patch by:
 *    Arnaldo Carvalho de Melo <acme@redhat.com>
 *
 * Based on code from the latency_tracer, that is:
 *  Copyright (C) 2004-2006 Ingo Molnar
 *  Copyright (C) 2004 Nadia Yvette Chambers
 */
#include <linux/ring_buffer.h>
#include <generated/utsrelease.h>
#include <linux/stacktrace.h>
#include <linux/writeback.h>
#include <linux/kallsyms.h>
#include <linux/seq_file.h>
#include <linux/notifier.h>
#include <linux/irqflags.h>
#include <linux/debugfs.h>
#include <linux/tracefs.h>
#include <linux/pagemap.h>
#include <linux/hardirq.h>
#include <linux/linkage.h>
#include <linux/uaccess.h>
#include <linux/vmalloc.h>
#include <linux/ftrace.h>
#include <linux/module.h>
#include <linux/percpu.h>
#include <linux/splice.h>
#include <linux/kdebug.h>
#include <linux/string.h>
#include <linux/mount.h>
#include <linux/rwsem.h>
#include <linux/slab.h>
#include <linux/ctype.h>
#include <linux/init.h>
#include <linux/poll.h>
#include <linux/nmi.h>
#include <linux/fs.h>
#include <linux/trace.h>
#include <linux/sched/clock.h>
#include <linux/sched/rt.h>

#include "trace.h"
#include "trace_output.h"

/*
 * On boot up, the ring buffer is set to the minimum size, so that
 * we do not waste memory on systems that are not using tracing.
 */
bool ring_buffer_expanded;

/*
 * We need to change this state when a selftest is running.
 * A selftest will lurk into the ring-buffer to count the
 * entries inserted during the selftest although some concurrent
 * insertions into the ring-buffer such as trace_printk could occurred
 * at the same time, giving false positive or negative results.
 */
static bool __read_mostly tracing_selftest_running;

/*
 * If a tracer is running, we do not want to run SELFTEST.
 */
bool __read_mostly tracing_selftest_disabled;

/* Pipe tracepoints to printk */
struct trace_iterator *tracepoint_print_iter;
int tracepoint_printk;
static DEFINE_STATIC_KEY_FALSE(tracepoint_printk_key);

/* For tracers that don't implement custom flags */
static struct tracer_opt dummy_tracer_opt[] = {
	{ }
};

static int
dummy_set_flag(struct trace_array *tr, u32 old_flags, u32 bit, int set)
{
	return 0;
}

/*
 * To prevent the comm cache from being overwritten when no
 * tracing is active, only save the comm when a trace event
 * occurred.
 */
static DEFINE_PER_CPU(bool, trace_taskinfo_save);

/*
 * Kill all tracing for good (never come back).
 * It is initialized to 1 but will turn to zero if the initialization
 * of the tracer is successful. But that is the only place that sets
 * this back to zero.
 */
static int tracing_disabled = 1;

cpumask_var_t __read_mostly	tracing_buffer_mask;

/*
 * ftrace_dump_on_oops - variable to dump ftrace buffer on oops
 *
 * If there is an oops (or kernel panic) and the ftrace_dump_on_oops
 * is set, then ftrace_dump is called. This will output the contents
 * of the ftrace buffers to the console.  This is very useful for
 * capturing traces that lead to crashes and outputing it to a
 * serial console.
 *
 * It is default off, but you can enable it with either specifying
 * "ftrace_dump_on_oops" in the kernel command line, or setting
 * /proc/sys/kernel/ftrace_dump_on_oops
 * Set 1 if you want to dump buffers of all CPUs
 * Set 2 if you want to dump the buffer of the CPU that triggered oops
 */

enum ftrace_dump_mode ftrace_dump_on_oops;

/* When set, tracing will stop when a WARN*() is hit */
int __disable_trace_on_warning;

#ifdef CONFIG_TRACE_EVAL_MAP_FILE
/* Map of enums to their values, for "eval_map" file */
struct trace_eval_map_head {
	struct module			*mod;
	unsigned long			length;
};

union trace_eval_map_item;

struct trace_eval_map_tail {
	/*
	 * "end" is first and points to NULL as it must be different
	 * than "mod" or "eval_string"
	 */
	union trace_eval_map_item	*next;
	const char			*end;	/* points to NULL */
};

static DEFINE_MUTEX(trace_eval_mutex);

/*
 * The trace_eval_maps are saved in an array with two extra elements,
 * one at the beginning, and one at the end. The beginning item contains
 * the count of the saved maps (head.length), and the module they
 * belong to if not built in (head.mod). The ending item contains a
 * pointer to the next array of saved eval_map items.
 */
union trace_eval_map_item {
	struct trace_eval_map		map;
	struct trace_eval_map_head	head;
	struct trace_eval_map_tail	tail;
};

static union trace_eval_map_item *trace_eval_maps;
#endif /* CONFIG_TRACE_EVAL_MAP_FILE */

static int tracing_set_tracer(struct trace_array *tr, const char *buf);

#define MAX_TRACER_SIZE		100
static char bootup_tracer_buf[MAX_TRACER_SIZE] __initdata;
static char *default_bootup_tracer;

static bool allocate_snapshot;

static int __init set_cmdline_ftrace(char *str)
{
	strlcpy(bootup_tracer_buf, str, MAX_TRACER_SIZE);
	default_bootup_tracer = bootup_tracer_buf;
	/* We are using ftrace early, expand it */
	ring_buffer_expanded = true;
	return 1;
}
__setup("ftrace=", set_cmdline_ftrace);

static int __init set_ftrace_dump_on_oops(char *str)
{
	if (*str++ != '=' || !*str) {
		ftrace_dump_on_oops = DUMP_ALL;
		return 1;
	}

	if (!strcmp("orig_cpu", str)) {
		ftrace_dump_on_oops = DUMP_ORIG;
                return 1;
        }

        return 0;
}
__setup("ftrace_dump_on_oops", set_ftrace_dump_on_oops);

static int __init stop_trace_on_warning(char *str)
{
	if ((strcmp(str, "=0") != 0 && strcmp(str, "=off") != 0))
		__disable_trace_on_warning = 1;
	return 1;
}
__setup("traceoff_on_warning", stop_trace_on_warning);

static int __init boot_alloc_snapshot(char *str)
{
	allocate_snapshot = true;
	/* We also need the main ring buffer expanded */
	ring_buffer_expanded = true;
	return 1;
}
__setup("alloc_snapshot", boot_alloc_snapshot);


static char trace_boot_options_buf[MAX_TRACER_SIZE] __initdata;

static int __init set_trace_boot_options(char *str)
{
	strlcpy(trace_boot_options_buf, str, MAX_TRACER_SIZE);
	return 0;
}
__setup("trace_options=", set_trace_boot_options);

static char trace_boot_clock_buf[MAX_TRACER_SIZE] __initdata;
static char *trace_boot_clock __initdata;

static int __init set_trace_boot_clock(char *str)
{
	strlcpy(trace_boot_clock_buf, str, MAX_TRACER_SIZE);
	trace_boot_clock = trace_boot_clock_buf;
	return 0;
}
__setup("trace_clock=", set_trace_boot_clock);

static int __init set_tracepoint_printk(char *str)
{
	if ((strcmp(str, "=0") != 0 && strcmp(str, "=off") != 0))
		tracepoint_printk = 1;
	return 1;
}
__setup("tp_printk", set_tracepoint_printk);

unsigned long long ns2usecs(u64 nsec)
{
	nsec += 500;
	do_div(nsec, 1000);
	return nsec;
}

/* trace_flags holds trace_options default values */
#define TRACE_DEFAULT_FLAGS						\
	(FUNCTION_DEFAULT_FLAGS |					\
	 TRACE_ITER_PRINT_PARENT | TRACE_ITER_PRINTK |			\
	 TRACE_ITER_ANNOTATE | TRACE_ITER_CONTEXT_INFO |		\
	 TRACE_ITER_RECORD_CMD | TRACE_ITER_OVERWRITE |			\
	 TRACE_ITER_IRQ_INFO | TRACE_ITER_MARKERS)

/* trace_options that are only supported by global_trace */
#define TOP_LEVEL_TRACE_FLAGS (TRACE_ITER_PRINTK |			\
	       TRACE_ITER_PRINTK_MSGONLY | TRACE_ITER_RECORD_CMD)

/* trace_flags that are default zero for instances */
#define ZEROED_TRACE_FLAGS \
	(TRACE_ITER_EVENT_FORK | TRACE_ITER_FUNC_FORK)

/*
 * The global_trace is the descriptor that holds the top-level tracing
 * buffers for the live tracing.
 */
static struct trace_array global_trace = {
	.trace_flags = TRACE_DEFAULT_FLAGS,
};

LIST_HEAD(ftrace_trace_arrays);

int trace_array_get(struct trace_array *this_tr)
{
	struct trace_array *tr;
	int ret = -ENODEV;

	mutex_lock(&trace_types_lock);
	list_for_each_entry(tr, &ftrace_trace_arrays, list) {
		if (tr == this_tr) {
			tr->ref++;
			ret = 0;
			break;
		}
	}
	mutex_unlock(&trace_types_lock);

	return ret;
}

static void __trace_array_put(struct trace_array *this_tr)
{
	WARN_ON(!this_tr->ref);
	this_tr->ref--;
}

void trace_array_put(struct trace_array *this_tr)
{
	mutex_lock(&trace_types_lock);
	__trace_array_put(this_tr);
	mutex_unlock(&trace_types_lock);
}

int call_filter_check_discard(struct trace_event_call *call, void *rec,
			      struct ring_buffer *buffer,
			      struct ring_buffer_event *event)
{
	if (unlikely(call->flags & TRACE_EVENT_FL_FILTERED) &&
	    !filter_match_preds(call->filter, rec)) {
		__trace_event_discard_commit(buffer, event);
		return 1;
	}

	return 0;
}

void trace_free_pid_list(struct trace_pid_list *pid_list)
{
	vfree(pid_list->pids);
	kfree(pid_list);
}

/**
 * trace_find_filtered_pid - check if a pid exists in a filtered_pid list
 * @filtered_pids: The list of pids to check
 * @search_pid: The PID to find in @filtered_pids
 *
 * Returns true if @search_pid is fonud in @filtered_pids, and false otherwis.
 */
bool
trace_find_filtered_pid(struct trace_pid_list *filtered_pids, pid_t search_pid)
{
	/*
	 * If pid_max changed after filtered_pids was created, we
	 * by default ignore all pids greater than the previous pid_max.
	 */
	if (search_pid >= filtered_pids->pid_max)
		return false;

	return test_bit(search_pid, filtered_pids->pids);
}

/**
 * trace_ignore_this_task - should a task be ignored for tracing
 * @filtered_pids: The list of pids to check
 * @task: The task that should be ignored if not filtered
 *
 * Checks if @task should be traced or not from @filtered_pids.
 * Returns true if @task should *NOT* be traced.
 * Returns false if @task should be traced.
 */
bool
trace_ignore_this_task(struct trace_pid_list *filtered_pids, struct task_struct *task)
{
	/*
	 * Return false, because if filtered_pids does not exist,
	 * all pids are good to trace.
	 */
	if (!filtered_pids)
		return false;

	return !trace_find_filtered_pid(filtered_pids, task->pid);
}

/**
 * trace_pid_filter_add_remove_task - Add or remove a task from a pid_list
 * @pid_list: The list to modify
 * @self: The current task for fork or NULL for exit
 * @task: The task to add or remove
 *
 * If adding a task, if @self is defined, the task is only added if @self
 * is also included in @pid_list. This happens on fork and tasks should
 * only be added when the parent is listed. If @self is NULL, then the
 * @task pid will be removed from the list, which would happen on exit
 * of a task.
 */
void trace_filter_add_remove_task(struct trace_pid_list *pid_list,
				  struct task_struct *self,
				  struct task_struct *task)
{
	if (!pid_list)
		return;

	/* For forks, we only add if the forking task is listed */
	if (self) {
		if (!trace_find_filtered_pid(pid_list, self->pid))
			return;
	}

	/* Sorry, but we don't support pid_max changing after setting */
	if (task->pid >= pid_list->pid_max)
		return;

	/* "self" is set for forks, and NULL for exits */
	if (self)
		set_bit(task->pid, pid_list->pids);
	else
		clear_bit(task->pid, pid_list->pids);
}

/**
 * trace_pid_next - Used for seq_file to get to the next pid of a pid_list
 * @pid_list: The pid list to show
 * @v: The last pid that was shown (+1 the actual pid to let zero be displayed)
 * @pos: The position of the file
 *
 * This is used by the seq_file "next" operation to iterate the pids
 * listed in a trace_pid_list structure.
 *
 * Returns the pid+1 as we want to display pid of zero, but NULL would
 * stop the iteration.
 */
void *trace_pid_next(struct trace_pid_list *pid_list, void *v, loff_t *pos)
{
	unsigned long pid = (unsigned long)v;

	(*pos)++;

	/* pid already is +1 of the actual prevous bit */
	pid = find_next_bit(pid_list->pids, pid_list->pid_max, pid);

	/* Return pid + 1 to allow zero to be represented */
	if (pid < pid_list->pid_max)
		return (void *)(pid + 1);

	return NULL;
}

/**
 * trace_pid_start - Used for seq_file to start reading pid lists
 * @pid_list: The pid list to show
 * @pos: The position of the file
 *
 * This is used by seq_file "start" operation to start the iteration
 * of listing pids.
 *
 * Returns the pid+1 as we want to display pid of zero, but NULL would
 * stop the iteration.
 */
void *trace_pid_start(struct trace_pid_list *pid_list, loff_t *pos)
{
	unsigned long pid;
	loff_t l = 0;

	pid = find_first_bit(pid_list->pids, pid_list->pid_max);
	if (pid >= pid_list->pid_max)
		return NULL;

	/* Return pid + 1 so that zero can be the exit value */
	for (pid++; pid && l < *pos;
	     pid = (unsigned long)trace_pid_next(pid_list, (void *)pid, &l))
		;
	return (void *)pid;
}

/**
 * trace_pid_show - show the current pid in seq_file processing
 * @m: The seq_file structure to write into
 * @v: A void pointer of the pid (+1) value to display
 *
 * Can be directly used by seq_file operations to display the current
 * pid value.
 */
int trace_pid_show(struct seq_file *m, void *v)
{
	unsigned long pid = (unsigned long)v - 1;

	seq_printf(m, "%lu\n", pid);
	return 0;
}

/* 128 should be much more than enough */
#define PID_BUF_SIZE		127

int trace_pid_write(struct trace_pid_list *filtered_pids,
		    struct trace_pid_list **new_pid_list,
		    const char __user *ubuf, size_t cnt)
{
	struct trace_pid_list *pid_list;
	struct trace_parser parser;
	unsigned long val;
	int nr_pids = 0;
	ssize_t read = 0;
	ssize_t ret = 0;
	loff_t pos;
	pid_t pid;

	if (trace_parser_get_init(&parser, PID_BUF_SIZE + 1))
		return -ENOMEM;

	/*
	 * Always recreate a new array. The write is an all or nothing
	 * operation. Always create a new array when adding new pids by
	 * the user. If the operation fails, then the current list is
	 * not modified.
	 */
	pid_list = kmalloc(sizeof(*pid_list), GFP_KERNEL);
	if (!pid_list) {
		trace_parser_put(&parser);
		return -ENOMEM;
	}

	pid_list->pid_max = READ_ONCE(pid_max);

	/* Only truncating will shrink pid_max */
	if (filtered_pids && filtered_pids->pid_max > pid_list->pid_max)
		pid_list->pid_max = filtered_pids->pid_max;

	pid_list->pids = vzalloc((pid_list->pid_max + 7) >> 3);
	if (!pid_list->pids) {
		trace_parser_put(&parser);
		kfree(pid_list);
		return -ENOMEM;
	}

	if (filtered_pids) {
		/* copy the current bits to the new max */
		for_each_set_bit(pid, filtered_pids->pids,
				 filtered_pids->pid_max) {
			set_bit(pid, pid_list->pids);
			nr_pids++;
		}
	}

	while (cnt > 0) {

		pos = 0;

		ret = trace_get_user(&parser, ubuf, cnt, &pos);
		if (ret < 0 || !trace_parser_loaded(&parser))
			break;

		read += ret;
		ubuf += ret;
		cnt -= ret;

		ret = -EINVAL;
		if (kstrtoul(parser.buffer, 0, &val))
			break;
		if (val >= pid_list->pid_max)
			break;

		pid = (pid_t)val;

		set_bit(pid, pid_list->pids);
		nr_pids++;

		trace_parser_clear(&parser);
		ret = 0;
	}
	trace_parser_put(&parser);

	if (ret < 0) {
		trace_free_pid_list(pid_list);
		return ret;
	}

	if (!nr_pids) {
		/* Cleared the list of pids */
		trace_free_pid_list(pid_list);
		read = ret;
		pid_list = NULL;
	}

	*new_pid_list = pid_list;

	return read;
}

static u64 buffer_ftrace_now(struct trace_buffer *buf, int cpu)
{
	u64 ts;

	/* Early boot up does not have a buffer yet */
	if (!buf->buffer)
		return trace_clock_local();

	ts = ring_buffer_time_stamp(buf->buffer, cpu);
	ring_buffer_normalize_time_stamp(buf->buffer, cpu, &ts);

	return ts;
}

u64 ftrace_now(int cpu)
{
	return buffer_ftrace_now(&global_trace.trace_buffer, cpu);
}

/**
 * tracing_is_enabled - Show if global_trace has been disabled
 *
 * Shows if the global trace has been enabled or not. It uses the
 * mirror flag "buffer_disabled" to be used in fast paths such as for
 * the irqsoff tracer. But it may be inaccurate due to races. If you
 * need to know the accurate state, use tracing_is_on() which is a little
 * slower, but accurate.
 */
int tracing_is_enabled(void)
{
	/*
	 * For quick access (irqsoff uses this in fast path), just
	 * return the mirror variable of the state of the ring buffer.
	 * It's a little racy, but we don't really care.
	 */
	smp_rmb();
	return !global_trace.buffer_disabled;
}

/*
 * trace_buf_size is the size in bytes that is allocated
 * for a buffer. Note, the number of bytes is always rounded
 * to page size.
 *
 * This number is purposely set to a low number of 16384.
 * If the dump on oops happens, it will be much appreciated
 * to not have to wait for all that output. Anyway this can be
 * boot time and run time configurable.
 */
#define TRACE_BUF_SIZE_DEFAULT	1441792UL /* 16384 * 88 (sizeof(entry)) */

static unsigned long		trace_buf_size = TRACE_BUF_SIZE_DEFAULT;

/* trace_types holds a link list of available tracers. */
static struct tracer		*trace_types __read_mostly;

/*
 * trace_types_lock is used to protect the trace_types list.
 */
DEFINE_MUTEX(trace_types_lock);

/*
 * serialize the access of the ring buffer
 *
 * ring buffer serializes readers, but it is low level protection.
 * The validity of the events (which returns by ring_buffer_peek() ..etc)
 * are not protected by ring buffer.
 *
 * The content of events may become garbage if we allow other process consumes
 * these events concurrently:
 *   A) the page of the consumed events may become a normal page
 *      (not reader page) in ring buffer, and this page will be rewrited
 *      by events producer.
 *   B) The page of the consumed events may become a page for splice_read,
 *      and this page will be returned to system.
 *
 * These primitives allow multi process access to different cpu ring buffer
 * concurrently.
 *
 * These primitives don't distinguish read-only and read-consume access.
 * Multi read-only access are also serialized.
 */

#ifdef CONFIG_SMP
static DECLARE_RWSEM(all_cpu_access_lock);
static DEFINE_PER_CPU(struct mutex, cpu_access_lock);

static inline void trace_access_lock(int cpu)
{
	if (cpu == RING_BUFFER_ALL_CPUS) {
		/* gain it for accessing the whole ring buffer. */
		down_write(&all_cpu_access_lock);
	} else {
		/* gain it for accessing a cpu ring buffer. */

		/* Firstly block other trace_access_lock(RING_BUFFER_ALL_CPUS). */
		down_read(&all_cpu_access_lock);

		/* Secondly block other access to this @cpu ring buffer. */
		mutex_lock(&per_cpu(cpu_access_lock, cpu));
	}
}

static inline void trace_access_unlock(int cpu)
{
	if (cpu == RING_BUFFER_ALL_CPUS) {
		up_write(&all_cpu_access_lock);
	} else {
		mutex_unlock(&per_cpu(cpu_access_lock, cpu));
		up_read(&all_cpu_access_lock);
	}
}

static inline void trace_access_lock_init(void)
{
	int cpu;

	for_each_possible_cpu(cpu)
		mutex_init(&per_cpu(cpu_access_lock, cpu));
}

#else

static DEFINE_MUTEX(access_lock);

static inline void trace_access_lock(int cpu)
{
	(void)cpu;
	mutex_lock(&access_lock);
}

static inline void trace_access_unlock(int cpu)
{
	(void)cpu;
	mutex_unlock(&access_lock);
}

static inline void trace_access_lock_init(void)
{
}

#endif

#ifdef CONFIG_STACKTRACE
static void __ftrace_trace_stack(struct ring_buffer *buffer,
				 unsigned long flags,
				 int skip, int pc, struct pt_regs *regs);
static inline void ftrace_trace_stack(struct trace_array *tr,
				      struct ring_buffer *buffer,
				      unsigned long flags,
				      int skip, int pc, struct pt_regs *regs);

#else
static inline void __ftrace_trace_stack(struct ring_buffer *buffer,
					unsigned long flags,
					int skip, int pc, struct pt_regs *regs)
{
}
static inline void ftrace_trace_stack(struct trace_array *tr,
				      struct ring_buffer *buffer,
				      unsigned long flags,
				      int skip, int pc, struct pt_regs *regs)
{
}

#endif

static __always_inline void
trace_event_setup(struct ring_buffer_event *event,
		  int type, unsigned long flags, int pc)
{
	struct trace_entry *ent = ring_buffer_event_data(event);

	tracing_generic_entry_update(ent, flags, pc);
	ent->type = type;
}

static __always_inline struct ring_buffer_event *
__trace_buffer_lock_reserve(struct ring_buffer *buffer,
			  int type,
			  unsigned long len,
			  unsigned long flags, int pc)
{
	struct ring_buffer_event *event;

	event = ring_buffer_lock_reserve(buffer, len);
	if (event != NULL)
		trace_event_setup(event, type, flags, pc);

	return event;
}

void tracer_tracing_on(struct trace_array *tr)
{
	if (tr->trace_buffer.buffer)
		ring_buffer_record_on(tr->trace_buffer.buffer);
	/*
	 * This flag is looked at when buffers haven't been allocated
	 * yet, or by some tracers (like irqsoff), that just want to
	 * know if the ring buffer has been disabled, but it can handle
	 * races of where it gets disabled but we still do a record.
	 * As the check is in the fast path of the tracers, it is more
	 * important to be fast than accurate.
	 */
	tr->buffer_disabled = 0;
	/* Make the flag seen by readers */
	smp_wmb();
}

/**
 * tracing_on - enable tracing buffers
 *
 * This function enables tracing buffers that may have been
 * disabled with tracing_off.
 */
void tracing_on(void)
{
	tracer_tracing_on(&global_trace);
}
EXPORT_SYMBOL_GPL(tracing_on);


static __always_inline void
__buffer_unlock_commit(struct ring_buffer *buffer, struct ring_buffer_event *event)
{
	__this_cpu_write(trace_taskinfo_save, true);

	/* If this is the temp buffer, we need to commit fully */
	if (this_cpu_read(trace_buffered_event) == event) {
		/* Length is in event->array[0] */
		ring_buffer_write(buffer, event->array[0], &event->array[1]);
		/* Release the temp buffer */
		this_cpu_dec(trace_buffered_event_cnt);
	} else
		ring_buffer_unlock_commit(buffer, event);
}

/**
 * __trace_puts - write a constant string into the trace buffer.
 * @ip:	   The address of the caller
 * @str:   The constant string to write
 * @size:  The size of the string.
 */
int __trace_puts(unsigned long ip, const char *str, int size)
{
	struct ring_buffer_event *event;
	struct ring_buffer *buffer;
	struct print_entry *entry;
	unsigned long irq_flags;
	int alloc;
	int pc;

	if (!(global_trace.trace_flags & TRACE_ITER_PRINTK))
		return 0;

	pc = preempt_count();

	if (unlikely(tracing_selftest_running || tracing_disabled))
		return 0;

	alloc = sizeof(*entry) + size + 2; /* possible \n added */

	local_save_flags(irq_flags);
	buffer = global_trace.trace_buffer.buffer;
	event = __trace_buffer_lock_reserve(buffer, TRACE_PRINT, alloc, 
					    irq_flags, pc);
	if (!event)
		return 0;

	entry = ring_buffer_event_data(event);
	entry->ip = ip;

	memcpy(&entry->buf, str, size);

	/* Add a newline if necessary */
	if (entry->buf[size - 1] != '\n') {
		entry->buf[size] = '\n';
		entry->buf[size + 1] = '\0';
	} else
		entry->buf[size] = '\0';

	__buffer_unlock_commit(buffer, event);
	ftrace_trace_stack(&global_trace, buffer, irq_flags, 4, pc, NULL);

	return size;
}
EXPORT_SYMBOL_GPL(__trace_puts);

/**
 * __trace_bputs - write the pointer to a constant string into trace buffer
 * @ip:	   The address of the caller
 * @str:   The constant string to write to the buffer to
 */
int __trace_bputs(unsigned long ip, const char *str)
{
	struct ring_buffer_event *event;
	struct ring_buffer *buffer;
	struct bputs_entry *entry;
	unsigned long irq_flags;
	int size = sizeof(struct bputs_entry);
	int pc;

	if (!(global_trace.trace_flags & TRACE_ITER_PRINTK))
		return 0;

	pc = preempt_count();

	if (unlikely(tracing_selftest_running || tracing_disabled))
		return 0;

	local_save_flags(irq_flags);
	buffer = global_trace.trace_buffer.buffer;
	event = __trace_buffer_lock_reserve(buffer, TRACE_BPUTS, size,
					    irq_flags, pc);
	if (!event)
		return 0;

	entry = ring_buffer_event_data(event);
	entry->ip			= ip;
	entry->str			= str;

	__buffer_unlock_commit(buffer, event);
	ftrace_trace_stack(&global_trace, buffer, irq_flags, 4, pc, NULL);

	return 1;
}
EXPORT_SYMBOL_GPL(__trace_bputs);

#ifdef CONFIG_TRACER_SNAPSHOT
void tracing_snapshot_instance(struct trace_array *tr)
{
	struct tracer *tracer = tr->current_trace;
	unsigned long flags;

	if (in_nmi()) {
		internal_trace_puts("*** SNAPSHOT CALLED FROM NMI CONTEXT ***\n");
		internal_trace_puts("*** snapshot is being ignored        ***\n");
		return;
	}

	if (!tr->allocated_snapshot) {
		internal_trace_puts("*** SNAPSHOT NOT ALLOCATED ***\n");
		internal_trace_puts("*** stopping trace here!   ***\n");
		tracing_off();
		return;
	}

	/* Note, snapshot can not be used when the tracer uses it */
	if (tracer->use_max_tr) {
		internal_trace_puts("*** LATENCY TRACER ACTIVE ***\n");
		internal_trace_puts("*** Can not use snapshot (sorry) ***\n");
		return;
	}

	local_irq_save(flags);
	update_max_tr(tr, current, smp_processor_id());
	local_irq_restore(flags);
}

/**
 * tracing_snapshot - take a snapshot of the current buffer.
 *
 * This causes a swap between the snapshot buffer and the current live
 * tracing buffer. You can use this to take snapshots of the live
 * trace when some condition is triggered, but continue to trace.
 *
 * Note, make sure to allocate the snapshot with either
 * a tracing_snapshot_alloc(), or by doing it manually
 * with: echo 1 > /sys/kernel/debug/tracing/snapshot
 *
 * If the snapshot buffer is not allocated, it will stop tracing.
 * Basically making a permanent snapshot.
 */
void tracing_snapshot(void)
{
	struct trace_array *tr = &global_trace;

	tracing_snapshot_instance(tr);
}
EXPORT_SYMBOL_GPL(tracing_snapshot);

static int resize_buffer_duplicate_size(struct trace_buffer *trace_buf,
					struct trace_buffer *size_buf, int cpu_id);
static void set_buffer_entries(struct trace_buffer *buf, unsigned long val);

int tracing_alloc_snapshot_instance(struct trace_array *tr)
{
	int ret;

	if (!tr->allocated_snapshot) {

		/* allocate spare buffer */
		ret = resize_buffer_duplicate_size(&tr->max_buffer,
				   &tr->trace_buffer, RING_BUFFER_ALL_CPUS);
		if (ret < 0)
			return ret;

		tr->allocated_snapshot = true;
	}

	return 0;
}

static void free_snapshot(struct trace_array *tr)
{
	/*
	 * We don't free the ring buffer. instead, resize it because
	 * The max_tr ring buffer has some state (e.g. ring->clock) and
	 * we want preserve it.
	 */
	ring_buffer_resize(tr->max_buffer.buffer, 1, RING_BUFFER_ALL_CPUS);
	set_buffer_entries(&tr->max_buffer, 1);
	tracing_reset_online_cpus(&tr->max_buffer);
	tr->allocated_snapshot = false;
}

/**
 * tracing_alloc_snapshot - allocate snapshot buffer.
 *
 * This only allocates the snapshot buffer if it isn't already
 * allocated - it doesn't also take a snapshot.
 *
 * This is meant to be used in cases where the snapshot buffer needs
 * to be set up for events that can't sleep but need to be able to
 * trigger a snapshot.
 */
int tracing_alloc_snapshot(void)
{
	struct trace_array *tr = &global_trace;
	int ret;

	ret = tracing_alloc_snapshot_instance(tr);
	WARN_ON(ret < 0);

	return ret;
}
EXPORT_SYMBOL_GPL(tracing_alloc_snapshot);

/**
 * tracing_snapshot_alloc - allocate and take a snapshot of the current buffer.
 *
 * This is similar to tracing_snapshot(), but it will allocate the
 * snapshot buffer if it isn't already allocated. Use this only
 * where it is safe to sleep, as the allocation may sleep.
 *
 * This causes a swap between the snapshot buffer and the current live
 * tracing buffer. You can use this to take snapshots of the live
 * trace when some condition is triggered, but continue to trace.
 */
void tracing_snapshot_alloc(void)
{
	int ret;

	ret = tracing_alloc_snapshot();
	if (ret < 0)
		return;

	tracing_snapshot();
}
EXPORT_SYMBOL_GPL(tracing_snapshot_alloc);
#else
void tracing_snapshot(void)
{
	WARN_ONCE(1, "Snapshot feature not enabled, but internal snapshot used");
}
EXPORT_SYMBOL_GPL(tracing_snapshot);
int tracing_alloc_snapshot(void)
{
	WARN_ONCE(1, "Snapshot feature not enabled, but snapshot allocation used");
	return -ENODEV;
}
EXPORT_SYMBOL_GPL(tracing_alloc_snapshot);
void tracing_snapshot_alloc(void)
{
	/* Give warning */
	tracing_snapshot();
}
EXPORT_SYMBOL_GPL(tracing_snapshot_alloc);
#endif /* CONFIG_TRACER_SNAPSHOT */

void tracer_tracing_off(struct trace_array *tr)
{
	if (tr->trace_buffer.buffer)
		ring_buffer_record_off(tr->trace_buffer.buffer);
	/*
	 * This flag is looked at when buffers haven't been allocated
	 * yet, or by some tracers (like irqsoff), that just want to
	 * know if the ring buffer has been disabled, but it can handle
	 * races of where it gets disabled but we still do a record.
	 * As the check is in the fast path of the tracers, it is more
	 * important to be fast than accurate.
	 */
	tr->buffer_disabled = 1;
	/* Make the flag seen by readers */
	smp_wmb();
}

/**
 * tracing_off - turn off tracing buffers
 *
 * This function stops the tracing buffers from recording data.
 * It does not disable any overhead the tracers themselves may
 * be causing. This function simply causes all recording to
 * the ring buffers to fail.
 */
void tracing_off(void)
{
	tracer_tracing_off(&global_trace);
}
EXPORT_SYMBOL_GPL(tracing_off);

void disable_trace_on_warning(void)
{
	if (__disable_trace_on_warning)
		tracing_off();
}

/**
 * tracer_tracing_is_on - show real state of ring buffer enabled
 * @tr : the trace array to know if ring buffer is enabled
 *
 * Shows real state of the ring buffer if it is enabled or not.
 */
bool tracer_tracing_is_on(struct trace_array *tr)
{
	if (tr->trace_buffer.buffer)
		return ring_buffer_record_is_on(tr->trace_buffer.buffer);
	return !tr->buffer_disabled;
}

/**
 * tracing_is_on - show state of ring buffers enabled
 */
int tracing_is_on(void)
{
	return tracer_tracing_is_on(&global_trace);
}
EXPORT_SYMBOL_GPL(tracing_is_on);

static int __init set_buf_size(char *str)
{
	unsigned long buf_size;

	if (!str)
		return 0;
	buf_size = memparse(str, &str);
	/* nr_entries can not be zero */
	if (buf_size == 0)
		return 0;
	trace_buf_size = buf_size;
	return 1;
}
__setup("trace_buf_size=", set_buf_size);

static int __init set_tracing_thresh(char *str)
{
	unsigned long threshold;
	int ret;

	if (!str)
		return 0;
	ret = kstrtoul(str, 0, &threshold);
	if (ret < 0)
		return 0;
	tracing_thresh = threshold * 1000;
	return 1;
}
__setup("tracing_thresh=", set_tracing_thresh);

unsigned long nsecs_to_usecs(unsigned long nsecs)
{
	return nsecs / 1000;
}

/*
 * TRACE_FLAGS is defined as a tuple matching bit masks with strings.
 * It uses C(a, b) where 'a' is the eval (enum) name and 'b' is the string that
 * matches it. By defining "C(a, b) b", TRACE_FLAGS becomes a list
 * of strings in the order that the evals (enum) were defined.
 */
#undef C
#define C(a, b) b

/* These must match the bit postions in trace_iterator_flags */
static const char *trace_options[] = {
	TRACE_FLAGS
	NULL
};

static struct {
	u64 (*func)(void);
	const char *name;
	int in_ns;		/* is this clock in nanoseconds? */
} trace_clocks[] = {
	{ trace_clock_local,		"local",	1 },
	{ trace_clock_global,		"global",	1 },
	{ trace_clock_counter,		"counter",	0 },
	{ trace_clock_jiffies,		"uptime",	0 },
	{ trace_clock,			"perf",		1 },
	{ ktime_get_mono_fast_ns,	"mono",		1 },
	{ ktime_get_raw_fast_ns,	"mono_raw",	1 },
	{ ktime_get_boot_fast_ns,	"boot",		1 },
	ARCH_TRACE_CLOCKS
};

bool trace_clock_in_ns(struct trace_array *tr)
{
	if (trace_clocks[tr->clock_id].in_ns)
		return true;

	return false;
}

/*
 * trace_parser_get_init - gets the buffer for trace parser
 */
int trace_parser_get_init(struct trace_parser *parser, int size)
{
	memset(parser, 0, sizeof(*parser));

	parser->buffer = kmalloc(size, GFP_KERNEL);
	if (!parser->buffer)
		return 1;

	parser->size = size;
	return 0;
}

/*
 * trace_parser_put - frees the buffer for trace parser
 */
void trace_parser_put(struct trace_parser *parser)
{
	kfree(parser->buffer);
	parser->buffer = NULL;
}

/*
 * trace_get_user - reads the user input string separated by  space
 * (matched by isspace(ch))
 *
 * For each string found the 'struct trace_parser' is updated,
 * and the function returns.
 *
 * Returns number of bytes read.
 *
 * See kernel/trace/trace.h for 'struct trace_parser' details.
 */
int trace_get_user(struct trace_parser *parser, const char __user *ubuf,
	size_t cnt, loff_t *ppos)
{
	char ch;
	size_t read = 0;
	ssize_t ret;

	if (!*ppos)
		trace_parser_clear(parser);

	ret = get_user(ch, ubuf++);
	if (ret)
		goto out;

	read++;
	cnt--;

	/*
	 * The parser is not finished with the last write,
	 * continue reading the user input without skipping spaces.
	 */
	if (!parser->cont) {
		/* skip white space */
		while (cnt && isspace(ch)) {
			ret = get_user(ch, ubuf++);
			if (ret)
				goto out;
			read++;
			cnt--;
		}

		parser->idx = 0;

		/* only spaces were written */
		if (isspace(ch) || !ch) {
			*ppos += read;
			ret = read;
			goto out;
		}
	}

	/* read the non-space input */
	while (cnt && !isspace(ch) && ch) {
		if (parser->idx < parser->size - 1)
			parser->buffer[parser->idx++] = ch;
		else {
			ret = -EINVAL;
			goto out;
		}
		ret = get_user(ch, ubuf++);
		if (ret)
			goto out;
		read++;
		cnt--;
	}

	/* We either got finished input or we have to wait for another call. */
	if (isspace(ch) || !ch) {
		parser->buffer[parser->idx] = 0;
		parser->cont = false;
	} else if (parser->idx < parser->size - 1) {
		parser->cont = true;
		parser->buffer[parser->idx++] = ch;
		/* Make sure the parsed string always terminates with '\0'. */
		parser->buffer[parser->idx] = 0;
	} else {
		ret = -EINVAL;
		goto out;
	}

	*ppos += read;
	ret = read;

out:
	return ret;
}

/* TODO add a seq_buf_to_buffer() */
static ssize_t trace_seq_to_buffer(struct trace_seq *s, void *buf, size_t cnt)
{
	int len;

	if (trace_seq_used(s) <= s->seq.readpos)
		return -EBUSY;

	len = trace_seq_used(s) - s->seq.readpos;
	if (cnt > len)
		cnt = len;
	memcpy(buf, s->buffer + s->seq.readpos, cnt);

	s->seq.readpos += cnt;
	return cnt;
}

unsigned long __read_mostly	tracing_thresh;

#ifdef CONFIG_TRACER_MAX_TRACE
/*
 * Copy the new maximum trace into the separate maximum-trace
 * structure. (this way the maximum trace is permanently saved,
 * for later retrieval via /sys/kernel/tracing/tracing_max_latency)
 */
static void
__update_max_tr(struct trace_array *tr, struct task_struct *tsk, int cpu)
{
	struct trace_buffer *trace_buf = &tr->trace_buffer;
	struct trace_buffer *max_buf = &tr->max_buffer;
	struct trace_array_cpu *data = per_cpu_ptr(trace_buf->data, cpu);
	struct trace_array_cpu *max_data = per_cpu_ptr(max_buf->data, cpu);

	max_buf->cpu = cpu;
	max_buf->time_start = data->preempt_timestamp;

	max_data->saved_latency = tr->max_latency;
	max_data->critical_start = data->critical_start;
	max_data->critical_end = data->critical_end;

	memcpy(max_data->comm, tsk->comm, TASK_COMM_LEN);
	max_data->pid = tsk->pid;
	/*
	 * If tsk == current, then use current_uid(), as that does not use
	 * RCU. The irq tracer can be called out of RCU scope.
	 */
	if (tsk == current)
		max_data->uid = current_uid();
	else
		max_data->uid = task_uid(tsk);

	max_data->nice = tsk->static_prio - 20 - MAX_RT_PRIO;
	max_data->policy = tsk->policy;
	max_data->rt_priority = tsk->rt_priority;

	/* record this tasks comm */
	tracing_record_cmdline(tsk);
}

/**
 * update_max_tr - snapshot all trace buffers from global_trace to max_tr
 * @tr: tracer
 * @tsk: the task with the latency
 * @cpu: The cpu that initiated the trace.
 *
 * Flip the buffers between the @tr and the max_tr and record information
 * about which task was the cause of this latency.
 */
void
update_max_tr(struct trace_array *tr, struct task_struct *tsk, int cpu)
{
	if (tr->stop_count)
		return;

	WARN_ON_ONCE(!irqs_disabled());

	if (!tr->allocated_snapshot) {
		/* Only the nop tracer should hit this when disabling */
		WARN_ON_ONCE(tr->current_trace != &nop_trace);
		return;
	}

	arch_spin_lock(&tr->max_lock);

	/* Inherit the recordable setting from trace_buffer */
	if (ring_buffer_record_is_set_on(tr->trace_buffer.buffer))
		ring_buffer_record_on(tr->max_buffer.buffer);
	else
		ring_buffer_record_off(tr->max_buffer.buffer);

	swap(tr->trace_buffer.buffer, tr->max_buffer.buffer);

	__update_max_tr(tr, tsk, cpu);
	arch_spin_unlock(&tr->max_lock);
}

/**
 * update_max_tr_single - only copy one trace over, and reset the rest
 * @tr - tracer
 * @tsk - task with the latency
 * @cpu - the cpu of the buffer to copy.
 *
 * Flip the trace of a single CPU buffer between the @tr and the max_tr.
 */
void
update_max_tr_single(struct trace_array *tr, struct task_struct *tsk, int cpu)
{
	int ret;

	if (tr->stop_count)
		return;

	WARN_ON_ONCE(!irqs_disabled());
	if (!tr->allocated_snapshot) {
		/* Only the nop tracer should hit this when disabling */
		WARN_ON_ONCE(tr->current_trace != &nop_trace);
		return;
	}

	arch_spin_lock(&tr->max_lock);

	ret = ring_buffer_swap_cpu(tr->max_buffer.buffer, tr->trace_buffer.buffer, cpu);

	if (ret == -EBUSY) {
		/*
		 * We failed to swap the buffer due to a commit taking
		 * place on this CPU. We fail to record, but we reset
		 * the max trace buffer (no one writes directly to it)
		 * and flag that it failed.
		 */
		trace_array_printk_buf(tr->max_buffer.buffer, _THIS_IP_,
			"Failed to swap buffers due to commit in progress\n");
	}

	WARN_ON_ONCE(ret && ret != -EAGAIN && ret != -EBUSY);

	__update_max_tr(tr, tsk, cpu);
	arch_spin_unlock(&tr->max_lock);
}
#endif /* CONFIG_TRACER_MAX_TRACE */

static int wait_on_pipe(struct trace_iterator *iter, bool full)
{
	/* Iterators are static, they should be filled or empty */
	if (trace_buffer_iter(iter, iter->cpu_file))
		return 0;

	return ring_buffer_wait(iter->trace_buffer->buffer, iter->cpu_file,
				full);
}

#ifdef CONFIG_FTRACE_STARTUP_TEST
static bool selftests_can_run;

struct trace_selftests {
	struct list_head		list;
	struct tracer			*type;
};

static LIST_HEAD(postponed_selftests);

static int save_selftest(struct tracer *type)
{
	struct trace_selftests *selftest;

	selftest = kmalloc(sizeof(*selftest), GFP_KERNEL);
	if (!selftest)
		return -ENOMEM;

	selftest->type = type;
	list_add(&selftest->list, &postponed_selftests);
	return 0;
}

static int run_tracer_selftest(struct tracer *type)
{
	struct trace_array *tr = &global_trace;
	struct tracer *saved_tracer = tr->current_trace;
	int ret;

	if (!type->selftest || tracing_selftest_disabled)
		return 0;

	/*
	 * If a tracer registers early in boot up (before scheduling is
	 * initialized and such), then do not run its selftests yet.
	 * Instead, run it a little later in the boot process.
	 */
	if (!selftests_can_run)
		return save_selftest(type);

	/*
	 * Run a selftest on this tracer.
	 * Here we reset the trace buffer, and set the current
	 * tracer to be this tracer. The tracer can then run some
	 * internal tracing to verify that everything is in order.
	 * If we fail, we do not register this tracer.
	 */
	tracing_reset_online_cpus(&tr->trace_buffer);

	tr->current_trace = type;

#ifdef CONFIG_TRACER_MAX_TRACE
	if (type->use_max_tr) {
		/* If we expanded the buffers, make sure the max is expanded too */
		if (ring_buffer_expanded)
			ring_buffer_resize(tr->max_buffer.buffer, trace_buf_size,
					   RING_BUFFER_ALL_CPUS);
		tr->allocated_snapshot = true;
	}
#endif

	/* the test is responsible for initializing and enabling */
	pr_info("Testing tracer %s: ", type->name);
	ret = type->selftest(type, tr);
	/* the test is responsible for resetting too */
	tr->current_trace = saved_tracer;
	if (ret) {
		printk(KERN_CONT "FAILED!\n");
		/* Add the warning after printing 'FAILED' */
		WARN_ON(1);
		return -1;
	}
	/* Only reset on passing, to avoid touching corrupted buffers */
	tracing_reset_online_cpus(&tr->trace_buffer);

#ifdef CONFIG_TRACER_MAX_TRACE
	if (type->use_max_tr) {
		tr->allocated_snapshot = false;

		/* Shrink the max buffer again */
		if (ring_buffer_expanded)
			ring_buffer_resize(tr->max_buffer.buffer, 1,
					   RING_BUFFER_ALL_CPUS);
	}
#endif

	printk(KERN_CONT "PASSED\n");
	return 0;
}

static __init int init_trace_selftests(void)
{
	struct trace_selftests *p, *n;
	struct tracer *t, **last;
	int ret;

	selftests_can_run = true;

	mutex_lock(&trace_types_lock);

	if (list_empty(&postponed_selftests))
		goto out;

	pr_info("Running postponed tracer tests:\n");

	list_for_each_entry_safe(p, n, &postponed_selftests, list) {
		ret = run_tracer_selftest(p->type);
		/* If the test fails, then warn and remove from available_tracers */
		if (ret < 0) {
			WARN(1, "tracer: %s failed selftest, disabling\n",
			     p->type->name);
			last = &trace_types;
			for (t = trace_types; t; t = t->next) {
				if (t == p->type) {
					*last = t->next;
					break;
				}
				last = &t->next;
			}
		}
		list_del(&p->list);
		kfree(p);
	}

 out:
	mutex_unlock(&trace_types_lock);

	return 0;
}
core_initcall(init_trace_selftests);
#else
static inline int run_tracer_selftest(struct tracer *type)
{
	return 0;
}
#endif /* CONFIG_FTRACE_STARTUP_TEST */

static void add_tracer_options(struct trace_array *tr, struct tracer *t);

static void __init apply_trace_boot_options(void);

/**
 * register_tracer - register a tracer with the ftrace system.
 * @type - the plugin for the tracer
 *
 * Register a new plugin tracer.
 */
int __init register_tracer(struct tracer *type)
{
	struct tracer *t;
	int ret = 0;

	if (!type->name) {
		pr_info("Tracer must have a name\n");
		return -1;
	}

	if (strlen(type->name) >= MAX_TRACER_SIZE) {
		pr_info("Tracer has a name longer than %d\n", MAX_TRACER_SIZE);
		return -1;
	}

	mutex_lock(&trace_types_lock);

	tracing_selftest_running = true;

	for (t = trace_types; t; t = t->next) {
		if (strcmp(type->name, t->name) == 0) {
			/* already found */
			pr_info("Tracer %s already registered\n",
				type->name);
			ret = -1;
			goto out;
		}
	}

	if (!type->set_flag)
		type->set_flag = &dummy_set_flag;
	if (!type->flags) {
		/*allocate a dummy tracer_flags*/
		type->flags = kmalloc(sizeof(*type->flags), GFP_KERNEL);
		if (!type->flags) {
			ret = -ENOMEM;
			goto out;
		}
		type->flags->val = 0;
		type->flags->opts = dummy_tracer_opt;
	} else
		if (!type->flags->opts)
			type->flags->opts = dummy_tracer_opt;

	/* store the tracer for __set_tracer_option */
	type->flags->trace = type;

	ret = run_tracer_selftest(type);
	if (ret < 0)
		goto out;

	type->next = trace_types;
	trace_types = type;
	add_tracer_options(&global_trace, type);

 out:
	tracing_selftest_running = false;
	mutex_unlock(&trace_types_lock);

	if (ret || !default_bootup_tracer)
		goto out_unlock;

	if (strncmp(default_bootup_tracer, type->name, MAX_TRACER_SIZE))
		goto out_unlock;

	printk(KERN_INFO "Starting tracer '%s'\n", type->name);
	/* Do we want this tracer to start on bootup? */
	tracing_set_tracer(&global_trace, type->name);
	default_bootup_tracer = NULL;

	apply_trace_boot_options();

	/* disable other selftests, since this will break it. */
	tracing_selftest_disabled = true;
#ifdef CONFIG_FTRACE_STARTUP_TEST
	printk(KERN_INFO "Disabling FTRACE selftests due to running tracer '%s'\n",
	       type->name);
#endif

 out_unlock:
	return ret;
}

void tracing_reset(struct trace_buffer *buf, int cpu)
{
	struct ring_buffer *buffer = buf->buffer;

	if (!buffer)
		return;

	ring_buffer_record_disable(buffer);

	/* Make sure all commits have finished */
	synchronize_sched();
	ring_buffer_reset_cpu(buffer, cpu);

	ring_buffer_record_enable(buffer);
}

void tracing_reset_online_cpus(struct trace_buffer *buf)
{
	struct ring_buffer *buffer = buf->buffer;
	int cpu;

	if (!buffer)
		return;

	ring_buffer_record_disable(buffer);

	/* Make sure all commits have finished */
	synchronize_sched();

	buf->time_start = buffer_ftrace_now(buf, buf->cpu);

	for_each_online_cpu(cpu)
		ring_buffer_reset_cpu(buffer, cpu);

	ring_buffer_record_enable(buffer);
}

/* Must have trace_types_lock held */
void tracing_reset_all_online_cpus(void)
{
	struct trace_array *tr;

	list_for_each_entry(tr, &ftrace_trace_arrays, list) {
		if (!tr->clear_trace)
			continue;
		tr->clear_trace = false;
		tracing_reset_online_cpus(&tr->trace_buffer);
#ifdef CONFIG_TRACER_MAX_TRACE
		tracing_reset_online_cpus(&tr->max_buffer);
#endif
	}
}

static int *tgid_map;

#define SAVED_CMDLINES_DEFAULT 128
#define NO_CMDLINE_MAP UINT_MAX
static arch_spinlock_t trace_cmdline_lock = __ARCH_SPIN_LOCK_UNLOCKED;
struct saved_cmdlines_buffer {
	unsigned map_pid_to_cmdline[PID_MAX_DEFAULT+1];
	unsigned *map_cmdline_to_pid;
	unsigned cmdline_num;
	int cmdline_idx;
	char *saved_cmdlines;
};
static struct saved_cmdlines_buffer *savedcmd;

/* temporary disable recording */
static atomic_t trace_record_taskinfo_disabled __read_mostly;

static inline char *get_saved_cmdlines(int idx)
{
	return &savedcmd->saved_cmdlines[idx * TASK_COMM_LEN];
}

static inline void set_cmdline(int idx, const char *cmdline)
{
	memcpy(get_saved_cmdlines(idx), cmdline, TASK_COMM_LEN);
}

static int allocate_cmdlines_buffer(unsigned int val,
				    struct saved_cmdlines_buffer *s)
{
	s->map_cmdline_to_pid = kmalloc_array(val,
					      sizeof(*s->map_cmdline_to_pid),
					      GFP_KERNEL);
	if (!s->map_cmdline_to_pid)
		return -ENOMEM;

	s->saved_cmdlines = kmalloc_array(TASK_COMM_LEN, val, GFP_KERNEL);
	if (!s->saved_cmdlines) {
		kfree(s->map_cmdline_to_pid);
		return -ENOMEM;
	}

	s->cmdline_idx = 0;
	s->cmdline_num = val;
	memset(&s->map_pid_to_cmdline, NO_CMDLINE_MAP,
	       sizeof(s->map_pid_to_cmdline));
	memset(s->map_cmdline_to_pid, NO_CMDLINE_MAP,
	       val * sizeof(*s->map_cmdline_to_pid));

	return 0;
}

static int trace_create_savedcmd(void)
{
	int ret;

	savedcmd = kmalloc(sizeof(*savedcmd), GFP_KERNEL);
	if (!savedcmd)
		return -ENOMEM;

	ret = allocate_cmdlines_buffer(SAVED_CMDLINES_DEFAULT, savedcmd);
	if (ret < 0) {
		kfree(savedcmd);
		savedcmd = NULL;
		return -ENOMEM;
	}

	return 0;
}

int is_tracing_stopped(void)
{
	return global_trace.stop_count;
}

/**
 * tracing_start - quick start of the tracer
 *
 * If tracing is enabled but was stopped by tracing_stop,
 * this will start the tracer back up.
 */
void tracing_start(void)
{
	struct ring_buffer *buffer;
	unsigned long flags;

	if (tracing_disabled)
		return;

	raw_spin_lock_irqsave(&global_trace.start_lock, flags);
	if (--global_trace.stop_count) {
		if (global_trace.stop_count < 0) {
			/* Someone screwed up their debugging */
			WARN_ON_ONCE(1);
			global_trace.stop_count = 0;
		}
		goto out;
	}

	/* Prevent the buffers from switching */
	arch_spin_lock(&global_trace.max_lock);

	buffer = global_trace.trace_buffer.buffer;
	if (buffer)
		ring_buffer_record_enable(buffer);

#ifdef CONFIG_TRACER_MAX_TRACE
	buffer = global_trace.max_buffer.buffer;
	if (buffer)
		ring_buffer_record_enable(buffer);
#endif

	arch_spin_unlock(&global_trace.max_lock);

 out:
	raw_spin_unlock_irqrestore(&global_trace.start_lock, flags);
}

static void tracing_start_tr(struct trace_array *tr)
{
	struct ring_buffer *buffer;
	unsigned long flags;

	if (tracing_disabled)
		return;

	/* If global, we need to also start the max tracer */
	if (tr->flags & TRACE_ARRAY_FL_GLOBAL)
		return tracing_start();

	raw_spin_lock_irqsave(&tr->start_lock, flags);

	if (--tr->stop_count) {
		if (tr->stop_count < 0) {
			/* Someone screwed up their debugging */
			WARN_ON_ONCE(1);
			tr->stop_count = 0;
		}
		goto out;
	}

	buffer = tr->trace_buffer.buffer;
	if (buffer)
		ring_buffer_record_enable(buffer);

 out:
	raw_spin_unlock_irqrestore(&tr->start_lock, flags);
}

/**
 * tracing_stop - quick stop of the tracer
 *
 * Light weight way to stop tracing. Use in conjunction with
 * tracing_start.
 */
void tracing_stop(void)
{
	struct ring_buffer *buffer;
	unsigned long flags;

	raw_spin_lock_irqsave(&global_trace.start_lock, flags);
	if (global_trace.stop_count++)
		goto out;

	/* Prevent the buffers from switching */
	arch_spin_lock(&global_trace.max_lock);

	buffer = global_trace.trace_buffer.buffer;
	if (buffer)
		ring_buffer_record_disable(buffer);

#ifdef CONFIG_TRACER_MAX_TRACE
	buffer = global_trace.max_buffer.buffer;
	if (buffer)
		ring_buffer_record_disable(buffer);
#endif

	arch_spin_unlock(&global_trace.max_lock);

 out:
	raw_spin_unlock_irqrestore(&global_trace.start_lock, flags);
}

static void tracing_stop_tr(struct trace_array *tr)
{
	struct ring_buffer *buffer;
	unsigned long flags;

	/* If global, we need to also stop the max tracer */
	if (tr->flags & TRACE_ARRAY_FL_GLOBAL)
		return tracing_stop();

	raw_spin_lock_irqsave(&tr->start_lock, flags);
	if (tr->stop_count++)
		goto out;

	buffer = tr->trace_buffer.buffer;
	if (buffer)
		ring_buffer_record_disable(buffer);

 out:
	raw_spin_unlock_irqrestore(&tr->start_lock, flags);
}

static int trace_save_cmdline(struct task_struct *tsk)
{
	unsigned pid, idx;

	/* treat recording of idle task as a success */
	if (!tsk->pid)
		return 1;

	if (unlikely(tsk->pid > PID_MAX_DEFAULT))
		return 0;

	/*
	 * It's not the end of the world if we don't get
	 * the lock, but we also don't want to spin
	 * nor do we want to disable interrupts,
	 * so if we miss here, then better luck next time.
	 */
	if (!arch_spin_trylock(&trace_cmdline_lock))
		return 0;

	idx = savedcmd->map_pid_to_cmdline[tsk->pid];
	if (idx == NO_CMDLINE_MAP) {
		idx = (savedcmd->cmdline_idx + 1) % savedcmd->cmdline_num;

		/*
		 * Check whether the cmdline buffer at idx has a pid
		 * mapped. We are going to overwrite that entry so we
		 * need to clear the map_pid_to_cmdline. Otherwise we
		 * would read the new comm for the old pid.
		 */
		pid = savedcmd->map_cmdline_to_pid[idx];
		if (pid != NO_CMDLINE_MAP)
			savedcmd->map_pid_to_cmdline[pid] = NO_CMDLINE_MAP;

		savedcmd->map_cmdline_to_pid[idx] = tsk->pid;
		savedcmd->map_pid_to_cmdline[tsk->pid] = idx;

		savedcmd->cmdline_idx = idx;
	}

	set_cmdline(idx, tsk->comm);

	arch_spin_unlock(&trace_cmdline_lock);

	return 1;
}

static void __trace_find_cmdline(int pid, char comm[])
{
	unsigned map;

	if (!pid) {
		strcpy(comm, "<idle>");
		return;
	}

	if (WARN_ON_ONCE(pid < 0)) {
		strcpy(comm, "<XXX>");
		return;
	}

	if (pid > PID_MAX_DEFAULT) {
		strcpy(comm, "<...>");
		return;
	}

	map = savedcmd->map_pid_to_cmdline[pid];
	if (map != NO_CMDLINE_MAP)
		strlcpy(comm, get_saved_cmdlines(map), TASK_COMM_LEN);
	else
		strcpy(comm, "<...>");
}

void trace_find_cmdline(int pid, char comm[])
{
	preempt_disable();
	arch_spin_lock(&trace_cmdline_lock);

	__trace_find_cmdline(pid, comm);

	arch_spin_unlock(&trace_cmdline_lock);
	preempt_enable();
}

int trace_find_tgid(int pid)
{
	if (unlikely(!tgid_map || !pid || pid > PID_MAX_DEFAULT))
		return 0;

	return tgid_map[pid];
}

static int trace_save_tgid(struct task_struct *tsk)
{
	/* treat recording of idle task as a success */
	if (!tsk->pid)
		return 1;

	if (unlikely(!tgid_map || tsk->pid > PID_MAX_DEFAULT))
		return 0;

	tgid_map[tsk->pid] = tsk->tgid;
	return 1;
}

static bool tracing_record_taskinfo_skip(int flags)
{
	if (unlikely(!(flags & (TRACE_RECORD_CMDLINE | TRACE_RECORD_TGID))))
		return true;
	if (atomic_read(&trace_record_taskinfo_disabled) || !tracing_is_on())
		return true;
	if (!__this_cpu_read(trace_taskinfo_save))
		return true;
	return false;
}

/**
 * tracing_record_taskinfo - record the task info of a task
 *
 * @task  - task to record
 * @flags - TRACE_RECORD_CMDLINE for recording comm
 *        - TRACE_RECORD_TGID for recording tgid
 */
void tracing_record_taskinfo(struct task_struct *task, int flags)
{
	bool done;

	if (tracing_record_taskinfo_skip(flags))
		return;

	/*
	 * Record as much task information as possible. If some fail, continue
	 * to try to record the others.
	 */
	done = !(flags & TRACE_RECORD_CMDLINE) || trace_save_cmdline(task);
	done &= !(flags & TRACE_RECORD_TGID) || trace_save_tgid(task);

	/* If recording any information failed, retry again soon. */
	if (!done)
		return;

	__this_cpu_write(trace_taskinfo_save, false);
}

/**
 * tracing_record_taskinfo_sched_switch - record task info for sched_switch
 *
 * @prev - previous task during sched_switch
 * @next - next task during sched_switch
 * @flags - TRACE_RECORD_CMDLINE for recording comm
 *          TRACE_RECORD_TGID for recording tgid
 */
void tracing_record_taskinfo_sched_switch(struct task_struct *prev,
					  struct task_struct *next, int flags)
{
	bool done;

	if (tracing_record_taskinfo_skip(flags))
		return;

	/*
	 * Record as much task information as possible. If some fail, continue
	 * to try to record the others.
	 */
	done  = !(flags & TRACE_RECORD_CMDLINE) || trace_save_cmdline(prev);
	done &= !(flags & TRACE_RECORD_CMDLINE) || trace_save_cmdline(next);
	done &= !(flags & TRACE_RECORD_TGID) || trace_save_tgid(prev);
	done &= !(flags & TRACE_RECORD_TGID) || trace_save_tgid(next);

	/* If recording any information failed, retry again soon. */
	if (!done)
		return;

	__this_cpu_write(trace_taskinfo_save, false);
}

/* Helpers to record a specific task information */
void tracing_record_cmdline(struct task_struct *task)
{
	tracing_record_taskinfo(task, TRACE_RECORD_CMDLINE);
}

void tracing_record_tgid(struct task_struct *task)
{
	tracing_record_taskinfo(task, TRACE_RECORD_TGID);
}

/*
 * Several functions return TRACE_TYPE_PARTIAL_LINE if the trace_seq
 * overflowed, and TRACE_TYPE_HANDLED otherwise. This helper function
 * simplifies those functions and keeps them in sync.
 */
enum print_line_t trace_handle_return(struct trace_seq *s)
{
	return trace_seq_has_overflowed(s) ?
		TRACE_TYPE_PARTIAL_LINE : TRACE_TYPE_HANDLED;
}
EXPORT_SYMBOL_GPL(trace_handle_return);

void
tracing_generic_entry_update(struct trace_entry *entry, unsigned long flags,
			     int pc)
{
	struct task_struct *tsk = current;

	entry->preempt_count		= pc & 0xff;
	entry->preempt_lazy_count	= preempt_lazy_count();
	entry->pid			= (tsk) ? tsk->pid : 0;
	entry->flags =
#ifdef CONFIG_TRACE_IRQFLAGS_SUPPORT
		(irqs_disabled_flags(flags) ? TRACE_FLAG_IRQS_OFF : 0) |
#else
		TRACE_FLAG_IRQS_NOSUPPORT |
#endif
		((pc & NMI_MASK    ) ? TRACE_FLAG_NMI     : 0) |
		((pc & HARDIRQ_MASK) ? TRACE_FLAG_HARDIRQ : 0) |
		((pc & SOFTIRQ_OFFSET) ? TRACE_FLAG_SOFTIRQ : 0) |
		(tif_need_resched_now() ? TRACE_FLAG_NEED_RESCHED : 0) |
		(need_resched_lazy() ? TRACE_FLAG_NEED_RESCHED_LAZY : 0) |
		(test_preempt_need_resched() ? TRACE_FLAG_PREEMPT_RESCHED : 0);

	entry->migrate_disable = (tsk) ? __migrate_disabled(tsk) & 0xFF : 0;
}
EXPORT_SYMBOL_GPL(tracing_generic_entry_update);

struct ring_buffer_event *
trace_buffer_lock_reserve(struct ring_buffer *buffer,
			  int type,
			  unsigned long len,
			  unsigned long flags, int pc)
{
	return __trace_buffer_lock_reserve(buffer, type, len, flags, pc);
}

DEFINE_PER_CPU(struct ring_buffer_event *, trace_buffered_event);
DEFINE_PER_CPU(int, trace_buffered_event_cnt);
static int trace_buffered_event_ref;

/**
 * trace_buffered_event_enable - enable buffering events
 *
 * When events are being filtered, it is quicker to use a temporary
 * buffer to write the event data into if there's a likely chance
 * that it will not be committed. The discard of the ring buffer
 * is not as fast as committing, and is much slower than copying
 * a commit.
 *
 * When an event is to be filtered, allocate per cpu buffers to
 * write the event data into, and if the event is filtered and discarded
 * it is simply dropped, otherwise, the entire data is to be committed
 * in one shot.
 */
void trace_buffered_event_enable(void)
{
	struct ring_buffer_event *event;
	struct page *page;
	int cpu;

	WARN_ON_ONCE(!mutex_is_locked(&event_mutex));

	if (trace_buffered_event_ref++)
		return;

	for_each_tracing_cpu(cpu) {
		page = alloc_pages_node(cpu_to_node(cpu),
					GFP_KERNEL | __GFP_NORETRY, 0);
		if (!page)
			goto failed;

		event = page_address(page);
		memset(event, 0, sizeof(*event));

		per_cpu(trace_buffered_event, cpu) = event;

		preempt_disable();
		if (cpu == smp_processor_id() &&
		    this_cpu_read(trace_buffered_event) !=
		    per_cpu(trace_buffered_event, cpu))
			WARN_ON_ONCE(1);
		preempt_enable();
	}

	return;
 failed:
	trace_buffered_event_disable();
}

static void enable_trace_buffered_event(void *data)
{
	/* Probably not needed, but do it anyway */
	smp_rmb();
	this_cpu_dec(trace_buffered_event_cnt);
}

static void disable_trace_buffered_event(void *data)
{
	this_cpu_inc(trace_buffered_event_cnt);
}

/**
 * trace_buffered_event_disable - disable buffering events
 *
 * When a filter is removed, it is faster to not use the buffered
 * events, and to commit directly into the ring buffer. Free up
 * the temp buffers when there are no more users. This requires
 * special synchronization with current events.
 */
void trace_buffered_event_disable(void)
{
	int cpu;

	WARN_ON_ONCE(!mutex_is_locked(&event_mutex));

	if (WARN_ON_ONCE(!trace_buffered_event_ref))
		return;

	if (--trace_buffered_event_ref)
		return;

	preempt_disable();
	/* For each CPU, set the buffer as used. */
	smp_call_function_many(tracing_buffer_mask,
			       disable_trace_buffered_event, NULL, 1);
	preempt_enable();

	/* Wait for all current users to finish */
	synchronize_sched();

	for_each_tracing_cpu(cpu) {
		free_page((unsigned long)per_cpu(trace_buffered_event, cpu));
		per_cpu(trace_buffered_event, cpu) = NULL;
	}
	/*
	 * Make sure trace_buffered_event is NULL before clearing
	 * trace_buffered_event_cnt.
	 */
	smp_wmb();

	preempt_disable();
	/* Do the work on each cpu */
	smp_call_function_many(tracing_buffer_mask,
			       enable_trace_buffered_event, NULL, 1);
	preempt_enable();
}

static struct ring_buffer *temp_buffer;

struct ring_buffer_event *
trace_event_buffer_lock_reserve(struct ring_buffer **current_rb,
			  struct trace_event_file *trace_file,
			  int type, unsigned long len,
			  unsigned long flags, int pc)
{
	struct ring_buffer_event *entry;
	int val;

	*current_rb = trace_file->tr->trace_buffer.buffer;

	if (!ring_buffer_time_stamp_abs(*current_rb) && (trace_file->flags &
	     (EVENT_FILE_FL_SOFT_DISABLED | EVENT_FILE_FL_FILTERED)) &&
	    (entry = this_cpu_read(trace_buffered_event))) {
		/* Try to use the per cpu buffer first */
		val = this_cpu_inc_return(trace_buffered_event_cnt);
		if (val == 1) {
			trace_event_setup(entry, type, flags, pc);
			entry->array[0] = len;
			return entry;
		}
		this_cpu_dec(trace_buffered_event_cnt);
	}

	entry = __trace_buffer_lock_reserve(*current_rb,
					    type, len, flags, pc);
	/*
	 * If tracing is off, but we have triggers enabled
	 * we still need to look at the event data. Use the temp_buffer
	 * to store the trace event for the tigger to use. It's recusive
	 * safe and will not be recorded anywhere.
	 */
	if (!entry && trace_file->flags & EVENT_FILE_FL_TRIGGER_COND) {
		*current_rb = temp_buffer;
		entry = __trace_buffer_lock_reserve(*current_rb,
						    type, len, flags, pc);
	}
	return entry;
}
EXPORT_SYMBOL_GPL(trace_event_buffer_lock_reserve);

static DEFINE_SPINLOCK(tracepoint_iter_lock);
static DEFINE_MUTEX(tracepoint_printk_mutex);

static void output_printk(struct trace_event_buffer *fbuffer)
{
	struct trace_event_call *event_call;
	struct trace_event *event;
	unsigned long flags;
	struct trace_iterator *iter = tracepoint_print_iter;

	/* We should never get here if iter is NULL */
	if (WARN_ON_ONCE(!iter))
		return;

	event_call = fbuffer->trace_file->event_call;
	if (!event_call || !event_call->event.funcs ||
	    !event_call->event.funcs->trace)
		return;

	event = &fbuffer->trace_file->event_call->event;

	spin_lock_irqsave(&tracepoint_iter_lock, flags);
	trace_seq_init(&iter->seq);
	iter->ent = fbuffer->entry;
	event_call->event.funcs->trace(iter, 0, event);
	trace_seq_putc(&iter->seq, 0);
	printk("%s", iter->seq.buffer);

	spin_unlock_irqrestore(&tracepoint_iter_lock, flags);
}

int tracepoint_printk_sysctl(struct ctl_table *table, int write,
			     void __user *buffer, size_t *lenp,
			     loff_t *ppos)
{
	int save_tracepoint_printk;
	int ret;

	mutex_lock(&tracepoint_printk_mutex);
	save_tracepoint_printk = tracepoint_printk;

	ret = proc_dointvec(table, write, buffer, lenp, ppos);

	/*
	 * This will force exiting early, as tracepoint_printk
	 * is always zero when tracepoint_printk_iter is not allocated
	 */
	if (!tracepoint_print_iter)
		tracepoint_printk = 0;

	if (save_tracepoint_printk == tracepoint_printk)
		goto out;

	if (tracepoint_printk)
		static_key_enable(&tracepoint_printk_key.key);
	else
		static_key_disable(&tracepoint_printk_key.key);

 out:
	mutex_unlock(&tracepoint_printk_mutex);

	return ret;
}

void trace_event_buffer_commit(struct trace_event_buffer *fbuffer)
{
	if (static_key_false(&tracepoint_printk_key.key))
		output_printk(fbuffer);

	event_trigger_unlock_commit(fbuffer->trace_file, fbuffer->buffer,
				    fbuffer->event, fbuffer->entry,
				    fbuffer->flags, fbuffer->pc);
}
EXPORT_SYMBOL_GPL(trace_event_buffer_commit);

/*
 * Skip 3:
 *
 *   trace_buffer_unlock_commit_regs()
 *   trace_event_buffer_commit()
 *   trace_event_raw_event_xxx()
 */
# define STACK_SKIP 3

void trace_buffer_unlock_commit_regs(struct trace_array *tr,
				     struct ring_buffer *buffer,
				     struct ring_buffer_event *event,
				     unsigned long flags, int pc,
				     struct pt_regs *regs)
{
	__buffer_unlock_commit(buffer, event);

	/*
	 * If regs is not set, then skip the necessary functions.
	 * Note, we can still get here via blktrace, wakeup tracer
	 * and mmiotrace, but that's ok if they lose a function or
	 * two. They are not that meaningful.
	 */
	ftrace_trace_stack(tr, buffer, flags, regs ? 0 : STACK_SKIP, pc, regs);
	ftrace_trace_userstack(buffer, flags, pc);
}

/*
 * Similar to trace_buffer_unlock_commit_regs() but do not dump stack.
 */
void
trace_buffer_unlock_commit_nostack(struct ring_buffer *buffer,
				   struct ring_buffer_event *event)
{
	__buffer_unlock_commit(buffer, event);
}

static void
trace_process_export(struct trace_export *export,
	       struct ring_buffer_event *event)
{
	struct trace_entry *entry;
	unsigned int size = 0;

	entry = ring_buffer_event_data(event);
	size = ring_buffer_event_length(event);
	export->write(export, entry, size);
}

static DEFINE_MUTEX(ftrace_export_lock);

static struct trace_export __rcu *ftrace_exports_list __read_mostly;

static DEFINE_STATIC_KEY_FALSE(ftrace_exports_enabled);

static inline void ftrace_exports_enable(void)
{
	static_branch_enable(&ftrace_exports_enabled);
}

static inline void ftrace_exports_disable(void)
{
	static_branch_disable(&ftrace_exports_enabled);
}

void ftrace_exports(struct ring_buffer_event *event)
{
	struct trace_export *export;

	preempt_disable_notrace();

	export = rcu_dereference_raw_notrace(ftrace_exports_list);
	while (export) {
		trace_process_export(export, event);
		export = rcu_dereference_raw_notrace(export->next);
	}

	preempt_enable_notrace();
}

static inline void
add_trace_export(struct trace_export **list, struct trace_export *export)
{
	rcu_assign_pointer(export->next, *list);
	/*
	 * We are entering export into the list but another
	 * CPU might be walking that list. We need to make sure
	 * the export->next pointer is valid before another CPU sees
	 * the export pointer included into the list.
	 */
	rcu_assign_pointer(*list, export);
}

static inline int
rm_trace_export(struct trace_export **list, struct trace_export *export)
{
	struct trace_export **p;

	for (p = list; *p != NULL; p = &(*p)->next)
		if (*p == export)
			break;

	if (*p != export)
		return -1;

	rcu_assign_pointer(*p, (*p)->next);

	return 0;
}

static inline void
add_ftrace_export(struct trace_export **list, struct trace_export *export)
{
	if (*list == NULL)
		ftrace_exports_enable();

	add_trace_export(list, export);
}

static inline int
rm_ftrace_export(struct trace_export **list, struct trace_export *export)
{
	int ret;

	ret = rm_trace_export(list, export);
	if (*list == NULL)
		ftrace_exports_disable();

	return ret;
}

int register_ftrace_export(struct trace_export *export)
{
	if (WARN_ON_ONCE(!export->write))
		return -1;

	mutex_lock(&ftrace_export_lock);

	add_ftrace_export(&ftrace_exports_list, export);

	mutex_unlock(&ftrace_export_lock);

	return 0;
}
EXPORT_SYMBOL_GPL(register_ftrace_export);

int unregister_ftrace_export(struct trace_export *export)
{
	int ret;

	mutex_lock(&ftrace_export_lock);

	ret = rm_ftrace_export(&ftrace_exports_list, export);

	mutex_unlock(&ftrace_export_lock);

	return ret;
}
EXPORT_SYMBOL_GPL(unregister_ftrace_export);

void
trace_function(struct trace_array *tr,
	       unsigned long ip, unsigned long parent_ip, unsigned long flags,
	       int pc)
{
	struct trace_event_call *call = &event_function;
	struct ring_buffer *buffer = tr->trace_buffer.buffer;
	struct ring_buffer_event *event;
	struct ftrace_entry *entry;

	event = __trace_buffer_lock_reserve(buffer, TRACE_FN, sizeof(*entry),
					    flags, pc);
	if (!event)
		return;
	entry	= ring_buffer_event_data(event);
	entry->ip			= ip;
	entry->parent_ip		= parent_ip;

	if (!call_filter_check_discard(call, entry, buffer, event)) {
		if (static_branch_unlikely(&ftrace_exports_enabled))
			ftrace_exports(event);
		__buffer_unlock_commit(buffer, event);
	}
}

#ifdef CONFIG_STACKTRACE

#define FTRACE_STACK_MAX_ENTRIES (PAGE_SIZE / sizeof(unsigned long))
struct ftrace_stack {
	unsigned long		calls[FTRACE_STACK_MAX_ENTRIES];
};

static DEFINE_PER_CPU(struct ftrace_stack, ftrace_stack);
static DEFINE_PER_CPU(int, ftrace_stack_reserve);

static void __ftrace_trace_stack(struct ring_buffer *buffer,
				 unsigned long flags,
				 int skip, int pc, struct pt_regs *regs)
{
	struct trace_event_call *call = &event_kernel_stack;
	struct ring_buffer_event *event;
	struct stack_entry *entry;
	struct stack_trace trace;
	int use_stack;
	int size = FTRACE_STACK_ENTRIES;

	trace.nr_entries	= 0;
	trace.skip		= skip;

	/*
	 * Add one, for this function and the call to save_stack_trace()
	 * If regs is set, then these functions will not be in the way.
	 */
#ifndef CONFIG_UNWINDER_ORC
	if (!regs)
		trace.skip++;
#endif

	/*
	 * Since events can happen in NMIs there's no safe way to
	 * use the per cpu ftrace_stacks. We reserve it and if an interrupt
	 * or NMI comes in, it will just have to use the default
	 * FTRACE_STACK_SIZE.
	 */
	preempt_disable_notrace();

	use_stack = __this_cpu_inc_return(ftrace_stack_reserve);
	/*
	 * We don't need any atomic variables, just a barrier.
	 * If an interrupt comes in, we don't care, because it would
	 * have exited and put the counter back to what we want.
	 * We just need a barrier to keep gcc from moving things
	 * around.
	 */
	barrier();
	if (use_stack == 1) {
		trace.entries		= this_cpu_ptr(ftrace_stack.calls);
		trace.max_entries	= FTRACE_STACK_MAX_ENTRIES;

		if (regs)
			save_stack_trace_regs(regs, &trace);
		else
			save_stack_trace(&trace);

		if (trace.nr_entries > size)
			size = trace.nr_entries;
	} else
		/* From now on, use_stack is a boolean */
		use_stack = 0;

	size *= sizeof(unsigned long);

	event = __trace_buffer_lock_reserve(buffer, TRACE_STACK,
					    sizeof(*entry) + size, flags, pc);
	if (!event)
		goto out;
	entry = ring_buffer_event_data(event);

	memset(&entry->caller, 0, size);

	if (use_stack)
		memcpy(&entry->caller, trace.entries,
		       trace.nr_entries * sizeof(unsigned long));
	else {
		trace.max_entries	= FTRACE_STACK_ENTRIES;
		trace.entries		= entry->caller;
		if (regs)
			save_stack_trace_regs(regs, &trace);
		else
			save_stack_trace(&trace);
	}

	entry->size = trace.nr_entries;

	if (!call_filter_check_discard(call, entry, buffer, event))
		__buffer_unlock_commit(buffer, event);

 out:
	/* Again, don't let gcc optimize things here */
	barrier();
	__this_cpu_dec(ftrace_stack_reserve);
	preempt_enable_notrace();

}

static inline void ftrace_trace_stack(struct trace_array *tr,
				      struct ring_buffer *buffer,
				      unsigned long flags,
				      int skip, int pc, struct pt_regs *regs)
{
	if (!(tr->trace_flags & TRACE_ITER_STACKTRACE))
		return;

	__ftrace_trace_stack(buffer, flags, skip, pc, regs);
}

void __trace_stack(struct trace_array *tr, unsigned long flags, int skip,
		   int pc)
{
	struct ring_buffer *buffer = tr->trace_buffer.buffer;

	if (rcu_is_watching()) {
		__ftrace_trace_stack(buffer, flags, skip, pc, NULL);
		return;
	}

	/*
	 * When an NMI triggers, RCU is enabled via rcu_nmi_enter(),
	 * but if the above rcu_is_watching() failed, then the NMI
	 * triggered someplace critical, and rcu_irq_enter() should
	 * not be called from NMI.
	 */
	if (unlikely(in_nmi()))
		return;

	rcu_irq_enter_irqson();
	__ftrace_trace_stack(buffer, flags, skip, pc, NULL);
	rcu_irq_exit_irqson();
}

/**
 * trace_dump_stack - record a stack back trace in the trace buffer
 * @skip: Number of functions to skip (helper handlers)
 */
void trace_dump_stack(int skip)
{
	unsigned long flags;

	if (tracing_disabled || tracing_selftest_running)
		return;

	local_save_flags(flags);

#ifndef CONFIG_UNWINDER_ORC
	/* Skip 1 to skip this function. */
	skip++;
#endif
	__ftrace_trace_stack(global_trace.trace_buffer.buffer,
			     flags, skip, preempt_count(), NULL);
}

static DEFINE_PER_CPU(int, user_stack_count);

void
ftrace_trace_userstack(struct ring_buffer *buffer, unsigned long flags, int pc)
{
	struct trace_event_call *call = &event_user_stack;
	struct ring_buffer_event *event;
	struct userstack_entry *entry;
	struct stack_trace trace;

	if (!(global_trace.trace_flags & TRACE_ITER_USERSTACKTRACE))
		return;

	/*
	 * NMIs can not handle page faults, even with fix ups.
	 * The save user stack can (and often does) fault.
	 */
	if (unlikely(in_nmi()))
		return;

	/*
	 * prevent recursion, since the user stack tracing may
	 * trigger other kernel events.
	 */
	preempt_disable();
	if (__this_cpu_read(user_stack_count))
		goto out;

	__this_cpu_inc(user_stack_count);

	event = __trace_buffer_lock_reserve(buffer, TRACE_USER_STACK,
					    sizeof(*entry), flags, pc);
	if (!event)
		goto out_drop_count;
	entry	= ring_buffer_event_data(event);

	entry->tgid		= current->tgid;
	memset(&entry->caller, 0, sizeof(entry->caller));

	trace.nr_entries	= 0;
	trace.max_entries	= FTRACE_STACK_ENTRIES;
	trace.skip		= 0;
	trace.entries		= entry->caller;

	save_stack_trace_user(&trace);
	if (!call_filter_check_discard(call, entry, buffer, event))
		__buffer_unlock_commit(buffer, event);

 out_drop_count:
	__this_cpu_dec(user_stack_count);
 out:
	preempt_enable();
}

#ifdef UNUSED
static void __trace_userstack(struct trace_array *tr, unsigned long flags)
{
	ftrace_trace_userstack(tr, flags, preempt_count());
}
#endif /* UNUSED */

#endif /* CONFIG_STACKTRACE */

/* created for use with alloc_percpu */
struct trace_buffer_struct {
	int nesting;
	char buffer[4][TRACE_BUF_SIZE];
};

static struct trace_buffer_struct *trace_percpu_buffer;

/*
 * Thise allows for lockless recording.  If we're nested too deeply, then
 * this returns NULL.
 */
static char *get_trace_buf(void)
{
	struct trace_buffer_struct *buffer = this_cpu_ptr(trace_percpu_buffer);

	if (!buffer || buffer->nesting >= 4)
		return NULL;

	buffer->nesting++;

	/* Interrupts must see nesting incremented before we use the buffer */
	barrier();
	return &buffer->buffer[buffer->nesting][0];
}

static void put_trace_buf(void)
{
	/* Don't let the decrement of nesting leak before this */
	barrier();
	this_cpu_dec(trace_percpu_buffer->nesting);
}

static int alloc_percpu_trace_buffer(void)
{
	struct trace_buffer_struct *buffers;

	buffers = alloc_percpu(struct trace_buffer_struct);
	if (WARN(!buffers, "Could not allocate percpu trace_printk buffer"))
		return -ENOMEM;

	trace_percpu_buffer = buffers;
	return 0;
}

static int buffers_allocated;

void trace_printk_init_buffers(void)
{
	if (buffers_allocated)
		return;

	if (alloc_percpu_trace_buffer())
		return;

	/* trace_printk() is for debug use only. Don't use it in production. */

	pr_warn("\n");
	pr_warn("**********************************************************\n");
	pr_warn("**   NOTICE NOTICE NOTICE NOTICE NOTICE NOTICE NOTICE   **\n");
	pr_warn("**                                                      **\n");
	pr_warn("** trace_printk() being used. Allocating extra memory.  **\n");
	pr_warn("**                                                      **\n");
	pr_warn("** This means that this is a DEBUG kernel and it is     **\n");
	pr_warn("** unsafe for production use.                           **\n");
	pr_warn("**                                                      **\n");
	pr_warn("** If you see this message and you are not debugging    **\n");
	pr_warn("** the kernel, report this immediately to your vendor!  **\n");
	pr_warn("**                                                      **\n");
	pr_warn("**   NOTICE NOTICE NOTICE NOTICE NOTICE NOTICE NOTICE   **\n");
	pr_warn("**********************************************************\n");

	/* Expand the buffers to set size */
	tracing_update_buffers();

	buffers_allocated = 1;

	/*
	 * trace_printk_init_buffers() can be called by modules.
	 * If that happens, then we need to start cmdline recording
	 * directly here. If the global_trace.buffer is already
	 * allocated here, then this was called by module code.
	 */
	if (global_trace.trace_buffer.buffer)
		tracing_start_cmdline_record();
}

void trace_printk_start_comm(void)
{
	/* Start tracing comms if trace printk is set */
	if (!buffers_allocated)
		return;
	tracing_start_cmdline_record();
}

static void trace_printk_start_stop_comm(int enabled)
{
	if (!buffers_allocated)
		return;

	if (enabled)
		tracing_start_cmdline_record();
	else
		tracing_stop_cmdline_record();
}

/**
 * trace_vbprintk - write binary msg to tracing buffer
 *
 */
int trace_vbprintk(unsigned long ip, const char *fmt, va_list args)
{
	struct trace_event_call *call = &event_bprint;
	struct ring_buffer_event *event;
	struct ring_buffer *buffer;
	struct trace_array *tr = &global_trace;
	struct bprint_entry *entry;
	unsigned long flags;
	char *tbuffer;
	int len = 0, size, pc;

	if (unlikely(tracing_selftest_running || tracing_disabled))
		return 0;

	/* Don't pollute graph traces with trace_vprintk internals */
	pause_graph_tracing();

	pc = preempt_count();
	preempt_disable_notrace();

	tbuffer = get_trace_buf();
	if (!tbuffer) {
		len = 0;
		goto out_nobuffer;
	}

	len = vbin_printf((u32 *)tbuffer, TRACE_BUF_SIZE/sizeof(int), fmt, args);

	if (len > TRACE_BUF_SIZE/sizeof(int) || len < 0)
		goto out;

	local_save_flags(flags);
	size = sizeof(*entry) + sizeof(u32) * len;
	buffer = tr->trace_buffer.buffer;
	event = __trace_buffer_lock_reserve(buffer, TRACE_BPRINT, size,
					    flags, pc);
	if (!event)
		goto out;
	entry = ring_buffer_event_data(event);
	entry->ip			= ip;
	entry->fmt			= fmt;

	memcpy(entry->buf, tbuffer, sizeof(u32) * len);
	if (!call_filter_check_discard(call, entry, buffer, event)) {
		__buffer_unlock_commit(buffer, event);
		ftrace_trace_stack(tr, buffer, flags, 6, pc, NULL);
	}

out:
	put_trace_buf();

out_nobuffer:
	preempt_enable_notrace();
	unpause_graph_tracing();

	return len;
}
EXPORT_SYMBOL_GPL(trace_vbprintk);

__printf(3, 0)
static int
__trace_array_vprintk(struct ring_buffer *buffer,
		      unsigned long ip, const char *fmt, va_list args)
{
	struct trace_event_call *call = &event_print;
	struct ring_buffer_event *event;
	int len = 0, size, pc;
	struct print_entry *entry;
	unsigned long flags;
	char *tbuffer;

	if (tracing_disabled || tracing_selftest_running)
		return 0;

	/* Don't pollute graph traces with trace_vprintk internals */
	pause_graph_tracing();

	pc = preempt_count();
	preempt_disable_notrace();


	tbuffer = get_trace_buf();
	if (!tbuffer) {
		len = 0;
		goto out_nobuffer;
	}

	len = vscnprintf(tbuffer, TRACE_BUF_SIZE, fmt, args);

	local_save_flags(flags);
	size = sizeof(*entry) + len + 1;
	event = __trace_buffer_lock_reserve(buffer, TRACE_PRINT, size,
					    flags, pc);
	if (!event)
		goto out;
	entry = ring_buffer_event_data(event);
	entry->ip = ip;

	memcpy(&entry->buf, tbuffer, len + 1);
	if (!call_filter_check_discard(call, entry, buffer, event)) {
		__buffer_unlock_commit(buffer, event);
		ftrace_trace_stack(&global_trace, buffer, flags, 6, pc, NULL);
	}

out:
	put_trace_buf();

out_nobuffer:
	preempt_enable_notrace();
	unpause_graph_tracing();

	return len;
}

__printf(3, 0)
int trace_array_vprintk(struct trace_array *tr,
			unsigned long ip, const char *fmt, va_list args)
{
	return __trace_array_vprintk(tr->trace_buffer.buffer, ip, fmt, args);
}

__printf(3, 0)
int trace_array_printk(struct trace_array *tr,
		       unsigned long ip, const char *fmt, ...)
{
	int ret;
	va_list ap;

	if (!(global_trace.trace_flags & TRACE_ITER_PRINTK))
		return 0;

	va_start(ap, fmt);
	ret = trace_array_vprintk(tr, ip, fmt, ap);
	va_end(ap);
	return ret;
}

__printf(3, 4)
int trace_array_printk_buf(struct ring_buffer *buffer,
			   unsigned long ip, const char *fmt, ...)
{
	int ret;
	va_list ap;

	if (!(global_trace.trace_flags & TRACE_ITER_PRINTK))
		return 0;

	va_start(ap, fmt);
	ret = __trace_array_vprintk(buffer, ip, fmt, ap);
	va_end(ap);
	return ret;
}

__printf(2, 0)
int trace_vprintk(unsigned long ip, const char *fmt, va_list args)
{
	return trace_array_vprintk(&global_trace, ip, fmt, args);
}
EXPORT_SYMBOL_GPL(trace_vprintk);

static void trace_iterator_increment(struct trace_iterator *iter)
{
	struct ring_buffer_iter *buf_iter = trace_buffer_iter(iter, iter->cpu);

	iter->idx++;
	if (buf_iter)
		ring_buffer_read(buf_iter, NULL);
}

static struct trace_entry *
peek_next_entry(struct trace_iterator *iter, int cpu, u64 *ts,
		unsigned long *lost_events)
{
	struct ring_buffer_event *event;
	struct ring_buffer_iter *buf_iter = trace_buffer_iter(iter, cpu);

	if (buf_iter)
		event = ring_buffer_iter_peek(buf_iter, ts);
	else
		event = ring_buffer_peek(iter->trace_buffer->buffer, cpu, ts,
					 lost_events);

	if (event) {
		iter->ent_size = ring_buffer_event_length(event);
		return ring_buffer_event_data(event);
	}
	iter->ent_size = 0;
	return NULL;
}

static struct trace_entry *
__find_next_entry(struct trace_iterator *iter, int *ent_cpu,
		  unsigned long *missing_events, u64 *ent_ts)
{
	struct ring_buffer *buffer = iter->trace_buffer->buffer;
	struct trace_entry *ent, *next = NULL;
	unsigned long lost_events = 0, next_lost = 0;
	int cpu_file = iter->cpu_file;
	u64 next_ts = 0, ts;
	int next_cpu = -1;
	int next_size = 0;
	int cpu;

	/*
	 * If we are in a per_cpu trace file, don't bother by iterating over
	 * all cpu and peek directly.
	 */
	if (cpu_file > RING_BUFFER_ALL_CPUS) {
		if (ring_buffer_empty_cpu(buffer, cpu_file))
			return NULL;
		ent = peek_next_entry(iter, cpu_file, ent_ts, missing_events);
		if (ent_cpu)
			*ent_cpu = cpu_file;

		return ent;
	}

	for_each_tracing_cpu(cpu) {

		if (ring_buffer_empty_cpu(buffer, cpu))
			continue;

		ent = peek_next_entry(iter, cpu, &ts, &lost_events);

		/*
		 * Pick the entry with the smallest timestamp:
		 */
		if (ent && (!next || ts < next_ts)) {
			next = ent;
			next_cpu = cpu;
			next_ts = ts;
			next_lost = lost_events;
			next_size = iter->ent_size;
		}
	}

	iter->ent_size = next_size;

	if (ent_cpu)
		*ent_cpu = next_cpu;

	if (ent_ts)
		*ent_ts = next_ts;

	if (missing_events)
		*missing_events = next_lost;

	return next;
}

/* Find the next real entry, without updating the iterator itself */
struct trace_entry *trace_find_next_entry(struct trace_iterator *iter,
					  int *ent_cpu, u64 *ent_ts)
{
	return __find_next_entry(iter, ent_cpu, NULL, ent_ts);
}

/* Find the next real entry, and increment the iterator to the next entry */
void *trace_find_next_entry_inc(struct trace_iterator *iter)
{
	iter->ent = __find_next_entry(iter, &iter->cpu,
				      &iter->lost_events, &iter->ts);

	if (iter->ent)
		trace_iterator_increment(iter);

	return iter->ent ? iter : NULL;
}

static void trace_consume(struct trace_iterator *iter)
{
	ring_buffer_consume(iter->trace_buffer->buffer, iter->cpu, &iter->ts,
			    &iter->lost_events);
}

static void *s_next(struct seq_file *m, void *v, loff_t *pos)
{
	struct trace_iterator *iter = m->private;
	int i = (int)*pos;
	void *ent;

	WARN_ON_ONCE(iter->leftover);

	(*pos)++;

	/* can't go backwards */
	if (iter->idx > i)
		return NULL;

	if (iter->idx < 0)
		ent = trace_find_next_entry_inc(iter);
	else
		ent = iter;

	while (ent && iter->idx < i)
		ent = trace_find_next_entry_inc(iter);

	iter->pos = *pos;

	return ent;
}

void tracing_iter_reset(struct trace_iterator *iter, int cpu)
{
	struct ring_buffer_event *event;
	struct ring_buffer_iter *buf_iter;
	unsigned long entries = 0;
	u64 ts;

	per_cpu_ptr(iter->trace_buffer->data, cpu)->skipped_entries = 0;

	buf_iter = trace_buffer_iter(iter, cpu);
	if (!buf_iter)
		return;

	ring_buffer_iter_reset(buf_iter);

	/*
	 * We could have the case with the max latency tracers
	 * that a reset never took place on a cpu. This is evident
	 * by the timestamp being before the start of the buffer.
	 */
	while ((event = ring_buffer_iter_peek(buf_iter, &ts))) {
		if (ts >= iter->trace_buffer->time_start)
			break;
		entries++;
		ring_buffer_read(buf_iter, NULL);
	}

	per_cpu_ptr(iter->trace_buffer->data, cpu)->skipped_entries = entries;
}

/*
 * The current tracer is copied to avoid a global locking
 * all around.
 */
static void *s_start(struct seq_file *m, loff_t *pos)
{
	struct trace_iterator *iter = m->private;
	struct trace_array *tr = iter->tr;
	int cpu_file = iter->cpu_file;
	void *p = NULL;
	loff_t l = 0;
	int cpu;

	/*
	 * copy the tracer to avoid using a global lock all around.
	 * iter->trace is a copy of current_trace, the pointer to the
	 * name may be used instead of a strcmp(), as iter->trace->name
	 * will point to the same string as current_trace->name.
	 */
	mutex_lock(&trace_types_lock);
	if (unlikely(tr->current_trace && iter->trace->name != tr->current_trace->name))
		*iter->trace = *tr->current_trace;
	mutex_unlock(&trace_types_lock);

#ifdef CONFIG_TRACER_MAX_TRACE
	if (iter->snapshot && iter->trace->use_max_tr)
		return ERR_PTR(-EBUSY);
#endif

	if (!iter->snapshot)
		atomic_inc(&trace_record_taskinfo_disabled);

	if (*pos != iter->pos) {
		iter->ent = NULL;
		iter->cpu = 0;
		iter->idx = -1;

		if (cpu_file == RING_BUFFER_ALL_CPUS) {
			for_each_tracing_cpu(cpu)
				tracing_iter_reset(iter, cpu);
		} else
			tracing_iter_reset(iter, cpu_file);

		iter->leftover = 0;
		for (p = iter; p && l < *pos; p = s_next(m, p, &l))
			;

	} else {
		/*
		 * If we overflowed the seq_file before, then we want
		 * to just reuse the trace_seq buffer again.
		 */
		if (iter->leftover)
			p = iter;
		else {
			l = *pos - 1;
			p = s_next(m, p, &l);
		}
	}

	trace_event_read_lock();
	trace_access_lock(cpu_file);
	return p;
}

static void s_stop(struct seq_file *m, void *p)
{
	struct trace_iterator *iter = m->private;

#ifdef CONFIG_TRACER_MAX_TRACE
	if (iter->snapshot && iter->trace->use_max_tr)
		return;
#endif

	if (!iter->snapshot)
		atomic_dec(&trace_record_taskinfo_disabled);

	trace_access_unlock(iter->cpu_file);
	trace_event_read_unlock();
}

static void
get_total_entries(struct trace_buffer *buf,
		  unsigned long *total, unsigned long *entries)
{
	unsigned long count;
	int cpu;

	*total = 0;
	*entries = 0;

	for_each_tracing_cpu(cpu) {
		count = ring_buffer_entries_cpu(buf->buffer, cpu);
		/*
		 * If this buffer has skipped entries, then we hold all
		 * entries for the trace and we need to ignore the
		 * ones before the time stamp.
		 */
		if (per_cpu_ptr(buf->data, cpu)->skipped_entries) {
			count -= per_cpu_ptr(buf->data, cpu)->skipped_entries;
			/* total is the same as the entries */
			*total += count;
		} else
			*total += count +
				ring_buffer_overrun_cpu(buf->buffer, cpu);
		*entries += count;
	}
}

static void print_lat_help_header(struct seq_file *m)
{
	seq_puts(m, "#                  _--------=> CPU#              \n"
		    "#                 / _-------=> irqs-off          \n"
		    "#                | / _------=> need-resched      \n"
		    "#                || / _-----=> need-resched_lazy \n"
		    "#                ||| / _----=> hardirq/softirq   \n"
		    "#                |||| / _---=> preempt-depth     \n"
		    "#                ||||| / _--=> preempt-lazy-depth\n"
		    "#                |||||| / _-=> migrate-disable   \n"
		    "#                ||||||| /     delay             \n"
		    "# cmd     pid    |||||||| time   |  caller       \n"
		    "#     \\   /      ||||||||   \\    |  /            \n");
}

static void print_event_info(struct trace_buffer *buf, struct seq_file *m)
{
	unsigned long total;
	unsigned long entries;

	get_total_entries(buf, &total, &entries);
	seq_printf(m, "# entries-in-buffer/entries-written: %lu/%lu   #P:%d\n",
		   entries, total, num_online_cpus());
	seq_puts(m, "#\n");
}

static void print_func_help_header(struct trace_buffer *buf, struct seq_file *m,
				   unsigned int flags)
{
	bool tgid = flags & TRACE_ITER_RECORD_TGID;

	print_event_info(buf, m);

	seq_printf(m, "#           TASK-PID   %s  CPU#   TIMESTAMP  FUNCTION\n", tgid ? "TGID     " : "");
	seq_printf(m, "#              | |     %s    |       |         |\n",	 tgid ? "  |      " : "");
}

static void print_func_help_header_irq(struct trace_buffer *buf, struct seq_file *m,
				       unsigned int flags)
{
	bool tgid = flags & TRACE_ITER_RECORD_TGID;
	const char tgid_space[] = "          ";
	const char space[] = "  ";

	print_event_info(buf, m);

	seq_printf(m, "#                          %s  _-----=> irqs-off\n",
		   tgid ? tgid_space : space);
	seq_printf(m, "#                          %s / _----=> need-resched\n",
		   tgid ? tgid_space : space);
	seq_printf(m, "#                          %s| / _---=> need-resched_lazy\n",
		   tgid ? tgid_space : space);
	seq_printf(m, "#                          %s|| / _--=> hardirq/softirq\n",
		   tgid ? tgid_space : space);
	seq_printf(m, "#                          %s||| /     preempt-depth\n",
		   tgid ? tgid_space : space);
	seq_printf(m, "#                          %s|||| /    delay\n",
		   tgid ? tgid_space : space);
	seq_printf(m, "#           TASK-PID %sCPU#  |||||   TIMESTAMP  FUNCTION\n",
		   tgid ? "   TGID   " : space);
	seq_printf(m, "#              | |   %s  |   |||||      |         |\n",
		   tgid ? "     |    " : space);
}

void
print_trace_header(struct seq_file *m, struct trace_iterator *iter)
{
	unsigned long sym_flags = (global_trace.trace_flags & TRACE_ITER_SYM_MASK);
	struct trace_buffer *buf = iter->trace_buffer;
	struct trace_array_cpu *data = per_cpu_ptr(buf->data, buf->cpu);
	struct tracer *type = iter->trace;
	unsigned long entries;
	unsigned long total;
	const char *name = "preemption";

	name = type->name;

	get_total_entries(buf, &total, &entries);

	seq_printf(m, "# %s latency trace v1.1.5 on %s\n",
		   name, UTS_RELEASE);
	seq_puts(m, "# -----------------------------------"
		 "---------------------------------\n");
	seq_printf(m, "# latency: %lu us, #%lu/%lu, CPU#%d |"
		   " (M:%s VP:%d, KP:%d, SP:%d HP:%d",
		   nsecs_to_usecs(data->saved_latency),
		   entries,
		   total,
		   buf->cpu,
#if defined(CONFIG_PREEMPT_NONE)
		   "server",
#elif defined(CONFIG_PREEMPT_VOLUNTARY)
		   "desktop",
#elif defined(CONFIG_PREEMPT)
		   "preempt",
#else
		   "unknown",
#endif
		   /* These are reserved for later use */
		   0, 0, 0, 0);
#ifdef CONFIG_SMP
	seq_printf(m, " #P:%d)\n", num_online_cpus());
#else
	seq_puts(m, ")\n");
#endif
	seq_puts(m, "#    -----------------\n");
	seq_printf(m, "#    | task: %.16s-%d "
		   "(uid:%d nice:%ld policy:%ld rt_prio:%ld)\n",
		   data->comm, data->pid,
		   from_kuid_munged(seq_user_ns(m), data->uid), data->nice,
		   data->policy, data->rt_priority);
	seq_puts(m, "#    -----------------\n");

	if (data->critical_start) {
		seq_puts(m, "#  => started at: ");
		seq_print_ip_sym(&iter->seq, data->critical_start, sym_flags);
		trace_print_seq(m, &iter->seq);
		seq_puts(m, "\n#  => ended at:   ");
		seq_print_ip_sym(&iter->seq, data->critical_end, sym_flags);
		trace_print_seq(m, &iter->seq);
		seq_puts(m, "\n#\n");
	}

	seq_puts(m, "#\n");
}

static void test_cpu_buff_start(struct trace_iterator *iter)
{
	struct trace_seq *s = &iter->seq;
	struct trace_array *tr = iter->tr;

	if (!(tr->trace_flags & TRACE_ITER_ANNOTATE))
		return;

	if (!(iter->iter_flags & TRACE_FILE_ANNOTATE))
		return;

	if (cpumask_available(iter->started) &&
	    cpumask_test_cpu(iter->cpu, iter->started))
		return;

	if (per_cpu_ptr(iter->trace_buffer->data, iter->cpu)->skipped_entries)
		return;

	if (cpumask_available(iter->started))
		cpumask_set_cpu(iter->cpu, iter->started);

	/* Don't print started cpu buffer for the first entry of the trace */
	if (iter->idx > 1)
		trace_seq_printf(s, "##### CPU %u buffer started ####\n",
				iter->cpu);
}

static enum print_line_t print_trace_fmt(struct trace_iterator *iter)
{
	struct trace_array *tr = iter->tr;
	struct trace_seq *s = &iter->seq;
	unsigned long sym_flags = (tr->trace_flags & TRACE_ITER_SYM_MASK);
	struct trace_entry *entry;
	struct trace_event *event;

	entry = iter->ent;

	test_cpu_buff_start(iter);

	event = ftrace_find_event(entry->type);

	if (tr->trace_flags & TRACE_ITER_CONTEXT_INFO) {
		if (iter->iter_flags & TRACE_FILE_LAT_FMT)
			trace_print_lat_context(iter);
		else
			trace_print_context(iter);
	}

	if (trace_seq_has_overflowed(s))
		return TRACE_TYPE_PARTIAL_LINE;

	if (event)
		return event->funcs->trace(iter, sym_flags, event);

	trace_seq_printf(s, "Unknown type %d\n", entry->type);

	return trace_handle_return(s);
}

static enum print_line_t print_raw_fmt(struct trace_iterator *iter)
{
	struct trace_array *tr = iter->tr;
	struct trace_seq *s = &iter->seq;
	struct trace_entry *entry;
	struct trace_event *event;

	entry = iter->ent;

	if (tr->trace_flags & TRACE_ITER_CONTEXT_INFO)
		trace_seq_printf(s, "%d %d %llu ",
				 entry->pid, iter->cpu, iter->ts);

	if (trace_seq_has_overflowed(s))
		return TRACE_TYPE_PARTIAL_LINE;

	event = ftrace_find_event(entry->type);
	if (event)
		return event->funcs->raw(iter, 0, event);

	trace_seq_printf(s, "%d ?\n", entry->type);

	return trace_handle_return(s);
}

static enum print_line_t print_hex_fmt(struct trace_iterator *iter)
{
	struct trace_array *tr = iter->tr;
	struct trace_seq *s = &iter->seq;
	unsigned char newline = '\n';
	struct trace_entry *entry;
	struct trace_event *event;

	entry = iter->ent;

	if (tr->trace_flags & TRACE_ITER_CONTEXT_INFO) {
		SEQ_PUT_HEX_FIELD(s, entry->pid);
		SEQ_PUT_HEX_FIELD(s, iter->cpu);
		SEQ_PUT_HEX_FIELD(s, iter->ts);
		if (trace_seq_has_overflowed(s))
			return TRACE_TYPE_PARTIAL_LINE;
	}

	event = ftrace_find_event(entry->type);
	if (event) {
		enum print_line_t ret = event->funcs->hex(iter, 0, event);
		if (ret != TRACE_TYPE_HANDLED)
			return ret;
	}

	SEQ_PUT_FIELD(s, newline);

	return trace_handle_return(s);
}

static enum print_line_t print_bin_fmt(struct trace_iterator *iter)
{
	struct trace_array *tr = iter->tr;
	struct trace_seq *s = &iter->seq;
	struct trace_entry *entry;
	struct trace_event *event;

	entry = iter->ent;

	if (tr->trace_flags & TRACE_ITER_CONTEXT_INFO) {
		SEQ_PUT_FIELD(s, entry->pid);
		SEQ_PUT_FIELD(s, iter->cpu);
		SEQ_PUT_FIELD(s, iter->ts);
		if (trace_seq_has_overflowed(s))
			return TRACE_TYPE_PARTIAL_LINE;
	}

	event = ftrace_find_event(entry->type);
	return event ? event->funcs->binary(iter, 0, event) :
		TRACE_TYPE_HANDLED;
}

int trace_empty(struct trace_iterator *iter)
{
	struct ring_buffer_iter *buf_iter;
	int cpu;

	/* If we are looking at one CPU buffer, only check that one */
	if (iter->cpu_file != RING_BUFFER_ALL_CPUS) {
		cpu = iter->cpu_file;
		buf_iter = trace_buffer_iter(iter, cpu);
		if (buf_iter) {
			if (!ring_buffer_iter_empty(buf_iter))
				return 0;
		} else {
			if (!ring_buffer_empty_cpu(iter->trace_buffer->buffer, cpu))
				return 0;
		}
		return 1;
	}

	for_each_tracing_cpu(cpu) {
		buf_iter = trace_buffer_iter(iter, cpu);
		if (buf_iter) {
			if (!ring_buffer_iter_empty(buf_iter))
				return 0;
		} else {
			if (!ring_buffer_empty_cpu(iter->trace_buffer->buffer, cpu))
				return 0;
		}
	}

	return 1;
}

/*  Called with trace_event_read_lock() held. */
enum print_line_t print_trace_line(struct trace_iterator *iter)
{
	struct trace_array *tr = iter->tr;
	unsigned long trace_flags = tr->trace_flags;
	enum print_line_t ret;

	if (iter->lost_events) {
		trace_seq_printf(&iter->seq, "CPU:%d [LOST %lu EVENTS]\n",
				 iter->cpu, iter->lost_events);
		if (trace_seq_has_overflowed(&iter->seq))
			return TRACE_TYPE_PARTIAL_LINE;
	}

	if (iter->trace && iter->trace->print_line) {
		ret = iter->trace->print_line(iter);
		if (ret != TRACE_TYPE_UNHANDLED)
			return ret;
	}

	if (iter->ent->type == TRACE_BPUTS &&
			trace_flags & TRACE_ITER_PRINTK &&
			trace_flags & TRACE_ITER_PRINTK_MSGONLY)
		return trace_print_bputs_msg_only(iter);

	if (iter->ent->type == TRACE_BPRINT &&
			trace_flags & TRACE_ITER_PRINTK &&
			trace_flags & TRACE_ITER_PRINTK_MSGONLY)
		return trace_print_bprintk_msg_only(iter);

	if (iter->ent->type == TRACE_PRINT &&
			trace_flags & TRACE_ITER_PRINTK &&
			trace_flags & TRACE_ITER_PRINTK_MSGONLY)
		return trace_print_printk_msg_only(iter);

	if (trace_flags & TRACE_ITER_BIN)
		return print_bin_fmt(iter);

	if (trace_flags & TRACE_ITER_HEX)
		return print_hex_fmt(iter);

	if (trace_flags & TRACE_ITER_RAW)
		return print_raw_fmt(iter);

	return print_trace_fmt(iter);
}

void trace_latency_header(struct seq_file *m)
{
	struct trace_iterator *iter = m->private;
	struct trace_array *tr = iter->tr;

	/* print nothing if the buffers are empty */
	if (trace_empty(iter))
		return;

	if (iter->iter_flags & TRACE_FILE_LAT_FMT)
		print_trace_header(m, iter);

	if (!(tr->trace_flags & TRACE_ITER_VERBOSE))
		print_lat_help_header(m);
}

void trace_default_header(struct seq_file *m)
{
	struct trace_iterator *iter = m->private;
	struct trace_array *tr = iter->tr;
	unsigned long trace_flags = tr->trace_flags;

	if (!(trace_flags & TRACE_ITER_CONTEXT_INFO))
		return;

	if (iter->iter_flags & TRACE_FILE_LAT_FMT) {
		/* print nothing if the buffers are empty */
		if (trace_empty(iter))
			return;
		print_trace_header(m, iter);
		if (!(trace_flags & TRACE_ITER_VERBOSE))
			print_lat_help_header(m);
	} else {
		if (!(trace_flags & TRACE_ITER_VERBOSE)) {
			if (trace_flags & TRACE_ITER_IRQ_INFO)
				print_func_help_header_irq(iter->trace_buffer,
							   m, trace_flags);
			else
				print_func_help_header(iter->trace_buffer, m,
						       trace_flags);
		}
	}
}

static void test_ftrace_alive(struct seq_file *m)
{
	if (!ftrace_is_dead())
		return;
	seq_puts(m, "# WARNING: FUNCTION TRACING IS CORRUPTED\n"
		    "#          MAY BE MISSING FUNCTION EVENTS\n");
}

#ifdef CONFIG_TRACER_MAX_TRACE
static void show_snapshot_main_help(struct seq_file *m)
{
	seq_puts(m, "# echo 0 > snapshot : Clears and frees snapshot buffer\n"
		    "# echo 1 > snapshot : Allocates snapshot buffer, if not already allocated.\n"
		    "#                      Takes a snapshot of the main buffer.\n"
		    "# echo 2 > snapshot : Clears snapshot buffer (but does not allocate or free)\n"
		    "#                      (Doesn't have to be '2' works with any number that\n"
		    "#                       is not a '0' or '1')\n");
}

static void show_snapshot_percpu_help(struct seq_file *m)
{
	seq_puts(m, "# echo 0 > snapshot : Invalid for per_cpu snapshot file.\n");
#ifdef CONFIG_RING_BUFFER_ALLOW_SWAP
	seq_puts(m, "# echo 1 > snapshot : Allocates snapshot buffer, if not already allocated.\n"
		    "#                      Takes a snapshot of the main buffer for this cpu.\n");
#else
	seq_puts(m, "# echo 1 > snapshot : Not supported with this kernel.\n"
		    "#                     Must use main snapshot file to allocate.\n");
#endif
	seq_puts(m, "# echo 2 > snapshot : Clears this cpu's snapshot buffer (but does not allocate)\n"
		    "#                      (Doesn't have to be '2' works with any number that\n"
		    "#                       is not a '0' or '1')\n");
}

static void print_snapshot_help(struct seq_file *m, struct trace_iterator *iter)
{
	if (iter->tr->allocated_snapshot)
		seq_puts(m, "#\n# * Snapshot is allocated *\n#\n");
	else
		seq_puts(m, "#\n# * Snapshot is freed *\n#\n");

	seq_puts(m, "# Snapshot commands:\n");
	if (iter->cpu_file == RING_BUFFER_ALL_CPUS)
		show_snapshot_main_help(m);
	else
		show_snapshot_percpu_help(m);
}
#else
/* Should never be called */
static inline void print_snapshot_help(struct seq_file *m, struct trace_iterator *iter) { }
#endif

static int s_show(struct seq_file *m, void *v)
{
	struct trace_iterator *iter = v;
	int ret;

	if (iter->ent == NULL) {
		if (iter->tr) {
			seq_printf(m, "# tracer: %s\n", iter->trace->name);
			seq_puts(m, "#\n");
			test_ftrace_alive(m);
		}
		if (iter->snapshot && trace_empty(iter))
			print_snapshot_help(m, iter);
		else if (iter->trace && iter->trace->print_header)
			iter->trace->print_header(m);
		else
			trace_default_header(m);

	} else if (iter->leftover) {
		/*
		 * If we filled the seq_file buffer earlier, we
		 * want to just show it now.
		 */
		ret = trace_print_seq(m, &iter->seq);

		/* ret should this time be zero, but you never know */
		iter->leftover = ret;

	} else {
		print_trace_line(iter);
		ret = trace_print_seq(m, &iter->seq);
		/*
		 * If we overflow the seq_file buffer, then it will
		 * ask us for this data again at start up.
		 * Use that instead.
		 *  ret is 0 if seq_file write succeeded.
		 *        -1 otherwise.
		 */
		iter->leftover = ret;
	}

	return 0;
}

/*
 * Should be used after trace_array_get(), trace_types_lock
 * ensures that i_cdev was already initialized.
 */
static inline int tracing_get_cpu(struct inode *inode)
{
	if (inode->i_cdev) /* See trace_create_cpu_file() */
		return (long)inode->i_cdev - 1;
	return RING_BUFFER_ALL_CPUS;
}

static const struct seq_operations tracer_seq_ops = {
	.start		= s_start,
	.next		= s_next,
	.stop		= s_stop,
	.show		= s_show,
};

static struct trace_iterator *
__tracing_open(struct inode *inode, struct file *file, bool snapshot)
{
	struct trace_array *tr = inode->i_private;
	struct trace_iterator *iter;
	int cpu;

	if (tracing_disabled)
		return ERR_PTR(-ENODEV);

	iter = __seq_open_private(file, &tracer_seq_ops, sizeof(*iter));
	if (!iter)
		return ERR_PTR(-ENOMEM);

	iter->buffer_iter = kcalloc(nr_cpu_ids, sizeof(*iter->buffer_iter),
				    GFP_KERNEL);
	if (!iter->buffer_iter)
		goto release;

	/*
	 * We make a copy of the current tracer to avoid concurrent
	 * changes on it while we are reading.
	 */
	mutex_lock(&trace_types_lock);
	iter->trace = kzalloc(sizeof(*iter->trace), GFP_KERNEL);
	if (!iter->trace)
		goto fail;

	*iter->trace = *tr->current_trace;

	if (!zalloc_cpumask_var(&iter->started, GFP_KERNEL))
		goto fail;

	iter->tr = tr;

#ifdef CONFIG_TRACER_MAX_TRACE
	/* Currently only the top directory has a snapshot */
	if (tr->current_trace->print_max || snapshot)
		iter->trace_buffer = &tr->max_buffer;
	else
#endif
		iter->trace_buffer = &tr->trace_buffer;
	iter->snapshot = snapshot;
	iter->pos = -1;
	iter->cpu_file = tracing_get_cpu(inode);
	mutex_init(&iter->mutex);

	/* Notify the tracer early; before we stop tracing. */
	if (iter->trace && iter->trace->open)
		iter->trace->open(iter);

	/* Annotate start of buffers if we had overruns */
	if (ring_buffer_overruns(iter->trace_buffer->buffer))
		iter->iter_flags |= TRACE_FILE_ANNOTATE;

	/* Output in nanoseconds only if we are using a clock in nanoseconds. */
	if (trace_clocks[tr->clock_id].in_ns)
		iter->iter_flags |= TRACE_FILE_TIME_IN_NS;

	/* stop the trace while dumping if we are not opening "snapshot" */
	if (!iter->snapshot)
		tracing_stop_tr(tr);

	if (iter->cpu_file == RING_BUFFER_ALL_CPUS) {
		for_each_tracing_cpu(cpu) {
			iter->buffer_iter[cpu] =
				ring_buffer_read_prepare(iter->trace_buffer->buffer,
							 cpu, GFP_KERNEL);
		}
		ring_buffer_read_prepare_sync();
		for_each_tracing_cpu(cpu) {
			ring_buffer_read_start(iter->buffer_iter[cpu]);
			tracing_iter_reset(iter, cpu);
		}
	} else {
		cpu = iter->cpu_file;
		iter->buffer_iter[cpu] =
			ring_buffer_read_prepare(iter->trace_buffer->buffer,
						 cpu, GFP_KERNEL);
		ring_buffer_read_prepare_sync();
		ring_buffer_read_start(iter->buffer_iter[cpu]);
		tracing_iter_reset(iter, cpu);
	}

	mutex_unlock(&trace_types_lock);

	return iter;

 fail:
	mutex_unlock(&trace_types_lock);
	kfree(iter->trace);
	kfree(iter->buffer_iter);
release:
	seq_release_private(inode, file);
	return ERR_PTR(-ENOMEM);
}

int tracing_open_generic(struct inode *inode, struct file *filp)
{
	if (tracing_disabled)
		return -ENODEV;

	filp->private_data = inode->i_private;
	return 0;
}

bool tracing_is_disabled(void)
{
	return (tracing_disabled) ? true: false;
}

/*
 * Open and update trace_array ref count.
 * Must have the current trace_array passed to it.
 */
static int tracing_open_generic_tr(struct inode *inode, struct file *filp)
{
	struct trace_array *tr = inode->i_private;

	if (tracing_disabled)
		return -ENODEV;

	if (trace_array_get(tr) < 0)
		return -ENODEV;

	filp->private_data = inode->i_private;

	return 0;
}

static int tracing_release(struct inode *inode, struct file *file)
{
	struct trace_array *tr = inode->i_private;
	struct seq_file *m = file->private_data;
	struct trace_iterator *iter;
	int cpu;

	if (!(file->f_mode & FMODE_READ)) {
		trace_array_put(tr);
		return 0;
	}

	/* Writes do not use seq_file */
	iter = m->private;
	mutex_lock(&trace_types_lock);

	for_each_tracing_cpu(cpu) {
		if (iter->buffer_iter[cpu])
			ring_buffer_read_finish(iter->buffer_iter[cpu]);
	}

	if (iter->trace && iter->trace->close)
		iter->trace->close(iter);

	if (!iter->snapshot)
		/* reenable tracing if it was previously enabled */
		tracing_start_tr(tr);

	__trace_array_put(tr);

	mutex_unlock(&trace_types_lock);

	mutex_destroy(&iter->mutex);
	free_cpumask_var(iter->started);
	kfree(iter->trace);
	kfree(iter->buffer_iter);
	seq_release_private(inode, file);

	return 0;
}

static int tracing_release_generic_tr(struct inode *inode, struct file *file)
{
	struct trace_array *tr = inode->i_private;

	trace_array_put(tr);
	return 0;
}

static int tracing_single_release_tr(struct inode *inode, struct file *file)
{
	struct trace_array *tr = inode->i_private;

	trace_array_put(tr);

	return single_release(inode, file);
}

static int tracing_open(struct inode *inode, struct file *file)
{
	struct trace_array *tr = inode->i_private;
	struct trace_iterator *iter;
	int ret = 0;

	if (trace_array_get(tr) < 0)
		return -ENODEV;

	/* If this file was open for write, then erase contents */
	if ((file->f_mode & FMODE_WRITE) && (file->f_flags & O_TRUNC)) {
		int cpu = tracing_get_cpu(inode);
		struct trace_buffer *trace_buf = &tr->trace_buffer;

#ifdef CONFIG_TRACER_MAX_TRACE
		if (tr->current_trace->print_max)
			trace_buf = &tr->max_buffer;
#endif

		if (cpu == RING_BUFFER_ALL_CPUS)
			tracing_reset_online_cpus(trace_buf);
		else
			tracing_reset(trace_buf, cpu);
	}

	if (file->f_mode & FMODE_READ) {
		iter = __tracing_open(inode, file, false);
		if (IS_ERR(iter))
			ret = PTR_ERR(iter);
		else if (tr->trace_flags & TRACE_ITER_LATENCY_FMT)
			iter->iter_flags |= TRACE_FILE_LAT_FMT;
	}

	if (ret < 0)
		trace_array_put(tr);

	return ret;
}

/*
 * Some tracers are not suitable for instance buffers.
 * A tracer is always available for the global array (toplevel)
 * or if it explicitly states that it is.
 */
static bool
trace_ok_for_array(struct tracer *t, struct trace_array *tr)
{
	return (tr->flags & TRACE_ARRAY_FL_GLOBAL) || t->allow_instances;
}

/* Find the next tracer that this trace array may use */
static struct tracer *
get_tracer_for_array(struct trace_array *tr, struct tracer *t)
{
	while (t && !trace_ok_for_array(t, tr))
		t = t->next;

	return t;
}

static void *
t_next(struct seq_file *m, void *v, loff_t *pos)
{
	struct trace_array *tr = m->private;
	struct tracer *t = v;

	(*pos)++;

	if (t)
		t = get_tracer_for_array(tr, t->next);

	return t;
}

static void *t_start(struct seq_file *m, loff_t *pos)
{
	struct trace_array *tr = m->private;
	struct tracer *t;
	loff_t l = 0;

	mutex_lock(&trace_types_lock);

	t = get_tracer_for_array(tr, trace_types);
	for (; t && l < *pos; t = t_next(m, t, &l))
			;

	return t;
}

static void t_stop(struct seq_file *m, void *p)
{
	mutex_unlock(&trace_types_lock);
}

static int t_show(struct seq_file *m, void *v)
{
	struct tracer *t = v;

	if (!t)
		return 0;

	seq_puts(m, t->name);
	if (t->next)
		seq_putc(m, ' ');
	else
		seq_putc(m, '\n');

	return 0;
}

static const struct seq_operations show_traces_seq_ops = {
	.start		= t_start,
	.next		= t_next,
	.stop		= t_stop,
	.show		= t_show,
};

static int show_traces_open(struct inode *inode, struct file *file)
{
	struct trace_array *tr = inode->i_private;
	struct seq_file *m;
	int ret;

	if (tracing_disabled)
		return -ENODEV;

	ret = seq_open(file, &show_traces_seq_ops);
	if (ret)
		return ret;

	m = file->private_data;
	m->private = tr;

	return 0;
}

static ssize_t
tracing_write_stub(struct file *filp, const char __user *ubuf,
		   size_t count, loff_t *ppos)
{
	return count;
}

loff_t tracing_lseek(struct file *file, loff_t offset, int whence)
{
	int ret;

	if (file->f_mode & FMODE_READ)
		ret = seq_lseek(file, offset, whence);
	else
		file->f_pos = ret = 0;

	return ret;
}

static const struct file_operations tracing_fops = {
	.open		= tracing_open,
	.read		= seq_read,
	.write		= tracing_write_stub,
	.llseek		= tracing_lseek,
	.release	= tracing_release,
};

static const struct file_operations show_traces_fops = {
	.open		= show_traces_open,
	.read		= seq_read,
	.release	= seq_release,
	.llseek		= seq_lseek,
};

static ssize_t
tracing_cpumask_read(struct file *filp, char __user *ubuf,
		     size_t count, loff_t *ppos)
{
	struct trace_array *tr = file_inode(filp)->i_private;
	char *mask_str;
	int len;

	len = snprintf(NULL, 0, "%*pb\n",
		       cpumask_pr_args(tr->tracing_cpumask)) + 1;
	mask_str = kmalloc(len, GFP_KERNEL);
	if (!mask_str)
		return -ENOMEM;

	len = snprintf(mask_str, len, "%*pb\n",
		       cpumask_pr_args(tr->tracing_cpumask));
	if (len >= count) {
		count = -EINVAL;
		goto out_err;
	}
	count = simple_read_from_buffer(ubuf, count, ppos, mask_str, len);

out_err:
	kfree(mask_str);

	return count;
}

static ssize_t
tracing_cpumask_write(struct file *filp, const char __user *ubuf,
		      size_t count, loff_t *ppos)
{
	struct trace_array *tr = file_inode(filp)->i_private;
	cpumask_var_t tracing_cpumask_new;
	int err, cpu;

	if (!alloc_cpumask_var(&tracing_cpumask_new, GFP_KERNEL))
		return -ENOMEM;

	err = cpumask_parse_user(ubuf, count, tracing_cpumask_new);
	if (err)
		goto err_unlock;

	local_irq_disable();
	arch_spin_lock(&tr->max_lock);
	for_each_tracing_cpu(cpu) {
		/*
		 * Increase/decrease the disabled counter if we are
		 * about to flip a bit in the cpumask:
		 */
		if (cpumask_test_cpu(cpu, tr->tracing_cpumask) &&
				!cpumask_test_cpu(cpu, tracing_cpumask_new)) {
			atomic_inc(&per_cpu_ptr(tr->trace_buffer.data, cpu)->disabled);
			ring_buffer_record_disable_cpu(tr->trace_buffer.buffer, cpu);
		}
		if (!cpumask_test_cpu(cpu, tr->tracing_cpumask) &&
				cpumask_test_cpu(cpu, tracing_cpumask_new)) {
			atomic_dec(&per_cpu_ptr(tr->trace_buffer.data, cpu)->disabled);
			ring_buffer_record_enable_cpu(tr->trace_buffer.buffer, cpu);
		}
	}
	arch_spin_unlock(&tr->max_lock);
	local_irq_enable();

	cpumask_copy(tr->tracing_cpumask, tracing_cpumask_new);
	free_cpumask_var(tracing_cpumask_new);

	return count;

err_unlock:
	free_cpumask_var(tracing_cpumask_new);

	return err;
}

static const struct file_operations tracing_cpumask_fops = {
	.open		= tracing_open_generic_tr,
	.read		= tracing_cpumask_read,
	.write		= tracing_cpumask_write,
	.release	= tracing_release_generic_tr,
	.llseek		= generic_file_llseek,
};

static int tracing_trace_options_show(struct seq_file *m, void *v)
{
	struct tracer_opt *trace_opts;
	struct trace_array *tr = m->private;
	u32 tracer_flags;
	int i;

	mutex_lock(&trace_types_lock);
	tracer_flags = tr->current_trace->flags->val;
	trace_opts = tr->current_trace->flags->opts;

	for (i = 0; trace_options[i]; i++) {
		if (tr->trace_flags & (1 << i))
			seq_printf(m, "%s\n", trace_options[i]);
		else
			seq_printf(m, "no%s\n", trace_options[i]);
	}

	for (i = 0; trace_opts[i].name; i++) {
		if (tracer_flags & trace_opts[i].bit)
			seq_printf(m, "%s\n", trace_opts[i].name);
		else
			seq_printf(m, "no%s\n", trace_opts[i].name);
	}
	mutex_unlock(&trace_types_lock);

	return 0;
}

static int __set_tracer_option(struct trace_array *tr,
			       struct tracer_flags *tracer_flags,
			       struct tracer_opt *opts, int neg)
{
	struct tracer *trace = tracer_flags->trace;
	int ret;

	ret = trace->set_flag(tr, tracer_flags->val, opts->bit, !neg);
	if (ret)
		return ret;

	if (neg)
		tracer_flags->val &= ~opts->bit;
	else
		tracer_flags->val |= opts->bit;
	return 0;
}

/* Try to assign a tracer specific option */
static int set_tracer_option(struct trace_array *tr, char *cmp, int neg)
{
	struct tracer *trace = tr->current_trace;
	struct tracer_flags *tracer_flags = trace->flags;
	struct tracer_opt *opts = NULL;
	int i;

	for (i = 0; tracer_flags->opts[i].name; i++) {
		opts = &tracer_flags->opts[i];

		if (strcmp(cmp, opts->name) == 0)
			return __set_tracer_option(tr, trace->flags, opts, neg);
	}

	return -EINVAL;
}

/* Some tracers require overwrite to stay enabled */
int trace_keep_overwrite(struct tracer *tracer, u32 mask, int set)
{
	if (tracer->enabled && (mask & TRACE_ITER_OVERWRITE) && !set)
		return -1;

	return 0;
}

int set_tracer_flag(struct trace_array *tr, unsigned int mask, int enabled)
{
	/* do nothing if flag is already set */
	if (!!(tr->trace_flags & mask) == !!enabled)
		return 0;

	/* Give the tracer a chance to approve the change */
	if (tr->current_trace->flag_changed)
		if (tr->current_trace->flag_changed(tr, mask, !!enabled))
			return -EINVAL;

	if (enabled)
		tr->trace_flags |= mask;
	else
		tr->trace_flags &= ~mask;

	if (mask == TRACE_ITER_RECORD_CMD)
		trace_event_enable_cmd_record(enabled);

	if (mask == TRACE_ITER_RECORD_TGID) {
		if (!tgid_map)
			tgid_map = kcalloc(PID_MAX_DEFAULT + 1,
					   sizeof(*tgid_map),
					   GFP_KERNEL);
		if (!tgid_map) {
			tr->trace_flags &= ~TRACE_ITER_RECORD_TGID;
			return -ENOMEM;
		}

		trace_event_enable_tgid_record(enabled);
	}

	if (mask == TRACE_ITER_EVENT_FORK)
		trace_event_follow_fork(tr, enabled);

	if (mask == TRACE_ITER_FUNC_FORK)
		ftrace_pid_follow_fork(tr, enabled);

	if (mask == TRACE_ITER_OVERWRITE) {
		ring_buffer_change_overwrite(tr->trace_buffer.buffer, enabled);
#ifdef CONFIG_TRACER_MAX_TRACE
		ring_buffer_change_overwrite(tr->max_buffer.buffer, enabled);
#endif
	}

	if (mask == TRACE_ITER_PRINTK) {
		trace_printk_start_stop_comm(enabled);
		trace_printk_control(enabled);
	}

	return 0;
}

static int trace_set_options(struct trace_array *tr, char *option)
{
	char *cmp;
	int neg = 0;
	int ret;
	size_t orig_len = strlen(option);

	cmp = strstrip(option);

	if (strncmp(cmp, "no", 2) == 0) {
		neg = 1;
		cmp += 2;
	}

	mutex_lock(&trace_types_lock);

	ret = match_string(trace_options, -1, cmp);
	/* If no option could be set, test the specific tracer options */
	if (ret < 0)
		ret = set_tracer_option(tr, cmp, neg);
	else
		ret = set_tracer_flag(tr, 1 << ret, !neg);

	mutex_unlock(&trace_types_lock);

	/*
	 * If the first trailing whitespace is replaced with '\0' by strstrip,
	 * turn it back into a space.
	 */
	if (orig_len > strlen(option))
		option[strlen(option)] = ' ';

	return ret;
}

static void __init apply_trace_boot_options(void)
{
	char *buf = trace_boot_options_buf;
	char *option;

	while (true) {
		option = strsep(&buf, ",");

		if (!option)
			break;

		if (*option)
			trace_set_options(&global_trace, option);

		/* Put back the comma to allow this to be called again */
		if (buf)
			*(buf - 1) = ',';
	}
}

static ssize_t
tracing_trace_options_write(struct file *filp, const char __user *ubuf,
			size_t cnt, loff_t *ppos)
{
	struct seq_file *m = filp->private_data;
	struct trace_array *tr = m->private;
	char buf[64];
	int ret;

	if (cnt >= sizeof(buf))
		return -EINVAL;

	if (copy_from_user(buf, ubuf, cnt))
		return -EFAULT;

	buf[cnt] = 0;

	ret = trace_set_options(tr, buf);
	if (ret < 0)
		return ret;

	*ppos += cnt;

	return cnt;
}

static int tracing_trace_options_open(struct inode *inode, struct file *file)
{
	struct trace_array *tr = inode->i_private;
	int ret;

	if (tracing_disabled)
		return -ENODEV;

	if (trace_array_get(tr) < 0)
		return -ENODEV;

	ret = single_open(file, tracing_trace_options_show, inode->i_private);
	if (ret < 0)
		trace_array_put(tr);

	return ret;
}

static const struct file_operations tracing_iter_fops = {
	.open		= tracing_trace_options_open,
	.read		= seq_read,
	.llseek		= seq_lseek,
	.release	= tracing_single_release_tr,
	.write		= tracing_trace_options_write,
};

static const char readme_msg[] =
	"tracing mini-HOWTO:\n\n"
	"# echo 0 > tracing_on : quick way to disable tracing\n"
	"# echo 1 > tracing_on : quick way to re-enable tracing\n\n"
	" Important files:\n"
	"  trace\t\t\t- The static contents of the buffer\n"
	"\t\t\t  To clear the buffer write into this file: echo > trace\n"
	"  trace_pipe\t\t- A consuming read to see the contents of the buffer\n"
	"  current_tracer\t- function and latency tracers\n"
	"  available_tracers\t- list of configured tracers for current_tracer\n"
	"  buffer_size_kb\t- view and modify size of per cpu buffer\n"
	"  buffer_total_size_kb  - view total size of all cpu buffers\n\n"
	"  trace_clock\t\t-change the clock used to order events\n"
	"       local:   Per cpu clock but may not be synced across CPUs\n"
	"      global:   Synced across CPUs but slows tracing down.\n"
	"     counter:   Not a clock, but just an increment\n"
	"      uptime:   Jiffy counter from time of boot\n"
	"        perf:   Same clock that perf events use\n"
#ifdef CONFIG_X86_64
	"     x86-tsc:   TSC cycle counter\n"
#endif
	"\n  timestamp_mode\t-view the mode used to timestamp events\n"
	"       delta:   Delta difference against a buffer-wide timestamp\n"
	"    absolute:   Absolute (standalone) timestamp\n"
	"\n  trace_marker\t\t- Writes into this file writes into the kernel buffer\n"
	"\n  trace_marker_raw\t\t- Writes into this file writes binary data into the kernel buffer\n"
	"  tracing_cpumask\t- Limit which CPUs to trace\n"
	"  instances\t\t- Make sub-buffers with: mkdir instances/foo\n"
	"\t\t\t  Remove sub-buffer with rmdir\n"
	"  trace_options\t\t- Set format or modify how tracing happens\n"
	"\t\t\t  Disable an option by adding a suffix 'no' to the\n"
	"\t\t\t  option name\n"
	"  saved_cmdlines_size\t- echo command number in here to store comm-pid list\n"
#ifdef CONFIG_DYNAMIC_FTRACE
	"\n  available_filter_functions - list of functions that can be filtered on\n"
	"  set_ftrace_filter\t- echo function name in here to only trace these\n"
	"\t\t\t  functions\n"
	"\t     accepts: func_full_name or glob-matching-pattern\n"
	"\t     modules: Can select a group via module\n"
	"\t      Format: :mod:<module-name>\n"
	"\t     example: echo :mod:ext3 > set_ftrace_filter\n"
	"\t    triggers: a command to perform when function is hit\n"
	"\t      Format: <function>:<trigger>[:count]\n"
	"\t     trigger: traceon, traceoff\n"
	"\t\t      enable_event:<system>:<event>\n"
	"\t\t      disable_event:<system>:<event>\n"
#ifdef CONFIG_STACKTRACE
	"\t\t      stacktrace\n"
#endif
#ifdef CONFIG_TRACER_SNAPSHOT
	"\t\t      snapshot\n"
#endif
	"\t\t      dump\n"
	"\t\t      cpudump\n"
	"\t     example: echo do_fault:traceoff > set_ftrace_filter\n"
	"\t              echo do_trap:traceoff:3 > set_ftrace_filter\n"
	"\t     The first one will disable tracing every time do_fault is hit\n"
	"\t     The second will disable tracing at most 3 times when do_trap is hit\n"
	"\t       The first time do trap is hit and it disables tracing, the\n"
	"\t       counter will decrement to 2. If tracing is already disabled,\n"
	"\t       the counter will not decrement. It only decrements when the\n"
	"\t       trigger did work\n"
	"\t     To remove trigger without count:\n"
	"\t       echo '!<function>:<trigger> > set_ftrace_filter\n"
	"\t     To remove trigger with a count:\n"
	"\t       echo '!<function>:<trigger>:0 > set_ftrace_filter\n"
	"  set_ftrace_notrace\t- echo function name in here to never trace.\n"
	"\t    accepts: func_full_name, *func_end, func_begin*, *func_middle*\n"
	"\t    modules: Can select a group via module command :mod:\n"
	"\t    Does not accept triggers\n"
#endif /* CONFIG_DYNAMIC_FTRACE */
#ifdef CONFIG_FUNCTION_TRACER
	"  set_ftrace_pid\t- Write pid(s) to only function trace those pids\n"
	"\t\t    (function)\n"
#endif
#ifdef CONFIG_FUNCTION_GRAPH_TRACER
	"  set_graph_function\t- Trace the nested calls of a function (function_graph)\n"
	"  set_graph_notrace\t- Do not trace the nested calls of a function (function_graph)\n"
	"  max_graph_depth\t- Trace a limited depth of nested calls (0 is unlimited)\n"
#endif
#ifdef CONFIG_TRACER_SNAPSHOT
	"\n  snapshot\t\t- Like 'trace' but shows the content of the static\n"
	"\t\t\t  snapshot buffer. Read the contents for more\n"
	"\t\t\t  information\n"
#endif
#ifdef CONFIG_STACK_TRACER
	"  stack_trace\t\t- Shows the max stack trace when active\n"
	"  stack_max_size\t- Shows current max stack size that was traced\n"
	"\t\t\t  Write into this file to reset the max size (trigger a\n"
	"\t\t\t  new trace)\n"
#ifdef CONFIG_DYNAMIC_FTRACE
	"  stack_trace_filter\t- Like set_ftrace_filter but limits what stack_trace\n"
	"\t\t\t  traces\n"
#endif
#endif /* CONFIG_STACK_TRACER */
#ifdef CONFIG_KPROBE_EVENTS
	"  kprobe_events\t\t- Add/remove/show the kernel dynamic events\n"
	"\t\t\t  Write into this file to define/undefine new trace events.\n"
#endif
#ifdef CONFIG_UPROBE_EVENTS
	"  uprobe_events\t\t- Add/remove/show the userspace dynamic events\n"
	"\t\t\t  Write into this file to define/undefine new trace events.\n"
#endif
#if defined(CONFIG_KPROBE_EVENTS) || defined(CONFIG_UPROBE_EVENTS)
	"\t  accepts: event-definitions (one definition per line)\n"
	"\t   Format: p[:[<group>/]<event>] <place> [<args>]\n"
	"\t           r[maxactive][:[<group>/]<event>] <place> [<args>]\n"
	"\t           -:[<group>/]<event>\n"
#ifdef CONFIG_KPROBE_EVENTS
	"\t    place: [<module>:]<symbol>[+<offset>]|<memaddr>\n"
  "place (kretprobe): [<module>:]<symbol>[+<offset>]|<memaddr>\n"
#endif
#ifdef CONFIG_UPROBE_EVENTS
	"\t    place: <path>:<offset>\n"
#endif
	"\t     args: <name>=fetcharg[:type]\n"
	"\t fetcharg: %<register>, @<address>, @<symbol>[+|-<offset>],\n"
	"\t           $stack<index>, $stack, $retval, $comm\n"
	"\t     type: s8/16/32/64, u8/16/32/64, x8/16/32/64, string,\n"
	"\t           b<bit-width>@<bit-offset>/<container-size>\n"
#endif
	"  events/\t\t- Directory containing all trace event subsystems:\n"
	"      enable\t\t- Write 0/1 to enable/disable tracing of all events\n"
	"  events/<system>/\t- Directory containing all trace events for <system>:\n"
	"      enable\t\t- Write 0/1 to enable/disable tracing of all <system>\n"
	"\t\t\t  events\n"
	"      filter\t\t- If set, only events passing filter are traced\n"
	"  events/<system>/<event>/\t- Directory containing control files for\n"
	"\t\t\t  <event>:\n"
	"      enable\t\t- Write 0/1 to enable/disable tracing of <event>\n"
	"      filter\t\t- If set, only events passing filter are traced\n"
	"      trigger\t\t- If set, a command to perform when event is hit\n"
	"\t    Format: <trigger>[:count][if <filter>]\n"
	"\t   trigger: traceon, traceoff\n"
	"\t            enable_event:<system>:<event>\n"
	"\t            disable_event:<system>:<event>\n"
#ifdef CONFIG_HIST_TRIGGERS
	"\t            enable_hist:<system>:<event>\n"
	"\t            disable_hist:<system>:<event>\n"
#endif
#ifdef CONFIG_STACKTRACE
	"\t\t    stacktrace\n"
#endif
#ifdef CONFIG_TRACER_SNAPSHOT
	"\t\t    snapshot\n"
#endif
#ifdef CONFIG_HIST_TRIGGERS
	"\t\t    hist (see below)\n"
#endif
	"\t   example: echo traceoff > events/block/block_unplug/trigger\n"
	"\t            echo traceoff:3 > events/block/block_unplug/trigger\n"
	"\t            echo 'enable_event:kmem:kmalloc:3 if nr_rq > 1' > \\\n"
	"\t                  events/block/block_unplug/trigger\n"
	"\t   The first disables tracing every time block_unplug is hit.\n"
	"\t   The second disables tracing the first 3 times block_unplug is hit.\n"
	"\t   The third enables the kmalloc event the first 3 times block_unplug\n"
	"\t     is hit and has value of greater than 1 for the 'nr_rq' event field.\n"
	"\t   Like function triggers, the counter is only decremented if it\n"
	"\t    enabled or disabled tracing.\n"
	"\t   To remove a trigger without a count:\n"
	"\t     echo '!<trigger> > <system>/<event>/trigger\n"
	"\t   To remove a trigger with a count:\n"
	"\t     echo '!<trigger>:0 > <system>/<event>/trigger\n"
	"\t   Filters can be ignored when removing a trigger.\n"
#ifdef CONFIG_HIST_TRIGGERS
	"      hist trigger\t- If set, event hits are aggregated into a hash table\n"
	"\t    Format: hist:keys=<field1[,field2,...]>\n"
	"\t            [:values=<field1[,field2,...]>]\n"
	"\t            [:sort=<field1[,field2,...]>]\n"
	"\t            [:size=#entries]\n"
	"\t            [:pause][:continue][:clear]\n"
	"\t            [:name=histname1]\n"
	"\t            [if <filter>]\n\n"
	"\t    When a matching event is hit, an entry is added to a hash\n"
	"\t    table using the key(s) and value(s) named, and the value of a\n"
	"\t    sum called 'hitcount' is incremented.  Keys and values\n"
	"\t    correspond to fields in the event's format description.  Keys\n"
	"\t    can be any field, or the special string 'stacktrace'.\n"
	"\t    Compound keys consisting of up to two fields can be specified\n"
	"\t    by the 'keys' keyword.  Values must correspond to numeric\n"
	"\t    fields.  Sort keys consisting of up to two fields can be\n"
	"\t    specified using the 'sort' keyword.  The sort direction can\n"
	"\t    be modified by appending '.descending' or '.ascending' to a\n"
	"\t    sort field.  The 'size' parameter can be used to specify more\n"
	"\t    or fewer than the default 2048 entries for the hashtable size.\n"
	"\t    If a hist trigger is given a name using the 'name' parameter,\n"
	"\t    its histogram data will be shared with other triggers of the\n"
	"\t    same name, and trigger hits will update this common data.\n\n"
	"\t    Reading the 'hist' file for the event will dump the hash\n"
	"\t    table in its entirety to stdout.  If there are multiple hist\n"
	"\t    triggers attached to an event, there will be a table for each\n"
	"\t    trigger in the output.  The table displayed for a named\n"
	"\t    trigger will be the same as any other instance having the\n"
	"\t    same name.  The default format used to display a given field\n"
	"\t    can be modified by appending any of the following modifiers\n"
	"\t    to the field name, as applicable:\n\n"
	"\t            .hex        display a number as a hex value\n"
	"\t            .sym        display an address as a symbol\n"
	"\t            .sym-offset display an address as a symbol and offset\n"
	"\t            .execname   display a common_pid as a program name\n"
	"\t            .syscall    display a syscall id as a syscall name\n"
	"\t            .log2       display log2 value rather than raw number\n"
	"\t            .usecs      display a common_timestamp in microseconds\n\n"
	"\t    The 'pause' parameter can be used to pause an existing hist\n"
	"\t    trigger or to start a hist trigger but not log any events\n"
	"\t    until told to do so.  'continue' can be used to start or\n"
	"\t    restart a paused hist trigger.\n\n"
	"\t    The 'clear' parameter will clear the contents of a running\n"
	"\t    hist trigger and leave its current paused/active state\n"
	"\t    unchanged.\n\n"
	"\t    The enable_hist and disable_hist triggers can be used to\n"
	"\t    have one event conditionally start and stop another event's\n"
	"\t    already-attached hist trigger.  The syntax is analagous to\n"
	"\t    the enable_event and disable_event triggers.\n"
#endif
;

static ssize_t
tracing_readme_read(struct file *filp, char __user *ubuf,
		       size_t cnt, loff_t *ppos)
{
	return simple_read_from_buffer(ubuf, cnt, ppos,
					readme_msg, strlen(readme_msg));
}

static const struct file_operations tracing_readme_fops = {
	.open		= tracing_open_generic,
	.read		= tracing_readme_read,
	.llseek		= generic_file_llseek,
};

static void *saved_tgids_next(struct seq_file *m, void *v, loff_t *pos)
{
	int *ptr = v;

	if (*pos || m->count)
		ptr++;

	(*pos)++;

	for (; ptr <= &tgid_map[PID_MAX_DEFAULT]; ptr++) {
		if (trace_find_tgid(*ptr))
			return ptr;
	}

	return NULL;
}

static void *saved_tgids_start(struct seq_file *m, loff_t *pos)
{
	void *v;
	loff_t l = 0;

	if (!tgid_map)
		return NULL;

	v = &tgid_map[0];
	while (l <= *pos) {
		v = saved_tgids_next(m, v, &l);
		if (!v)
			return NULL;
	}

	return v;
}

static void saved_tgids_stop(struct seq_file *m, void *v)
{
}

static int saved_tgids_show(struct seq_file *m, void *v)
{
	int pid = (int *)v - tgid_map;

	seq_printf(m, "%d %d\n", pid, trace_find_tgid(pid));
	return 0;
}

static const struct seq_operations tracing_saved_tgids_seq_ops = {
	.start		= saved_tgids_start,
	.stop		= saved_tgids_stop,
	.next		= saved_tgids_next,
	.show		= saved_tgids_show,
};

static int tracing_saved_tgids_open(struct inode *inode, struct file *filp)
{
	if (tracing_disabled)
		return -ENODEV;

	return seq_open(filp, &tracing_saved_tgids_seq_ops);
}


static const struct file_operations tracing_saved_tgids_fops = {
	.open		= tracing_saved_tgids_open,
	.read		= seq_read,
	.llseek		= seq_lseek,
	.release	= seq_release,
};

static void *saved_cmdlines_next(struct seq_file *m, void *v, loff_t *pos)
{
	unsigned int *ptr = v;

	if (*pos || m->count)
		ptr++;

	(*pos)++;

	for (; ptr < &savedcmd->map_cmdline_to_pid[savedcmd->cmdline_num];
	     ptr++) {
		if (*ptr == -1 || *ptr == NO_CMDLINE_MAP)
			continue;

		return ptr;
	}

	return NULL;
}

static void *saved_cmdlines_start(struct seq_file *m, loff_t *pos)
{
	void *v;
	loff_t l = 0;

	preempt_disable();
	arch_spin_lock(&trace_cmdline_lock);

	v = &savedcmd->map_cmdline_to_pid[0];
	while (l <= *pos) {
		v = saved_cmdlines_next(m, v, &l);
		if (!v)
			return NULL;
	}

	return v;
}

static void saved_cmdlines_stop(struct seq_file *m, void *v)
{
	arch_spin_unlock(&trace_cmdline_lock);
	preempt_enable();
}

static int saved_cmdlines_show(struct seq_file *m, void *v)
{
	char buf[TASK_COMM_LEN];
	unsigned int *pid = v;

	__trace_find_cmdline(*pid, buf);
	seq_printf(m, "%d %s\n", *pid, buf);
	return 0;
}

static const struct seq_operations tracing_saved_cmdlines_seq_ops = {
	.start		= saved_cmdlines_start,
	.next		= saved_cmdlines_next,
	.stop		= saved_cmdlines_stop,
	.show		= saved_cmdlines_show,
};

static int tracing_saved_cmdlines_open(struct inode *inode, struct file *filp)
{
	if (tracing_disabled)
		return -ENODEV;

	return seq_open(filp, &tracing_saved_cmdlines_seq_ops);
}

static const struct file_operations tracing_saved_cmdlines_fops = {
	.open		= tracing_saved_cmdlines_open,
	.read		= seq_read,
	.llseek		= seq_lseek,
	.release	= seq_release,
};

static ssize_t
tracing_saved_cmdlines_size_read(struct file *filp, char __user *ubuf,
				 size_t cnt, loff_t *ppos)
{
	char buf[64];
	int r;

	arch_spin_lock(&trace_cmdline_lock);
	r = scnprintf(buf, sizeof(buf), "%u\n", savedcmd->cmdline_num);
	arch_spin_unlock(&trace_cmdline_lock);

	return simple_read_from_buffer(ubuf, cnt, ppos, buf, r);
}

static void free_saved_cmdlines_buffer(struct saved_cmdlines_buffer *s)
{
	kfree(s->saved_cmdlines);
	kfree(s->map_cmdline_to_pid);
	kfree(s);
}

static int tracing_resize_saved_cmdlines(unsigned int val)
{
	struct saved_cmdlines_buffer *s, *savedcmd_temp;

	s = kmalloc(sizeof(*s), GFP_KERNEL);
	if (!s)
		return -ENOMEM;

	if (allocate_cmdlines_buffer(val, s) < 0) {
		kfree(s);
		return -ENOMEM;
	}

	arch_spin_lock(&trace_cmdline_lock);
	savedcmd_temp = savedcmd;
	savedcmd = s;
	arch_spin_unlock(&trace_cmdline_lock);
	free_saved_cmdlines_buffer(savedcmd_temp);

	return 0;
}

static ssize_t
tracing_saved_cmdlines_size_write(struct file *filp, const char __user *ubuf,
				  size_t cnt, loff_t *ppos)
{
	unsigned long val;
	int ret;

	ret = kstrtoul_from_user(ubuf, cnt, 10, &val);
	if (ret)
		return ret;

	/* must have at least 1 entry or less than PID_MAX_DEFAULT */
	if (!val || val > PID_MAX_DEFAULT)
		return -EINVAL;

	ret = tracing_resize_saved_cmdlines((unsigned int)val);
	if (ret < 0)
		return ret;

	*ppos += cnt;

	return cnt;
}

static const struct file_operations tracing_saved_cmdlines_size_fops = {
	.open		= tracing_open_generic,
	.read		= tracing_saved_cmdlines_size_read,
	.write		= tracing_saved_cmdlines_size_write,
};

#ifdef CONFIG_TRACE_EVAL_MAP_FILE
static union trace_eval_map_item *
update_eval_map(union trace_eval_map_item *ptr)
{
	if (!ptr->map.eval_string) {
		if (ptr->tail.next) {
			ptr = ptr->tail.next;
			/* Set ptr to the next real item (skip head) */
			ptr++;
		} else
			return NULL;
	}
	return ptr;
}

static void *eval_map_next(struct seq_file *m, void *v, loff_t *pos)
{
	union trace_eval_map_item *ptr = v;

	/*
	 * Paranoid! If ptr points to end, we don't want to increment past it.
	 * This really should never happen.
	 */
	ptr = update_eval_map(ptr);
	if (WARN_ON_ONCE(!ptr))
		return NULL;

	ptr++;

	(*pos)++;

	ptr = update_eval_map(ptr);

	return ptr;
}

static void *eval_map_start(struct seq_file *m, loff_t *pos)
{
	union trace_eval_map_item *v;
	loff_t l = 0;

	mutex_lock(&trace_eval_mutex);

	v = trace_eval_maps;
	if (v)
		v++;

	while (v && l < *pos) {
		v = eval_map_next(m, v, &l);
	}

	return v;
}

static void eval_map_stop(struct seq_file *m, void *v)
{
	mutex_unlock(&trace_eval_mutex);
}

static int eval_map_show(struct seq_file *m, void *v)
{
	union trace_eval_map_item *ptr = v;

	seq_printf(m, "%s %ld (%s)\n",
		   ptr->map.eval_string, ptr->map.eval_value,
		   ptr->map.system);

	return 0;
}

static const struct seq_operations tracing_eval_map_seq_ops = {
	.start		= eval_map_start,
	.next		= eval_map_next,
	.stop		= eval_map_stop,
	.show		= eval_map_show,
};

static int tracing_eval_map_open(struct inode *inode, struct file *filp)
{
	if (tracing_disabled)
		return -ENODEV;

	return seq_open(filp, &tracing_eval_map_seq_ops);
}

static const struct file_operations tracing_eval_map_fops = {
	.open		= tracing_eval_map_open,
	.read		= seq_read,
	.llseek		= seq_lseek,
	.release	= seq_release,
};

static inline union trace_eval_map_item *
trace_eval_jmp_to_tail(union trace_eval_map_item *ptr)
{
	/* Return tail of array given the head */
	return ptr + ptr->head.length + 1;
}

static void
trace_insert_eval_map_file(struct module *mod, struct trace_eval_map **start,
			   int len)
{
	struct trace_eval_map **stop;
	struct trace_eval_map **map;
	union trace_eval_map_item *map_array;
	union trace_eval_map_item *ptr;

	stop = start + len;

	/*
	 * The trace_eval_maps contains the map plus a head and tail item,
	 * where the head holds the module and length of array, and the
	 * tail holds a pointer to the next list.
	 */
	map_array = kmalloc_array(len + 2, sizeof(*map_array), GFP_KERNEL);
	if (!map_array) {
		pr_warn("Unable to allocate trace eval mapping\n");
		return;
	}

	mutex_lock(&trace_eval_mutex);

	if (!trace_eval_maps)
		trace_eval_maps = map_array;
	else {
		ptr = trace_eval_maps;
		for (;;) {
			ptr = trace_eval_jmp_to_tail(ptr);
			if (!ptr->tail.next)
				break;
			ptr = ptr->tail.next;

		}
		ptr->tail.next = map_array;
	}
	map_array->head.mod = mod;
	map_array->head.length = len;
	map_array++;

	for (map = start; (unsigned long)map < (unsigned long)stop; map++) {
		map_array->map = **map;
		map_array++;
	}
	memset(map_array, 0, sizeof(*map_array));

	mutex_unlock(&trace_eval_mutex);
}

static void trace_create_eval_file(struct dentry *d_tracer)
{
	trace_create_file("eval_map", 0444, d_tracer,
			  NULL, &tracing_eval_map_fops);
}

#else /* CONFIG_TRACE_EVAL_MAP_FILE */
static inline void trace_create_eval_file(struct dentry *d_tracer) { }
static inline void trace_insert_eval_map_file(struct module *mod,
			      struct trace_eval_map **start, int len) { }
#endif /* !CONFIG_TRACE_EVAL_MAP_FILE */

static void trace_insert_eval_map(struct module *mod,
				  struct trace_eval_map **start, int len)
{
	struct trace_eval_map **map;

	if (len <= 0)
		return;

	map = start;

	trace_event_eval_update(map, len);

	trace_insert_eval_map_file(mod, start, len);
}

static ssize_t
tracing_set_trace_read(struct file *filp, char __user *ubuf,
		       size_t cnt, loff_t *ppos)
{
	struct trace_array *tr = filp->private_data;
	char buf[MAX_TRACER_SIZE+2];
	int r;

	mutex_lock(&trace_types_lock);
	r = sprintf(buf, "%s\n", tr->current_trace->name);
	mutex_unlock(&trace_types_lock);

	return simple_read_from_buffer(ubuf, cnt, ppos, buf, r);
}

int tracer_init(struct tracer *t, struct trace_array *tr)
{
	tracing_reset_online_cpus(&tr->trace_buffer);
	return t->init(tr);
}

static void set_buffer_entries(struct trace_buffer *buf, unsigned long val)
{
	int cpu;

	for_each_tracing_cpu(cpu)
		per_cpu_ptr(buf->data, cpu)->entries = val;
}

#ifdef CONFIG_TRACER_MAX_TRACE
/* resize @tr's buffer to the size of @size_tr's entries */
static int resize_buffer_duplicate_size(struct trace_buffer *trace_buf,
					struct trace_buffer *size_buf, int cpu_id)
{
	int cpu, ret = 0;

	if (cpu_id == RING_BUFFER_ALL_CPUS) {
		for_each_tracing_cpu(cpu) {
			ret = ring_buffer_resize(trace_buf->buffer,
				 per_cpu_ptr(size_buf->data, cpu)->entries, cpu);
			if (ret < 0)
				break;
			per_cpu_ptr(trace_buf->data, cpu)->entries =
				per_cpu_ptr(size_buf->data, cpu)->entries;
		}
	} else {
		ret = ring_buffer_resize(trace_buf->buffer,
				 per_cpu_ptr(size_buf->data, cpu_id)->entries, cpu_id);
		if (ret == 0)
			per_cpu_ptr(trace_buf->data, cpu_id)->entries =
				per_cpu_ptr(size_buf->data, cpu_id)->entries;
	}

	return ret;
}
#endif /* CONFIG_TRACER_MAX_TRACE */

static int __tracing_resize_ring_buffer(struct trace_array *tr,
					unsigned long size, int cpu)
{
	int ret;

	/*
	 * If kernel or user changes the size of the ring buffer
	 * we use the size that was given, and we can forget about
	 * expanding it later.
	 */
	ring_buffer_expanded = true;

	/* May be called before buffers are initialized */
	if (!tr->trace_buffer.buffer)
		return 0;

	ret = ring_buffer_resize(tr->trace_buffer.buffer, size, cpu);
	if (ret < 0)
		return ret;

#ifdef CONFIG_TRACER_MAX_TRACE
	if (!(tr->flags & TRACE_ARRAY_FL_GLOBAL) ||
	    !tr->current_trace->use_max_tr)
		goto out;

	ret = ring_buffer_resize(tr->max_buffer.buffer, size, cpu);
	if (ret < 0) {
		int r = resize_buffer_duplicate_size(&tr->trace_buffer,
						     &tr->trace_buffer, cpu);
		if (r < 0) {
			/*
			 * AARGH! We are left with different
			 * size max buffer!!!!
			 * The max buffer is our "snapshot" buffer.
			 * When a tracer needs a snapshot (one of the
			 * latency tracers), it swaps the max buffer
			 * with the saved snap shot. We succeeded to
			 * update the size of the main buffer, but failed to
			 * update the size of the max buffer. But when we tried
			 * to reset the main buffer to the original size, we
			 * failed there too. This is very unlikely to
			 * happen, but if it does, warn and kill all
			 * tracing.
			 */
			WARN_ON(1);
			tracing_disabled = 1;
		}
		return ret;
	}

	if (cpu == RING_BUFFER_ALL_CPUS)
		set_buffer_entries(&tr->max_buffer, size);
	else
		per_cpu_ptr(tr->max_buffer.data, cpu)->entries = size;

 out:
#endif /* CONFIG_TRACER_MAX_TRACE */

	if (cpu == RING_BUFFER_ALL_CPUS)
		set_buffer_entries(&tr->trace_buffer, size);
	else
		per_cpu_ptr(tr->trace_buffer.data, cpu)->entries = size;

	return ret;
}

static ssize_t tracing_resize_ring_buffer(struct trace_array *tr,
					  unsigned long size, int cpu_id)
{
	int ret = size;

	mutex_lock(&trace_types_lock);

	if (cpu_id != RING_BUFFER_ALL_CPUS) {
		/* make sure, this cpu is enabled in the mask */
		if (!cpumask_test_cpu(cpu_id, tracing_buffer_mask)) {
			ret = -EINVAL;
			goto out;
		}
	}

	ret = __tracing_resize_ring_buffer(tr, size, cpu_id);
	if (ret < 0)
		ret = -ENOMEM;

out:
	mutex_unlock(&trace_types_lock);

	return ret;
}


/**
 * tracing_update_buffers - used by tracing facility to expand ring buffers
 *
 * To save on memory when the tracing is never used on a system with it
 * configured in. The ring buffers are set to a minimum size. But once
 * a user starts to use the tracing facility, then they need to grow
 * to their default size.
 *
 * This function is to be called when a tracer is about to be used.
 */
int tracing_update_buffers(void)
{
	int ret = 0;

	mutex_lock(&trace_types_lock);
	if (!ring_buffer_expanded)
		ret = __tracing_resize_ring_buffer(&global_trace, trace_buf_size,
						RING_BUFFER_ALL_CPUS);
	mutex_unlock(&trace_types_lock);

	return ret;
}

struct trace_option_dentry;

static void
create_trace_option_files(struct trace_array *tr, struct tracer *tracer);

/*
 * Used to clear out the tracer before deletion of an instance.
 * Must have trace_types_lock held.
 */
static void tracing_set_nop(struct trace_array *tr)
{
	if (tr->current_trace == &nop_trace)
		return;
	
	tr->current_trace->enabled--;

	if (tr->current_trace->reset)
		tr->current_trace->reset(tr);

	tr->current_trace = &nop_trace;
}

static void add_tracer_options(struct trace_array *tr, struct tracer *t)
{
	/* Only enable if the directory has been created already. */
	if (!tr->dir)
		return;

	create_trace_option_files(tr, t);
}

static int tracing_set_tracer(struct trace_array *tr, const char *buf)
{
	struct tracer *t;
#ifdef CONFIG_TRACER_MAX_TRACE
	bool had_max_tr;
#endif
	int ret = 0;

	mutex_lock(&trace_types_lock);

	if (!ring_buffer_expanded) {
		ret = __tracing_resize_ring_buffer(tr, trace_buf_size,
						RING_BUFFER_ALL_CPUS);
		if (ret < 0)
			goto out;
		ret = 0;
	}

	for (t = trace_types; t; t = t->next) {
		if (strcmp(t->name, buf) == 0)
			break;
	}
	if (!t) {
		ret = -EINVAL;
		goto out;
	}
	if (t == tr->current_trace)
		goto out;

	/* Some tracers won't work on kernel command line */
	if (system_state < SYSTEM_RUNNING && t->noboot) {
		pr_warn("Tracer '%s' is not allowed on command line, ignored\n",
			t->name);
		goto out;
	}

	/* Some tracers are only allowed for the top level buffer */
	if (!trace_ok_for_array(t, tr)) {
		ret = -EINVAL;
		goto out;
	}

	/* If trace pipe files are being read, we can't change the tracer */
	if (tr->current_trace->ref) {
		ret = -EBUSY;
		goto out;
	}

	trace_branch_disable();

	tr->current_trace->enabled--;

	if (tr->current_trace->reset)
		tr->current_trace->reset(tr);

	/* Current trace needs to be nop_trace before synchronize_sched */
	tr->current_trace = &nop_trace;

#ifdef CONFIG_TRACER_MAX_TRACE
	had_max_tr = tr->allocated_snapshot;

	if (had_max_tr && !t->use_max_tr) {
		/*
		 * We need to make sure that the update_max_tr sees that
		 * current_trace changed to nop_trace to keep it from
		 * swapping the buffers after we resize it.
		 * The update_max_tr is called from interrupts disabled
		 * so a synchronized_sched() is sufficient.
		 */
		synchronize_sched();
		free_snapshot(tr);
	}
#endif

#ifdef CONFIG_TRACER_MAX_TRACE
	if (t->use_max_tr && !had_max_tr) {
		ret = tracing_alloc_snapshot_instance(tr);
		if (ret < 0)
			goto out;
	}
#endif

	if (t->init) {
		ret = tracer_init(t, tr);
		if (ret)
			goto out;
	}

	tr->current_trace = t;
	tr->current_trace->enabled++;
	trace_branch_enable(tr);
 out:
	mutex_unlock(&trace_types_lock);

	return ret;
}

static ssize_t
tracing_set_trace_write(struct file *filp, const char __user *ubuf,
			size_t cnt, loff_t *ppos)
{
	struct trace_array *tr = filp->private_data;
	char buf[MAX_TRACER_SIZE+1];
	int i;
	size_t ret;
	int err;

	ret = cnt;

	if (cnt > MAX_TRACER_SIZE)
		cnt = MAX_TRACER_SIZE;

	if (copy_from_user(buf, ubuf, cnt))
		return -EFAULT;

	buf[cnt] = 0;

	/* strip ending whitespace. */
	for (i = cnt - 1; i > 0 && isspace(buf[i]); i--)
		buf[i] = 0;

	err = tracing_set_tracer(tr, buf);
	if (err)
		return err;

	*ppos += ret;

	return ret;
}

static ssize_t
tracing_nsecs_read(unsigned long *ptr, char __user *ubuf,
		   size_t cnt, loff_t *ppos)
{
	char buf[64];
	int r;

	r = snprintf(buf, sizeof(buf), "%ld\n",
		     *ptr == (unsigned long)-1 ? -1 : nsecs_to_usecs(*ptr));
	if (r > sizeof(buf))
		r = sizeof(buf);
	return simple_read_from_buffer(ubuf, cnt, ppos, buf, r);
}

static ssize_t
tracing_nsecs_write(unsigned long *ptr, const char __user *ubuf,
		    size_t cnt, loff_t *ppos)
{
	unsigned long val;
	int ret;

	ret = kstrtoul_from_user(ubuf, cnt, 10, &val);
	if (ret)
		return ret;

	*ptr = val * 1000;

	return cnt;
}

static ssize_t
tracing_thresh_read(struct file *filp, char __user *ubuf,
		    size_t cnt, loff_t *ppos)
{
	return tracing_nsecs_read(&tracing_thresh, ubuf, cnt, ppos);
}

static ssize_t
tracing_thresh_write(struct file *filp, const char __user *ubuf,
		     size_t cnt, loff_t *ppos)
{
	struct trace_array *tr = filp->private_data;
	int ret;

	mutex_lock(&trace_types_lock);
	ret = tracing_nsecs_write(&tracing_thresh, ubuf, cnt, ppos);
	if (ret < 0)
		goto out;

	if (tr->current_trace->update_thresh) {
		ret = tr->current_trace->update_thresh(tr);
		if (ret < 0)
			goto out;
	}

	ret = cnt;
out:
	mutex_unlock(&trace_types_lock);

	return ret;
}

#if defined(CONFIG_TRACER_MAX_TRACE) || defined(CONFIG_HWLAT_TRACER)

static ssize_t
tracing_max_lat_read(struct file *filp, char __user *ubuf,
		     size_t cnt, loff_t *ppos)
{
	return tracing_nsecs_read(filp->private_data, ubuf, cnt, ppos);
}

static ssize_t
tracing_max_lat_write(struct file *filp, const char __user *ubuf,
		      size_t cnt, loff_t *ppos)
{
	return tracing_nsecs_write(filp->private_data, ubuf, cnt, ppos);
}

#endif

static int tracing_open_pipe(struct inode *inode, struct file *filp)
{
	struct trace_array *tr = inode->i_private;
	struct trace_iterator *iter;
	int ret = 0;

	if (tracing_disabled)
		return -ENODEV;

	if (trace_array_get(tr) < 0)
		return -ENODEV;

	mutex_lock(&trace_types_lock);

	/* create a buffer to store the information to pass to userspace */
	iter = kzalloc(sizeof(*iter), GFP_KERNEL);
	if (!iter) {
		ret = -ENOMEM;
		__trace_array_put(tr);
		goto out;
	}

	trace_seq_init(&iter->seq);
	iter->trace = tr->current_trace;

	if (!alloc_cpumask_var(&iter->started, GFP_KERNEL)) {
		ret = -ENOMEM;
		goto fail;
	}

	/* trace pipe does not show start of buffer */
	cpumask_setall(iter->started);

	if (tr->trace_flags & TRACE_ITER_LATENCY_FMT)
		iter->iter_flags |= TRACE_FILE_LAT_FMT;

	/* Output in nanoseconds only if we are using a clock in nanoseconds. */
	if (trace_clocks[tr->clock_id].in_ns)
		iter->iter_flags |= TRACE_FILE_TIME_IN_NS;

	iter->tr = tr;
	iter->trace_buffer = &tr->trace_buffer;
	iter->cpu_file = tracing_get_cpu(inode);
	mutex_init(&iter->mutex);
	filp->private_data = iter;

	if (iter->trace->pipe_open)
		iter->trace->pipe_open(iter);

	nonseekable_open(inode, filp);

	tr->current_trace->ref++;
out:
	mutex_unlock(&trace_types_lock);
	return ret;

fail:
	kfree(iter);
	__trace_array_put(tr);
	mutex_unlock(&trace_types_lock);
	return ret;
}

static int tracing_release_pipe(struct inode *inode, struct file *file)
{
	struct trace_iterator *iter = file->private_data;
	struct trace_array *tr = inode->i_private;

	mutex_lock(&trace_types_lock);

	tr->current_trace->ref--;

	if (iter->trace->pipe_close)
		iter->trace->pipe_close(iter);

	mutex_unlock(&trace_types_lock);

	free_cpumask_var(iter->started);
	mutex_destroy(&iter->mutex);
	kfree(iter);

	trace_array_put(tr);

	return 0;
}

static __poll_t
trace_poll(struct trace_iterator *iter, struct file *filp, poll_table *poll_table)
{
	struct trace_array *tr = iter->tr;

	/* Iterators are static, they should be filled or empty */
	if (trace_buffer_iter(iter, iter->cpu_file))
		return EPOLLIN | EPOLLRDNORM;

	if (tr->trace_flags & TRACE_ITER_BLOCK)
		/*
		 * Always select as readable when in blocking mode
		 */
		return EPOLLIN | EPOLLRDNORM;
	else
		return ring_buffer_poll_wait(iter->trace_buffer->buffer, iter->cpu_file,
					     filp, poll_table);
}

static __poll_t
tracing_poll_pipe(struct file *filp, poll_table *poll_table)
{
	struct trace_iterator *iter = filp->private_data;

	return trace_poll(iter, filp, poll_table);
}

/* Must be called with iter->mutex held. */
static int tracing_wait_pipe(struct file *filp)
{
	struct trace_iterator *iter = filp->private_data;
	int ret;

	while (trace_empty(iter)) {

		if ((filp->f_flags & O_NONBLOCK)) {
			return -EAGAIN;
		}

		/*
		 * We block until we read something and tracing is disabled.
		 * We still block if tracing is disabled, but we have never
		 * read anything. This allows a user to cat this file, and
		 * then enable tracing. But after we have read something,
		 * we give an EOF when tracing is again disabled.
		 *
		 * iter->pos will be 0 if we haven't read anything.
		 */
		if (!tracer_tracing_is_on(iter->tr) && iter->pos)
			break;

		mutex_unlock(&iter->mutex);

		ret = wait_on_pipe(iter, false);

		mutex_lock(&iter->mutex);

		if (ret)
			return ret;
	}

	return 1;
}

/*
 * Consumer reader.
 */
static ssize_t
tracing_read_pipe(struct file *filp, char __user *ubuf,
		  size_t cnt, loff_t *ppos)
{
	struct trace_iterator *iter = filp->private_data;
	ssize_t sret;

	/*
	 * Avoid more than one consumer on a single file descriptor
	 * This is just a matter of traces coherency, the ring buffer itself
	 * is protected.
	 */
	mutex_lock(&iter->mutex);

	/* return any leftover data */
	sret = trace_seq_to_user(&iter->seq, ubuf, cnt);
	if (sret != -EBUSY)
		goto out;

	trace_seq_init(&iter->seq);

	if (iter->trace->read) {
		sret = iter->trace->read(iter, filp, ubuf, cnt, ppos);
		if (sret)
			goto out;
	}

waitagain:
	sret = tracing_wait_pipe(filp);
	if (sret <= 0)
		goto out;

	/* stop when tracing is finished */
	if (trace_empty(iter)) {
		sret = 0;
		goto out;
	}

	if (cnt >= PAGE_SIZE)
		cnt = PAGE_SIZE - 1;

	/* reset all but tr, trace, and overruns */
	memset(&iter->seq, 0,
	       sizeof(struct trace_iterator) -
	       offsetof(struct trace_iterator, seq));
	cpumask_clear(iter->started);
	iter->pos = -1;

	trace_event_read_lock();
	trace_access_lock(iter->cpu_file);
	while (trace_find_next_entry_inc(iter) != NULL) {
		enum print_line_t ret;
		int save_len = iter->seq.seq.len;

		ret = print_trace_line(iter);
		if (ret == TRACE_TYPE_PARTIAL_LINE) {
			/* don't print partial lines */
			iter->seq.seq.len = save_len;
			break;
		}
		if (ret != TRACE_TYPE_NO_CONSUME)
			trace_consume(iter);

		if (trace_seq_used(&iter->seq) >= cnt)
			break;

		/*
		 * Setting the full flag means we reached the trace_seq buffer
		 * size and we should leave by partial output condition above.
		 * One of the trace_seq_* functions is not used properly.
		 */
		WARN_ONCE(iter->seq.full, "full flag set for trace type %d",
			  iter->ent->type);
	}
	trace_access_unlock(iter->cpu_file);
	trace_event_read_unlock();

	/* Now copy what we have to the user */
	sret = trace_seq_to_user(&iter->seq, ubuf, cnt);
	if (iter->seq.seq.readpos >= trace_seq_used(&iter->seq))
		trace_seq_init(&iter->seq);

	/*
	 * If there was nothing to send to user, in spite of consuming trace
	 * entries, go back to wait for more entries.
	 */
	if (sret == -EBUSY)
		goto waitagain;

out:
	mutex_unlock(&iter->mutex);

	return sret;
}

static void tracing_spd_release_pipe(struct splice_pipe_desc *spd,
				     unsigned int idx)
{
	__free_page(spd->pages[idx]);
}

static const struct pipe_buf_operations tracing_pipe_buf_ops = {
	.can_merge		= 0,
	.confirm		= generic_pipe_buf_confirm,
	.release		= generic_pipe_buf_release,
	.steal			= generic_pipe_buf_steal,
	.get			= generic_pipe_buf_get,
};

static size_t
tracing_fill_pipe_page(size_t rem, struct trace_iterator *iter)
{
	size_t count;
	int save_len;
	int ret;

	/* Seq buffer is page-sized, exactly what we need. */
	for (;;) {
		save_len = iter->seq.seq.len;
		ret = print_trace_line(iter);

		if (trace_seq_has_overflowed(&iter->seq)) {
			iter->seq.seq.len = save_len;
			break;
		}

		/*
		 * This should not be hit, because it should only
		 * be set if the iter->seq overflowed. But check it
		 * anyway to be safe.
		 */
		if (ret == TRACE_TYPE_PARTIAL_LINE) {
			iter->seq.seq.len = save_len;
			break;
		}

		count = trace_seq_used(&iter->seq) - save_len;
		if (rem < count) {
			rem = 0;
			iter->seq.seq.len = save_len;
			break;
		}

		if (ret != TRACE_TYPE_NO_CONSUME)
			trace_consume(iter);
		rem -= count;
		if (!trace_find_next_entry_inc(iter))	{
			rem = 0;
			iter->ent = NULL;
			break;
		}
	}

	return rem;
}

static ssize_t tracing_splice_read_pipe(struct file *filp,
					loff_t *ppos,
					struct pipe_inode_info *pipe,
					size_t len,
					unsigned int flags)
{
	struct page *pages_def[PIPE_DEF_BUFFERS];
	struct partial_page partial_def[PIPE_DEF_BUFFERS];
	struct trace_iterator *iter = filp->private_data;
	struct splice_pipe_desc spd = {
		.pages		= pages_def,
		.partial	= partial_def,
		.nr_pages	= 0, /* This gets updated below. */
		.nr_pages_max	= PIPE_DEF_BUFFERS,
		.ops		= &tracing_pipe_buf_ops,
		.spd_release	= tracing_spd_release_pipe,
	};
	ssize_t ret;
	size_t rem;
	unsigned int i;

	if (splice_grow_spd(pipe, &spd))
		return -ENOMEM;

	mutex_lock(&iter->mutex);

	if (iter->trace->splice_read) {
		ret = iter->trace->splice_read(iter, filp,
					       ppos, pipe, len, flags);
		if (ret)
			goto out_err;
	}

	ret = tracing_wait_pipe(filp);
	if (ret <= 0)
		goto out_err;

	if (!iter->ent && !trace_find_next_entry_inc(iter)) {
		ret = -EFAULT;
		goto out_err;
	}

	trace_event_read_lock();
	trace_access_lock(iter->cpu_file);

	/* Fill as many pages as possible. */
	for (i = 0, rem = len; i < spd.nr_pages_max && rem; i++) {
		spd.pages[i] = alloc_page(GFP_KERNEL);
		if (!spd.pages[i])
			break;

		rem = tracing_fill_pipe_page(rem, iter);

		/* Copy the data into the page, so we can start over. */
		ret = trace_seq_to_buffer(&iter->seq,
					  page_address(spd.pages[i]),
					  trace_seq_used(&iter->seq));
		if (ret < 0) {
			__free_page(spd.pages[i]);
			break;
		}
		spd.partial[i].offset = 0;
		spd.partial[i].len = trace_seq_used(&iter->seq);

		trace_seq_init(&iter->seq);
	}

	trace_access_unlock(iter->cpu_file);
	trace_event_read_unlock();
	mutex_unlock(&iter->mutex);

	spd.nr_pages = i;

	if (i)
		ret = splice_to_pipe(pipe, &spd);
	else
		ret = 0;
out:
	splice_shrink_spd(&spd);
	return ret;

out_err:
	mutex_unlock(&iter->mutex);
	goto out;
}

static ssize_t
tracing_entries_read(struct file *filp, char __user *ubuf,
		     size_t cnt, loff_t *ppos)
{
	struct inode *inode = file_inode(filp);
	struct trace_array *tr = inode->i_private;
	int cpu = tracing_get_cpu(inode);
	char buf[64];
	int r = 0;
	ssize_t ret;

	mutex_lock(&trace_types_lock);

	if (cpu == RING_BUFFER_ALL_CPUS) {
		int cpu, buf_size_same;
		unsigned long size;

		size = 0;
		buf_size_same = 1;
		/* check if all cpu sizes are same */
		for_each_tracing_cpu(cpu) {
			/* fill in the size from first enabled cpu */
			if (size == 0)
				size = per_cpu_ptr(tr->trace_buffer.data, cpu)->entries;
			if (size != per_cpu_ptr(tr->trace_buffer.data, cpu)->entries) {
				buf_size_same = 0;
				break;
			}
		}

		if (buf_size_same) {
			if (!ring_buffer_expanded)
				r = sprintf(buf, "%lu (expanded: %lu)\n",
					    size >> 10,
					    trace_buf_size >> 10);
			else
				r = sprintf(buf, "%lu\n", size >> 10);
		} else
			r = sprintf(buf, "X\n");
	} else
		r = sprintf(buf, "%lu\n", per_cpu_ptr(tr->trace_buffer.data, cpu)->entries >> 10);

	mutex_unlock(&trace_types_lock);

	ret = simple_read_from_buffer(ubuf, cnt, ppos, buf, r);
	return ret;
}

static ssize_t
tracing_entries_write(struct file *filp, const char __user *ubuf,
		      size_t cnt, loff_t *ppos)
{
	struct inode *inode = file_inode(filp);
	struct trace_array *tr = inode->i_private;
	unsigned long val;
	int ret;

	ret = kstrtoul_from_user(ubuf, cnt, 10, &val);
	if (ret)
		return ret;

	/* must have at least 1 entry */
	if (!val)
		return -EINVAL;

	/* value is in KB */
	val <<= 10;
	ret = tracing_resize_ring_buffer(tr, val, tracing_get_cpu(inode));
	if (ret < 0)
		return ret;

	*ppos += cnt;

	return cnt;
}

static ssize_t
tracing_total_entries_read(struct file *filp, char __user *ubuf,
				size_t cnt, loff_t *ppos)
{
	struct trace_array *tr = filp->private_data;
	char buf[64];
	int r, cpu;
	unsigned long size = 0, expanded_size = 0;

	mutex_lock(&trace_types_lock);
	for_each_tracing_cpu(cpu) {
		size += per_cpu_ptr(tr->trace_buffer.data, cpu)->entries >> 10;
		if (!ring_buffer_expanded)
			expanded_size += trace_buf_size >> 10;
	}
	if (ring_buffer_expanded)
		r = sprintf(buf, "%lu\n", size);
	else
		r = sprintf(buf, "%lu (expanded: %lu)\n", size, expanded_size);
	mutex_unlock(&trace_types_lock);

	return simple_read_from_buffer(ubuf, cnt, ppos, buf, r);
}

static ssize_t
tracing_free_buffer_write(struct file *filp, const char __user *ubuf,
			  size_t cnt, loff_t *ppos)
{
	/*
	 * There is no need to read what the user has written, this function
	 * is just to make sure that there is no error when "echo" is used
	 */

	*ppos += cnt;

	return cnt;
}

static int
tracing_free_buffer_release(struct inode *inode, struct file *filp)
{
	struct trace_array *tr = inode->i_private;

	/* disable tracing ? */
	if (tr->trace_flags & TRACE_ITER_STOP_ON_FREE)
		tracer_tracing_off(tr);
	/* resize the ring buffer to 0 */
	tracing_resize_ring_buffer(tr, 0, RING_BUFFER_ALL_CPUS);

	trace_array_put(tr);

	return 0;
}

static ssize_t
tracing_mark_write(struct file *filp, const char __user *ubuf,
					size_t cnt, loff_t *fpos)
{
	struct trace_array *tr = filp->private_data;
	struct ring_buffer_event *event;
	enum event_trigger_type tt = ETT_NONE;
	struct ring_buffer *buffer;
	struct print_entry *entry;
	unsigned long irq_flags;
	const char faulted[] = "<faulted>";
	ssize_t written;
	int size;
	int len;

/* Used in tracing_mark_raw_write() as well */
#define FAULTED_SIZE (sizeof(faulted) - 1) /* '\0' is already accounted for */

	if (tracing_disabled)
		return -EINVAL;

	if (!(tr->trace_flags & TRACE_ITER_MARKERS))
		return -EINVAL;

	if (cnt > TRACE_BUF_SIZE)
		cnt = TRACE_BUF_SIZE;

	BUILD_BUG_ON(TRACE_BUF_SIZE >= PAGE_SIZE);

	local_save_flags(irq_flags);
	size = sizeof(*entry) + cnt + 2; /* add '\0' and possible '\n' */

	/* If less than "<faulted>", then make sure we can still add that */
	if (cnt < FAULTED_SIZE)
		size += FAULTED_SIZE - cnt;

	buffer = tr->trace_buffer.buffer;
	event = __trace_buffer_lock_reserve(buffer, TRACE_PRINT, size,
					    irq_flags, preempt_count());
	if (unlikely(!event))
		/* Ring buffer disabled, return as if not open for write */
		return -EBADF;

	entry = ring_buffer_event_data(event);
	entry->ip = _THIS_IP_;

	len = __copy_from_user_inatomic(&entry->buf, ubuf, cnt);
	if (len) {
		memcpy(&entry->buf, faulted, FAULTED_SIZE);
		cnt = FAULTED_SIZE;
		written = -EFAULT;
	} else
		written = cnt;
	len = cnt;

	if (tr->trace_marker_file && !list_empty(&tr->trace_marker_file->triggers)) {
		/* do not add \n before testing triggers, but add \0 */
		entry->buf[cnt] = '\0';
		tt = event_triggers_call(tr->trace_marker_file, entry, event);
	}

	if (entry->buf[cnt - 1] != '\n') {
		entry->buf[cnt] = '\n';
		entry->buf[cnt + 1] = '\0';
	} else
		entry->buf[cnt] = '\0';

	__buffer_unlock_commit(buffer, event);

	if (tt)
		event_triggers_post_call(tr->trace_marker_file, tt);

	if (written > 0)
		*fpos += written;

	return written;
}

/* Limit it for now to 3K (including tag) */
#define RAW_DATA_MAX_SIZE (1024*3)

static ssize_t
tracing_mark_raw_write(struct file *filp, const char __user *ubuf,
					size_t cnt, loff_t *fpos)
{
	struct trace_array *tr = filp->private_data;
	struct ring_buffer_event *event;
	struct ring_buffer *buffer;
	struct raw_data_entry *entry;
	const char faulted[] = "<faulted>";
	unsigned long irq_flags;
	ssize_t written;
	int size;
	int len;

#define FAULT_SIZE_ID (FAULTED_SIZE + sizeof(int))

	if (tracing_disabled)
		return -EINVAL;

	if (!(tr->trace_flags & TRACE_ITER_MARKERS))
		return -EINVAL;

	/* The marker must at least have a tag id */
	if (cnt < sizeof(unsigned int) || cnt > RAW_DATA_MAX_SIZE)
		return -EINVAL;

	if (cnt > TRACE_BUF_SIZE)
		cnt = TRACE_BUF_SIZE;

	BUILD_BUG_ON(TRACE_BUF_SIZE >= PAGE_SIZE);

	local_save_flags(irq_flags);
	size = sizeof(*entry) + cnt;
	if (cnt < FAULT_SIZE_ID)
		size += FAULT_SIZE_ID - cnt;

	buffer = tr->trace_buffer.buffer;
	event = __trace_buffer_lock_reserve(buffer, TRACE_RAW_DATA, size,
					    irq_flags, preempt_count());
	if (!event)
		/* Ring buffer disabled, return as if not open for write */
		return -EBADF;

	entry = ring_buffer_event_data(event);

	len = __copy_from_user_inatomic(&entry->id, ubuf, cnt);
	if (len) {
		entry->id = -1;
		memcpy(&entry->buf, faulted, FAULTED_SIZE);
		written = -EFAULT;
	} else
		written = cnt;

	__buffer_unlock_commit(buffer, event);

	if (written > 0)
		*fpos += written;

	return written;
}

static int tracing_clock_show(struct seq_file *m, void *v)
{
	struct trace_array *tr = m->private;
	int i;

	for (i = 0; i < ARRAY_SIZE(trace_clocks); i++)
		seq_printf(m,
			"%s%s%s%s", i ? " " : "",
			i == tr->clock_id ? "[" : "", trace_clocks[i].name,
			i == tr->clock_id ? "]" : "");
	seq_putc(m, '\n');

	return 0;
}

int tracing_set_clock(struct trace_array *tr, const char *clockstr)
{
	int i;

	for (i = 0; i < ARRAY_SIZE(trace_clocks); i++) {
		if (strcmp(trace_clocks[i].name, clockstr) == 0)
			break;
	}
	if (i == ARRAY_SIZE(trace_clocks))
		return -EINVAL;

	mutex_lock(&trace_types_lock);

	tr->clock_id = i;

	ring_buffer_set_clock(tr->trace_buffer.buffer, trace_clocks[i].func);

	/*
	 * New clock may not be consistent with the previous clock.
	 * Reset the buffer so that it doesn't have incomparable timestamps.
	 */
	tracing_reset_online_cpus(&tr->trace_buffer);

#ifdef CONFIG_TRACER_MAX_TRACE
	if (tr->max_buffer.buffer)
		ring_buffer_set_clock(tr->max_buffer.buffer, trace_clocks[i].func);
	tracing_reset_online_cpus(&tr->max_buffer);
#endif

	mutex_unlock(&trace_types_lock);

	return 0;
}

static ssize_t tracing_clock_write(struct file *filp, const char __user *ubuf,
				   size_t cnt, loff_t *fpos)
{
	struct seq_file *m = filp->private_data;
	struct trace_array *tr = m->private;
	char buf[64];
	const char *clockstr;
	int ret;

	if (cnt >= sizeof(buf))
		return -EINVAL;

	if (copy_from_user(buf, ubuf, cnt))
		return -EFAULT;

	buf[cnt] = 0;

	clockstr = strstrip(buf);

	ret = tracing_set_clock(tr, clockstr);
	if (ret)
		return ret;

	*fpos += cnt;

	return cnt;
}

static int tracing_clock_open(struct inode *inode, struct file *file)
{
	struct trace_array *tr = inode->i_private;
	int ret;

	if (tracing_disabled)
		return -ENODEV;

	if (trace_array_get(tr))
		return -ENODEV;

	ret = single_open(file, tracing_clock_show, inode->i_private);
	if (ret < 0)
		trace_array_put(tr);

	return ret;
}

static int tracing_time_stamp_mode_show(struct seq_file *m, void *v)
{
	struct trace_array *tr = m->private;

	mutex_lock(&trace_types_lock);

	if (ring_buffer_time_stamp_abs(tr->trace_buffer.buffer))
		seq_puts(m, "delta [absolute]\n");
	else
		seq_puts(m, "[delta] absolute\n");

	mutex_unlock(&trace_types_lock);

	return 0;
}

static int tracing_time_stamp_mode_open(struct inode *inode, struct file *file)
{
	struct trace_array *tr = inode->i_private;
	int ret;

	if (tracing_disabled)
		return -ENODEV;

	if (trace_array_get(tr))
		return -ENODEV;

	ret = single_open(file, tracing_time_stamp_mode_show, inode->i_private);
	if (ret < 0)
		trace_array_put(tr);

	return ret;
}

int tracing_set_time_stamp_abs(struct trace_array *tr, bool abs)
{
	int ret = 0;

	mutex_lock(&trace_types_lock);

	if (abs && tr->time_stamp_abs_ref++)
		goto out;

	if (!abs) {
		if (WARN_ON_ONCE(!tr->time_stamp_abs_ref)) {
			ret = -EINVAL;
			goto out;
		}

		if (--tr->time_stamp_abs_ref)
			goto out;
	}

	ring_buffer_set_time_stamp_abs(tr->trace_buffer.buffer, abs);

#ifdef CONFIG_TRACER_MAX_TRACE
	if (tr->max_buffer.buffer)
		ring_buffer_set_time_stamp_abs(tr->max_buffer.buffer, abs);
#endif
 out:
	mutex_unlock(&trace_types_lock);

	return ret;
}

struct ftrace_buffer_info {
	struct trace_iterator	iter;
	void			*spare;
	unsigned int		spare_cpu;
	unsigned int		read;
};

#ifdef CONFIG_TRACER_SNAPSHOT
static int tracing_snapshot_open(struct inode *inode, struct file *file)
{
	struct trace_array *tr = inode->i_private;
	struct trace_iterator *iter;
	struct seq_file *m;
	int ret = 0;

	if (trace_array_get(tr) < 0)
		return -ENODEV;

	if (file->f_mode & FMODE_READ) {
		iter = __tracing_open(inode, file, true);
		if (IS_ERR(iter))
			ret = PTR_ERR(iter);
	} else {
		/* Writes still need the seq_file to hold the private data */
		ret = -ENOMEM;
		m = kzalloc(sizeof(*m), GFP_KERNEL);
		if (!m)
			goto out;
		iter = kzalloc(sizeof(*iter), GFP_KERNEL);
		if (!iter) {
			kfree(m);
			goto out;
		}
		ret = 0;

		iter->tr = tr;
		iter->trace_buffer = &tr->max_buffer;
		iter->cpu_file = tracing_get_cpu(inode);
		m->private = iter;
		file->private_data = m;
	}
out:
	if (ret < 0)
		trace_array_put(tr);

	return ret;
}

static ssize_t
tracing_snapshot_write(struct file *filp, const char __user *ubuf, size_t cnt,
		       loff_t *ppos)
{
	struct seq_file *m = filp->private_data;
	struct trace_iterator *iter = m->private;
	struct trace_array *tr = iter->tr;
	unsigned long val;
	int ret;

	ret = tracing_update_buffers();
	if (ret < 0)
		return ret;

	ret = kstrtoul_from_user(ubuf, cnt, 10, &val);
	if (ret)
		return ret;

	mutex_lock(&trace_types_lock);

	if (tr->current_trace->use_max_tr) {
		ret = -EBUSY;
		goto out;
	}

	switch (val) {
	case 0:
		if (iter->cpu_file != RING_BUFFER_ALL_CPUS) {
			ret = -EINVAL;
			break;
		}
		if (tr->allocated_snapshot)
			free_snapshot(tr);
		break;
	case 1:
/* Only allow per-cpu swap if the ring buffer supports it */
#ifndef CONFIG_RING_BUFFER_ALLOW_SWAP
		if (iter->cpu_file != RING_BUFFER_ALL_CPUS) {
			ret = -EINVAL;
			break;
		}
#endif
		if (!tr->allocated_snapshot) {
			ret = tracing_alloc_snapshot_instance(tr);
			if (ret < 0)
				break;
		}
		local_irq_disable();
		/* Now, we're going to swap */
		if (iter->cpu_file == RING_BUFFER_ALL_CPUS)
			update_max_tr(tr, current, smp_processor_id());
		else
			update_max_tr_single(tr, current, iter->cpu_file);
		local_irq_enable();
		break;
	default:
		if (tr->allocated_snapshot) {
			if (iter->cpu_file == RING_BUFFER_ALL_CPUS)
				tracing_reset_online_cpus(&tr->max_buffer);
			else
				tracing_reset(&tr->max_buffer, iter->cpu_file);
		}
		break;
	}

	if (ret >= 0) {
		*ppos += cnt;
		ret = cnt;
	}
out:
	mutex_unlock(&trace_types_lock);
	return ret;
}

static int tracing_snapshot_release(struct inode *inode, struct file *file)
{
	struct seq_file *m = file->private_data;
	int ret;

	ret = tracing_release(inode, file);

	if (file->f_mode & FMODE_READ)
		return ret;

	/* If write only, the seq_file is just a stub */
	if (m)
		kfree(m->private);
	kfree(m);

	return 0;
}

static int tracing_buffers_open(struct inode *inode, struct file *filp);
static ssize_t tracing_buffers_read(struct file *filp, char __user *ubuf,
				    size_t count, loff_t *ppos);
static int tracing_buffers_release(struct inode *inode, struct file *file);
static ssize_t tracing_buffers_splice_read(struct file *file, loff_t *ppos,
		   struct pipe_inode_info *pipe, size_t len, unsigned int flags);

static int snapshot_raw_open(struct inode *inode, struct file *filp)
{
	struct ftrace_buffer_info *info;
	int ret;

	ret = tracing_buffers_open(inode, filp);
	if (ret < 0)
		return ret;

	info = filp->private_data;

	if (info->iter.trace->use_max_tr) {
		tracing_buffers_release(inode, filp);
		return -EBUSY;
	}

	info->iter.snapshot = true;
	info->iter.trace_buffer = &info->iter.tr->max_buffer;

	return ret;
}

#endif /* CONFIG_TRACER_SNAPSHOT */


static const struct file_operations tracing_thresh_fops = {
	.open		= tracing_open_generic,
	.read		= tracing_thresh_read,
	.write		= tracing_thresh_write,
	.llseek		= generic_file_llseek,
};

#if defined(CONFIG_TRACER_MAX_TRACE) || defined(CONFIG_HWLAT_TRACER)
static const struct file_operations tracing_max_lat_fops = {
	.open		= tracing_open_generic,
	.read		= tracing_max_lat_read,
	.write		= tracing_max_lat_write,
	.llseek		= generic_file_llseek,
};
#endif

static const struct file_operations set_tracer_fops = {
	.open		= tracing_open_generic,
	.read		= tracing_set_trace_read,
	.write		= tracing_set_trace_write,
	.llseek		= generic_file_llseek,
};

static const struct file_operations tracing_pipe_fops = {
	.open		= tracing_open_pipe,
	.poll		= tracing_poll_pipe,
	.read		= tracing_read_pipe,
	.splice_read	= tracing_splice_read_pipe,
	.release	= tracing_release_pipe,
	.llseek		= no_llseek,
};

static const struct file_operations tracing_entries_fops = {
	.open		= tracing_open_generic_tr,
	.read		= tracing_entries_read,
	.write		= tracing_entries_write,
	.llseek		= generic_file_llseek,
	.release	= tracing_release_generic_tr,
};

static const struct file_operations tracing_total_entries_fops = {
	.open		= tracing_open_generic_tr,
	.read		= tracing_total_entries_read,
	.llseek		= generic_file_llseek,
	.release	= tracing_release_generic_tr,
};

static const struct file_operations tracing_free_buffer_fops = {
	.open		= tracing_open_generic_tr,
	.write		= tracing_free_buffer_write,
	.release	= tracing_free_buffer_release,
};

static const struct file_operations tracing_mark_fops = {
	.open		= tracing_open_generic_tr,
	.write		= tracing_mark_write,
	.llseek		= generic_file_llseek,
	.release	= tracing_release_generic_tr,
};

static const struct file_operations tracing_mark_raw_fops = {
	.open		= tracing_open_generic_tr,
	.write		= tracing_mark_raw_write,
	.llseek		= generic_file_llseek,
	.release	= tracing_release_generic_tr,
};

static const struct file_operations trace_clock_fops = {
	.open		= tracing_clock_open,
	.read		= seq_read,
	.llseek		= seq_lseek,
	.release	= tracing_single_release_tr,
	.write		= tracing_clock_write,
};

static const struct file_operations trace_time_stamp_mode_fops = {
	.open		= tracing_time_stamp_mode_open,
	.read		= seq_read,
	.llseek		= seq_lseek,
	.release	= tracing_single_release_tr,
};

#ifdef CONFIG_TRACER_SNAPSHOT
static const struct file_operations snapshot_fops = {
	.open		= tracing_snapshot_open,
	.read		= seq_read,
	.write		= tracing_snapshot_write,
	.llseek		= tracing_lseek,
	.release	= tracing_snapshot_release,
};

static const struct file_operations snapshot_raw_fops = {
	.open		= snapshot_raw_open,
	.read		= tracing_buffers_read,
	.release	= tracing_buffers_release,
	.splice_read	= tracing_buffers_splice_read,
	.llseek		= no_llseek,
};

#endif /* CONFIG_TRACER_SNAPSHOT */

static int tracing_buffers_open(struct inode *inode, struct file *filp)
{
	struct trace_array *tr = inode->i_private;
	struct ftrace_buffer_info *info;
	int ret;

	if (tracing_disabled)
		return -ENODEV;

	if (trace_array_get(tr) < 0)
		return -ENODEV;

	info = kzalloc(sizeof(*info), GFP_KERNEL);
	if (!info) {
		trace_array_put(tr);
		return -ENOMEM;
	}

	mutex_lock(&trace_types_lock);

	info->iter.tr		= tr;
	info->iter.cpu_file	= tracing_get_cpu(inode);
	info->iter.trace	= tr->current_trace;
	info->iter.trace_buffer = &tr->trace_buffer;
	info->spare		= NULL;
	/* Force reading ring buffer for first read */
	info->read		= (unsigned int)-1;

	filp->private_data = info;

	tr->current_trace->ref++;

	mutex_unlock(&trace_types_lock);

	ret = nonseekable_open(inode, filp);
	if (ret < 0)
		trace_array_put(tr);

	return ret;
}

static __poll_t
tracing_buffers_poll(struct file *filp, poll_table *poll_table)
{
	struct ftrace_buffer_info *info = filp->private_data;
	struct trace_iterator *iter = &info->iter;

	return trace_poll(iter, filp, poll_table);
}

static ssize_t
tracing_buffers_read(struct file *filp, char __user *ubuf,
		     size_t count, loff_t *ppos)
{
	struct ftrace_buffer_info *info = filp->private_data;
	struct trace_iterator *iter = &info->iter;
	ssize_t ret = 0;
	ssize_t size;

	if (!count)
		return 0;

#ifdef CONFIG_TRACER_MAX_TRACE
	if (iter->snapshot && iter->tr->current_trace->use_max_tr)
		return -EBUSY;
#endif

	if (!info->spare) {
		info->spare = ring_buffer_alloc_read_page(iter->trace_buffer->buffer,
							  iter->cpu_file);
		if (IS_ERR(info->spare)) {
			ret = PTR_ERR(info->spare);
			info->spare = NULL;
		} else {
			info->spare_cpu = iter->cpu_file;
		}
	}
	if (!info->spare)
		return ret;

	/* Do we have previous read data to read? */
	if (info->read < PAGE_SIZE)
		goto read;

 again:
	trace_access_lock(iter->cpu_file);
	ret = ring_buffer_read_page(iter->trace_buffer->buffer,
				    &info->spare,
				    count,
				    iter->cpu_file, 0);
	trace_access_unlock(iter->cpu_file);

	if (ret < 0) {
		if (trace_empty(iter)) {
			if ((filp->f_flags & O_NONBLOCK))
				return -EAGAIN;

			ret = wait_on_pipe(iter, false);
			if (ret)
				return ret;

			goto again;
		}
		return 0;
	}

	info->read = 0;
 read:
	size = PAGE_SIZE - info->read;
	if (size > count)
		size = count;

	ret = copy_to_user(ubuf, info->spare + info->read, size);
	if (ret == size)
		return -EFAULT;

	size -= ret;

	*ppos += size;
	info->read += size;

	return size;
}

static int tracing_buffers_release(struct inode *inode, struct file *file)
{
	struct ftrace_buffer_info *info = file->private_data;
	struct trace_iterator *iter = &info->iter;

	mutex_lock(&trace_types_lock);

	iter->tr->current_trace->ref--;

	__trace_array_put(iter->tr);

	if (info->spare)
		ring_buffer_free_read_page(iter->trace_buffer->buffer,
					   info->spare_cpu, info->spare);
	kfree(info);

	mutex_unlock(&trace_types_lock);

	return 0;
}

struct buffer_ref {
	struct ring_buffer	*buffer;
	void			*page;
	int			cpu;
	refcount_t		refcount;
};

static void buffer_ref_release(struct buffer_ref *ref)
{
	if (!refcount_dec_and_test(&ref->refcount))
		return;
	ring_buffer_free_read_page(ref->buffer, ref->cpu, ref->page);
	kfree(ref);
}

static void buffer_pipe_buf_release(struct pipe_inode_info *pipe,
				    struct pipe_buffer *buf)
{
	struct buffer_ref *ref = (struct buffer_ref *)buf->private;

	buffer_ref_release(ref);
	buf->private = 0;
}

static bool buffer_pipe_buf_get(struct pipe_inode_info *pipe,
				struct pipe_buffer *buf)
{
	struct buffer_ref *ref = (struct buffer_ref *)buf->private;

<<<<<<< HEAD
	refcount_inc(&ref->refcount);
=======
	if (refcount_read(&ref->refcount) > INT_MAX/2)
		return false;

	refcount_inc(&ref->refcount);
	return true;
>>>>>>> 85884864
}

/* Pipe buffer operations for a buffer. */
static const struct pipe_buf_operations buffer_pipe_buf_ops = {
	.can_merge		= 0,
	.confirm		= generic_pipe_buf_confirm,
	.release		= buffer_pipe_buf_release,
	.steal			= generic_pipe_buf_nosteal,
	.get			= buffer_pipe_buf_get,
};

/*
 * Callback from splice_to_pipe(), if we need to release some pages
 * at the end of the spd in case we error'ed out in filling the pipe.
 */
static void buffer_spd_release(struct splice_pipe_desc *spd, unsigned int i)
{
	struct buffer_ref *ref =
		(struct buffer_ref *)spd->partial[i].private;

	buffer_ref_release(ref);
	spd->partial[i].private = 0;
}

static ssize_t
tracing_buffers_splice_read(struct file *file, loff_t *ppos,
			    struct pipe_inode_info *pipe, size_t len,
			    unsigned int flags)
{
	struct ftrace_buffer_info *info = file->private_data;
	struct trace_iterator *iter = &info->iter;
	struct partial_page partial_def[PIPE_DEF_BUFFERS];
	struct page *pages_def[PIPE_DEF_BUFFERS];
	struct splice_pipe_desc spd = {
		.pages		= pages_def,
		.partial	= partial_def,
		.nr_pages_max	= PIPE_DEF_BUFFERS,
		.ops		= &buffer_pipe_buf_ops,
		.spd_release	= buffer_spd_release,
	};
	struct buffer_ref *ref;
	int entries, i;
	ssize_t ret = 0;

#ifdef CONFIG_TRACER_MAX_TRACE
	if (iter->snapshot && iter->tr->current_trace->use_max_tr)
		return -EBUSY;
#endif

	if (*ppos & (PAGE_SIZE - 1))
		return -EINVAL;

	if (len & (PAGE_SIZE - 1)) {
		if (len < PAGE_SIZE)
			return -EINVAL;
		len &= PAGE_MASK;
	}

	if (splice_grow_spd(pipe, &spd))
		return -ENOMEM;

 again:
	trace_access_lock(iter->cpu_file);
	entries = ring_buffer_entries_cpu(iter->trace_buffer->buffer, iter->cpu_file);

	for (i = 0; i < spd.nr_pages_max && len && entries; i++, len -= PAGE_SIZE) {
		struct page *page;
		int r;

		ref = kzalloc(sizeof(*ref), GFP_KERNEL);
		if (!ref) {
			ret = -ENOMEM;
			break;
		}

		refcount_set(&ref->refcount, 1);
		ref->buffer = iter->trace_buffer->buffer;
		ref->page = ring_buffer_alloc_read_page(ref->buffer, iter->cpu_file);
		if (IS_ERR(ref->page)) {
			ret = PTR_ERR(ref->page);
			ref->page = NULL;
			kfree(ref);
			break;
		}
		ref->cpu = iter->cpu_file;

		r = ring_buffer_read_page(ref->buffer, &ref->page,
					  len, iter->cpu_file, 1);
		if (r < 0) {
			ring_buffer_free_read_page(ref->buffer, ref->cpu,
						   ref->page);
			kfree(ref);
			break;
		}

		page = virt_to_page(ref->page);

		spd.pages[i] = page;
		spd.partial[i].len = PAGE_SIZE;
		spd.partial[i].offset = 0;
		spd.partial[i].private = (unsigned long)ref;
		spd.nr_pages++;
		*ppos += PAGE_SIZE;

		entries = ring_buffer_entries_cpu(iter->trace_buffer->buffer, iter->cpu_file);
	}

	trace_access_unlock(iter->cpu_file);
	spd.nr_pages = i;

	/* did we read anything? */
	if (!spd.nr_pages) {
		if (ret)
			goto out;

		ret = -EAGAIN;
		if ((file->f_flags & O_NONBLOCK) || (flags & SPLICE_F_NONBLOCK))
			goto out;

		ret = wait_on_pipe(iter, true);
		if (ret)
			goto out;

		goto again;
	}

	ret = splice_to_pipe(pipe, &spd);
out:
	splice_shrink_spd(&spd);

	return ret;
}

static const struct file_operations tracing_buffers_fops = {
	.open		= tracing_buffers_open,
	.read		= tracing_buffers_read,
	.poll		= tracing_buffers_poll,
	.release	= tracing_buffers_release,
	.splice_read	= tracing_buffers_splice_read,
	.llseek		= no_llseek,
};

static ssize_t
tracing_stats_read(struct file *filp, char __user *ubuf,
		   size_t count, loff_t *ppos)
{
	struct inode *inode = file_inode(filp);
	struct trace_array *tr = inode->i_private;
	struct trace_buffer *trace_buf = &tr->trace_buffer;
	int cpu = tracing_get_cpu(inode);
	struct trace_seq *s;
	unsigned long cnt;
	unsigned long long t;
	unsigned long usec_rem;

	s = kmalloc(sizeof(*s), GFP_KERNEL);
	if (!s)
		return -ENOMEM;

	trace_seq_init(s);

	cnt = ring_buffer_entries_cpu(trace_buf->buffer, cpu);
	trace_seq_printf(s, "entries: %ld\n", cnt);

	cnt = ring_buffer_overrun_cpu(trace_buf->buffer, cpu);
	trace_seq_printf(s, "overrun: %ld\n", cnt);

	cnt = ring_buffer_commit_overrun_cpu(trace_buf->buffer, cpu);
	trace_seq_printf(s, "commit overrun: %ld\n", cnt);

	cnt = ring_buffer_bytes_cpu(trace_buf->buffer, cpu);
	trace_seq_printf(s, "bytes: %ld\n", cnt);

	if (trace_clocks[tr->clock_id].in_ns) {
		/* local or global for trace_clock */
		t = ns2usecs(ring_buffer_oldest_event_ts(trace_buf->buffer, cpu));
		usec_rem = do_div(t, USEC_PER_SEC);
		trace_seq_printf(s, "oldest event ts: %5llu.%06lu\n",
								t, usec_rem);

		t = ns2usecs(ring_buffer_time_stamp(trace_buf->buffer, cpu));
		usec_rem = do_div(t, USEC_PER_SEC);
		trace_seq_printf(s, "now ts: %5llu.%06lu\n", t, usec_rem);
	} else {
		/* counter or tsc mode for trace_clock */
		trace_seq_printf(s, "oldest event ts: %llu\n",
				ring_buffer_oldest_event_ts(trace_buf->buffer, cpu));

		trace_seq_printf(s, "now ts: %llu\n",
				ring_buffer_time_stamp(trace_buf->buffer, cpu));
	}

	cnt = ring_buffer_dropped_events_cpu(trace_buf->buffer, cpu);
	trace_seq_printf(s, "dropped events: %ld\n", cnt);

	cnt = ring_buffer_read_events_cpu(trace_buf->buffer, cpu);
	trace_seq_printf(s, "read events: %ld\n", cnt);

	count = simple_read_from_buffer(ubuf, count, ppos,
					s->buffer, trace_seq_used(s));

	kfree(s);

	return count;
}

static const struct file_operations tracing_stats_fops = {
	.open		= tracing_open_generic_tr,
	.read		= tracing_stats_read,
	.llseek		= generic_file_llseek,
	.release	= tracing_release_generic_tr,
};

#ifdef CONFIG_DYNAMIC_FTRACE

static ssize_t
tracing_read_dyn_info(struct file *filp, char __user *ubuf,
		  size_t cnt, loff_t *ppos)
{
	unsigned long *p = filp->private_data;
	char buf[64]; /* Not too big for a shallow stack */
	int r;

	r = scnprintf(buf, 63, "%ld", *p);
	buf[r++] = '\n';

	return simple_read_from_buffer(ubuf, cnt, ppos, buf, r);
}

static const struct file_operations tracing_dyn_info_fops = {
	.open		= tracing_open_generic,
	.read		= tracing_read_dyn_info,
	.llseek		= generic_file_llseek,
};
#endif /* CONFIG_DYNAMIC_FTRACE */

#if defined(CONFIG_TRACER_SNAPSHOT) && defined(CONFIG_DYNAMIC_FTRACE)
static void
ftrace_snapshot(unsigned long ip, unsigned long parent_ip,
		struct trace_array *tr, struct ftrace_probe_ops *ops,
		void *data)
{
	tracing_snapshot_instance(tr);
}

static void
ftrace_count_snapshot(unsigned long ip, unsigned long parent_ip,
		      struct trace_array *tr, struct ftrace_probe_ops *ops,
		      void *data)
{
	struct ftrace_func_mapper *mapper = data;
	long *count = NULL;

	if (mapper)
		count = (long *)ftrace_func_mapper_find_ip(mapper, ip);

	if (count) {

		if (*count <= 0)
			return;

		(*count)--;
	}

	tracing_snapshot_instance(tr);
}

static int
ftrace_snapshot_print(struct seq_file *m, unsigned long ip,
		      struct ftrace_probe_ops *ops, void *data)
{
	struct ftrace_func_mapper *mapper = data;
	long *count = NULL;

	seq_printf(m, "%ps:", (void *)ip);

	seq_puts(m, "snapshot");

	if (mapper)
		count = (long *)ftrace_func_mapper_find_ip(mapper, ip);

	if (count)
		seq_printf(m, ":count=%ld\n", *count);
	else
		seq_puts(m, ":unlimited\n");

	return 0;
}

static int
ftrace_snapshot_init(struct ftrace_probe_ops *ops, struct trace_array *tr,
		     unsigned long ip, void *init_data, void **data)
{
	struct ftrace_func_mapper *mapper = *data;

	if (!mapper) {
		mapper = allocate_ftrace_func_mapper();
		if (!mapper)
			return -ENOMEM;
		*data = mapper;
	}

	return ftrace_func_mapper_add_ip(mapper, ip, init_data);
}

static void
ftrace_snapshot_free(struct ftrace_probe_ops *ops, struct trace_array *tr,
		     unsigned long ip, void *data)
{
	struct ftrace_func_mapper *mapper = data;

	if (!ip) {
		if (!mapper)
			return;
		free_ftrace_func_mapper(mapper, NULL);
		return;
	}

	ftrace_func_mapper_remove_ip(mapper, ip);
}

static struct ftrace_probe_ops snapshot_probe_ops = {
	.func			= ftrace_snapshot,
	.print			= ftrace_snapshot_print,
};

static struct ftrace_probe_ops snapshot_count_probe_ops = {
	.func			= ftrace_count_snapshot,
	.print			= ftrace_snapshot_print,
	.init			= ftrace_snapshot_init,
	.free			= ftrace_snapshot_free,
};

static int
ftrace_trace_snapshot_callback(struct trace_array *tr, struct ftrace_hash *hash,
			       char *glob, char *cmd, char *param, int enable)
{
	struct ftrace_probe_ops *ops;
	void *count = (void *)-1;
	char *number;
	int ret;

	if (!tr)
		return -ENODEV;

	/* hash funcs only work with set_ftrace_filter */
	if (!enable)
		return -EINVAL;

	ops = param ? &snapshot_count_probe_ops :  &snapshot_probe_ops;

	if (glob[0] == '!')
		return unregister_ftrace_function_probe_func(glob+1, tr, ops);

	if (!param)
		goto out_reg;

	number = strsep(&param, ":");

	if (!strlen(number))
		goto out_reg;

	/*
	 * We use the callback data field (which is a pointer)
	 * as our counter.
	 */
	ret = kstrtoul(number, 0, (unsigned long *)&count);
	if (ret)
		return ret;

 out_reg:
	ret = tracing_alloc_snapshot_instance(tr);
	if (ret < 0)
		goto out;

	ret = register_ftrace_function_probe(glob, tr, ops, count);

 out:
	return ret < 0 ? ret : 0;
}

static struct ftrace_func_command ftrace_snapshot_cmd = {
	.name			= "snapshot",
	.func			= ftrace_trace_snapshot_callback,
};

static __init int register_snapshot_cmd(void)
{
	return register_ftrace_command(&ftrace_snapshot_cmd);
}
#else
static inline __init int register_snapshot_cmd(void) { return 0; }
#endif /* defined(CONFIG_TRACER_SNAPSHOT) && defined(CONFIG_DYNAMIC_FTRACE) */

static struct dentry *tracing_get_dentry(struct trace_array *tr)
{
	if (WARN_ON(!tr->dir))
		return ERR_PTR(-ENODEV);

	/* Top directory uses NULL as the parent */
	if (tr->flags & TRACE_ARRAY_FL_GLOBAL)
		return NULL;

	/* All sub buffers have a descriptor */
	return tr->dir;
}

static struct dentry *tracing_dentry_percpu(struct trace_array *tr, int cpu)
{
	struct dentry *d_tracer;

	if (tr->percpu_dir)
		return tr->percpu_dir;

	d_tracer = tracing_get_dentry(tr);
	if (IS_ERR(d_tracer))
		return NULL;

	tr->percpu_dir = tracefs_create_dir("per_cpu", d_tracer);

	WARN_ONCE(!tr->percpu_dir,
		  "Could not create tracefs directory 'per_cpu/%d'\n", cpu);

	return tr->percpu_dir;
}

static struct dentry *
trace_create_cpu_file(const char *name, umode_t mode, struct dentry *parent,
		      void *data, long cpu, const struct file_operations *fops)
{
	struct dentry *ret = trace_create_file(name, mode, parent, data, fops);

	if (ret) /* See tracing_get_cpu() */
		d_inode(ret)->i_cdev = (void *)(cpu + 1);
	return ret;
}

static void
tracing_init_tracefs_percpu(struct trace_array *tr, long cpu)
{
	struct dentry *d_percpu = tracing_dentry_percpu(tr, cpu);
	struct dentry *d_cpu;
	char cpu_dir[30]; /* 30 characters should be more than enough */

	if (!d_percpu)
		return;

	snprintf(cpu_dir, 30, "cpu%ld", cpu);
	d_cpu = tracefs_create_dir(cpu_dir, d_percpu);
	if (!d_cpu) {
		pr_warn("Could not create tracefs '%s' entry\n", cpu_dir);
		return;
	}

	/* per cpu trace_pipe */
	trace_create_cpu_file("trace_pipe", 0444, d_cpu,
				tr, cpu, &tracing_pipe_fops);

	/* per cpu trace */
	trace_create_cpu_file("trace", 0644, d_cpu,
				tr, cpu, &tracing_fops);

	trace_create_cpu_file("trace_pipe_raw", 0444, d_cpu,
				tr, cpu, &tracing_buffers_fops);

	trace_create_cpu_file("stats", 0444, d_cpu,
				tr, cpu, &tracing_stats_fops);

	trace_create_cpu_file("buffer_size_kb", 0444, d_cpu,
				tr, cpu, &tracing_entries_fops);

#ifdef CONFIG_TRACER_SNAPSHOT
	trace_create_cpu_file("snapshot", 0644, d_cpu,
				tr, cpu, &snapshot_fops);

	trace_create_cpu_file("snapshot_raw", 0444, d_cpu,
				tr, cpu, &snapshot_raw_fops);
#endif
}

#ifdef CONFIG_FTRACE_SELFTEST
/* Let selftest have access to static functions in this file */
#include "trace_selftest.c"
#endif

static ssize_t
trace_options_read(struct file *filp, char __user *ubuf, size_t cnt,
			loff_t *ppos)
{
	struct trace_option_dentry *topt = filp->private_data;
	char *buf;

	if (topt->flags->val & topt->opt->bit)
		buf = "1\n";
	else
		buf = "0\n";

	return simple_read_from_buffer(ubuf, cnt, ppos, buf, 2);
}

static ssize_t
trace_options_write(struct file *filp, const char __user *ubuf, size_t cnt,
			 loff_t *ppos)
{
	struct trace_option_dentry *topt = filp->private_data;
	unsigned long val;
	int ret;

	ret = kstrtoul_from_user(ubuf, cnt, 10, &val);
	if (ret)
		return ret;

	if (val != 0 && val != 1)
		return -EINVAL;

	if (!!(topt->flags->val & topt->opt->bit) != val) {
		mutex_lock(&trace_types_lock);
		ret = __set_tracer_option(topt->tr, topt->flags,
					  topt->opt, !val);
		mutex_unlock(&trace_types_lock);
		if (ret)
			return ret;
	}

	*ppos += cnt;

	return cnt;
}


static const struct file_operations trace_options_fops = {
	.open = tracing_open_generic,
	.read = trace_options_read,
	.write = trace_options_write,
	.llseek	= generic_file_llseek,
};

/*
 * In order to pass in both the trace_array descriptor as well as the index
 * to the flag that the trace option file represents, the trace_array
 * has a character array of trace_flags_index[], which holds the index
 * of the bit for the flag it represents. index[0] == 0, index[1] == 1, etc.
 * The address of this character array is passed to the flag option file
 * read/write callbacks.
 *
 * In order to extract both the index and the trace_array descriptor,
 * get_tr_index() uses the following algorithm.
 *
 *   idx = *ptr;
 *
 * As the pointer itself contains the address of the index (remember
 * index[1] == 1).
 *
 * Then to get the trace_array descriptor, by subtracting that index
 * from the ptr, we get to the start of the index itself.
 *
 *   ptr - idx == &index[0]
 *
 * Then a simple container_of() from that pointer gets us to the
 * trace_array descriptor.
 */
static void get_tr_index(void *data, struct trace_array **ptr,
			 unsigned int *pindex)
{
	*pindex = *(unsigned char *)data;

	*ptr = container_of(data - *pindex, struct trace_array,
			    trace_flags_index);
}

static ssize_t
trace_options_core_read(struct file *filp, char __user *ubuf, size_t cnt,
			loff_t *ppos)
{
	void *tr_index = filp->private_data;
	struct trace_array *tr;
	unsigned int index;
	char *buf;

	get_tr_index(tr_index, &tr, &index);

	if (tr->trace_flags & (1 << index))
		buf = "1\n";
	else
		buf = "0\n";

	return simple_read_from_buffer(ubuf, cnt, ppos, buf, 2);
}

static ssize_t
trace_options_core_write(struct file *filp, const char __user *ubuf, size_t cnt,
			 loff_t *ppos)
{
	void *tr_index = filp->private_data;
	struct trace_array *tr;
	unsigned int index;
	unsigned long val;
	int ret;

	get_tr_index(tr_index, &tr, &index);

	ret = kstrtoul_from_user(ubuf, cnt, 10, &val);
	if (ret)
		return ret;

	if (val != 0 && val != 1)
		return -EINVAL;

	mutex_lock(&trace_types_lock);
	ret = set_tracer_flag(tr, 1 << index, val);
	mutex_unlock(&trace_types_lock);

	if (ret < 0)
		return ret;

	*ppos += cnt;

	return cnt;
}

static const struct file_operations trace_options_core_fops = {
	.open = tracing_open_generic,
	.read = trace_options_core_read,
	.write = trace_options_core_write,
	.llseek = generic_file_llseek,
};

struct dentry *trace_create_file(const char *name,
				 umode_t mode,
				 struct dentry *parent,
				 void *data,
				 const struct file_operations *fops)
{
	struct dentry *ret;

	ret = tracefs_create_file(name, mode, parent, data, fops);
	if (!ret)
		pr_warn("Could not create tracefs '%s' entry\n", name);

	return ret;
}


static struct dentry *trace_options_init_dentry(struct trace_array *tr)
{
	struct dentry *d_tracer;

	if (tr->options)
		return tr->options;

	d_tracer = tracing_get_dentry(tr);
	if (IS_ERR(d_tracer))
		return NULL;

	tr->options = tracefs_create_dir("options", d_tracer);
	if (!tr->options) {
		pr_warn("Could not create tracefs directory 'options'\n");
		return NULL;
	}

	return tr->options;
}

static void
create_trace_option_file(struct trace_array *tr,
			 struct trace_option_dentry *topt,
			 struct tracer_flags *flags,
			 struct tracer_opt *opt)
{
	struct dentry *t_options;

	t_options = trace_options_init_dentry(tr);
	if (!t_options)
		return;

	topt->flags = flags;
	topt->opt = opt;
	topt->tr = tr;

	topt->entry = trace_create_file(opt->name, 0644, t_options, topt,
				    &trace_options_fops);

}

static void
create_trace_option_files(struct trace_array *tr, struct tracer *tracer)
{
	struct trace_option_dentry *topts;
	struct trace_options *tr_topts;
	struct tracer_flags *flags;
	struct tracer_opt *opts;
	int cnt;
	int i;

	if (!tracer)
		return;

	flags = tracer->flags;

	if (!flags || !flags->opts)
		return;

	/*
	 * If this is an instance, only create flags for tracers
	 * the instance may have.
	 */
	if (!trace_ok_for_array(tracer, tr))
		return;

	for (i = 0; i < tr->nr_topts; i++) {
		/* Make sure there's no duplicate flags. */
		if (WARN_ON_ONCE(tr->topts[i].tracer->flags == tracer->flags))
			return;
	}

	opts = flags->opts;

	for (cnt = 0; opts[cnt].name; cnt++)
		;

	topts = kcalloc(cnt + 1, sizeof(*topts), GFP_KERNEL);
	if (!topts)
		return;

	tr_topts = krealloc(tr->topts, sizeof(*tr->topts) * (tr->nr_topts + 1),
			    GFP_KERNEL);
	if (!tr_topts) {
		kfree(topts);
		return;
	}

	tr->topts = tr_topts;
	tr->topts[tr->nr_topts].tracer = tracer;
	tr->topts[tr->nr_topts].topts = topts;
	tr->nr_topts++;

	for (cnt = 0; opts[cnt].name; cnt++) {
		create_trace_option_file(tr, &topts[cnt], flags,
					 &opts[cnt]);
		WARN_ONCE(topts[cnt].entry == NULL,
			  "Failed to create trace option: %s",
			  opts[cnt].name);
	}
}

static struct dentry *
create_trace_option_core_file(struct trace_array *tr,
			      const char *option, long index)
{
	struct dentry *t_options;

	t_options = trace_options_init_dentry(tr);
	if (!t_options)
		return NULL;

	return trace_create_file(option, 0644, t_options,
				 (void *)&tr->trace_flags_index[index],
				 &trace_options_core_fops);
}

static void create_trace_options_dir(struct trace_array *tr)
{
	struct dentry *t_options;
	bool top_level = tr == &global_trace;
	int i;

	t_options = trace_options_init_dentry(tr);
	if (!t_options)
		return;

	for (i = 0; trace_options[i]; i++) {
		if (top_level ||
		    !((1 << i) & TOP_LEVEL_TRACE_FLAGS))
			create_trace_option_core_file(tr, trace_options[i], i);
	}
}

static ssize_t
rb_simple_read(struct file *filp, char __user *ubuf,
	       size_t cnt, loff_t *ppos)
{
	struct trace_array *tr = filp->private_data;
	char buf[64];
	int r;

	r = tracer_tracing_is_on(tr);
	r = sprintf(buf, "%d\n", r);

	return simple_read_from_buffer(ubuf, cnt, ppos, buf, r);
}

static ssize_t
rb_simple_write(struct file *filp, const char __user *ubuf,
		size_t cnt, loff_t *ppos)
{
	struct trace_array *tr = filp->private_data;
	struct ring_buffer *buffer = tr->trace_buffer.buffer;
	unsigned long val;
	int ret;

	ret = kstrtoul_from_user(ubuf, cnt, 10, &val);
	if (ret)
		return ret;

	if (buffer) {
		mutex_lock(&trace_types_lock);
		if (!!val == tracer_tracing_is_on(tr)) {
			val = 0; /* do nothing */
		} else if (val) {
			tracer_tracing_on(tr);
			if (tr->current_trace->start)
				tr->current_trace->start(tr);
		} else {
			tracer_tracing_off(tr);
			if (tr->current_trace->stop)
				tr->current_trace->stop(tr);
		}
		mutex_unlock(&trace_types_lock);
	}

	(*ppos)++;

	return cnt;
}

static const struct file_operations rb_simple_fops = {
	.open		= tracing_open_generic_tr,
	.read		= rb_simple_read,
	.write		= rb_simple_write,
	.release	= tracing_release_generic_tr,
	.llseek		= default_llseek,
};

struct dentry *trace_instance_dir;

static void
init_tracer_tracefs(struct trace_array *tr, struct dentry *d_tracer);

static int
allocate_trace_buffer(struct trace_array *tr, struct trace_buffer *buf, int size)
{
	enum ring_buffer_flags rb_flags;

	rb_flags = tr->trace_flags & TRACE_ITER_OVERWRITE ? RB_FL_OVERWRITE : 0;

	buf->tr = tr;

	buf->buffer = ring_buffer_alloc(size, rb_flags);
	if (!buf->buffer)
		return -ENOMEM;

	buf->data = alloc_percpu(struct trace_array_cpu);
	if (!buf->data) {
		ring_buffer_free(buf->buffer);
		buf->buffer = NULL;
		return -ENOMEM;
	}

	/* Allocate the first page for all buffers */
	set_buffer_entries(&tr->trace_buffer,
			   ring_buffer_size(tr->trace_buffer.buffer, 0));

	return 0;
}

static int allocate_trace_buffers(struct trace_array *tr, int size)
{
	int ret;

	ret = allocate_trace_buffer(tr, &tr->trace_buffer, size);
	if (ret)
		return ret;

#ifdef CONFIG_TRACER_MAX_TRACE
	ret = allocate_trace_buffer(tr, &tr->max_buffer,
				    allocate_snapshot ? size : 1);
	if (WARN_ON(ret)) {
		ring_buffer_free(tr->trace_buffer.buffer);
		tr->trace_buffer.buffer = NULL;
		free_percpu(tr->trace_buffer.data);
		tr->trace_buffer.data = NULL;
		return -ENOMEM;
	}
	tr->allocated_snapshot = allocate_snapshot;

	/*
	 * Only the top level trace array gets its snapshot allocated
	 * from the kernel command line.
	 */
	allocate_snapshot = false;
#endif
	return 0;
}

static void free_trace_buffer(struct trace_buffer *buf)
{
	if (buf->buffer) {
		ring_buffer_free(buf->buffer);
		buf->buffer = NULL;
		free_percpu(buf->data);
		buf->data = NULL;
	}
}

static void free_trace_buffers(struct trace_array *tr)
{
	if (!tr)
		return;

	free_trace_buffer(&tr->trace_buffer);

#ifdef CONFIG_TRACER_MAX_TRACE
	free_trace_buffer(&tr->max_buffer);
#endif
}

static void init_trace_flags_index(struct trace_array *tr)
{
	int i;

	/* Used by the trace options files */
	for (i = 0; i < TRACE_FLAGS_MAX_SIZE; i++)
		tr->trace_flags_index[i] = i;
}

static void __update_tracer_options(struct trace_array *tr)
{
	struct tracer *t;

	for (t = trace_types; t; t = t->next)
		add_tracer_options(tr, t);
}

static void update_tracer_options(struct trace_array *tr)
{
	mutex_lock(&trace_types_lock);
	__update_tracer_options(tr);
	mutex_unlock(&trace_types_lock);
}

static int instance_mkdir(const char *name)
{
	struct trace_array *tr;
	int ret;

	mutex_lock(&event_mutex);
	mutex_lock(&trace_types_lock);

	ret = -EEXIST;
	list_for_each_entry(tr, &ftrace_trace_arrays, list) {
		if (tr->name && strcmp(tr->name, name) == 0)
			goto out_unlock;
	}

	ret = -ENOMEM;
	tr = kzalloc(sizeof(*tr), GFP_KERNEL);
	if (!tr)
		goto out_unlock;

	tr->name = kstrdup(name, GFP_KERNEL);
	if (!tr->name)
		goto out_free_tr;

	if (!alloc_cpumask_var(&tr->tracing_cpumask, GFP_KERNEL))
		goto out_free_tr;

	tr->trace_flags = global_trace.trace_flags & ~ZEROED_TRACE_FLAGS;

	cpumask_copy(tr->tracing_cpumask, cpu_all_mask);

	raw_spin_lock_init(&tr->start_lock);

	tr->max_lock = (arch_spinlock_t)__ARCH_SPIN_LOCK_UNLOCKED;

	tr->current_trace = &nop_trace;

	INIT_LIST_HEAD(&tr->systems);
	INIT_LIST_HEAD(&tr->events);
	INIT_LIST_HEAD(&tr->hist_vars);

	if (allocate_trace_buffers(tr, trace_buf_size) < 0)
		goto out_free_tr;

	tr->dir = tracefs_create_dir(name, trace_instance_dir);
	if (!tr->dir)
		goto out_free_tr;

	ret = event_trace_add_tracer(tr->dir, tr);
	if (ret) {
		tracefs_remove_recursive(tr->dir);
		goto out_free_tr;
	}

	ftrace_init_trace_array(tr);

	init_tracer_tracefs(tr, tr->dir);
	init_trace_flags_index(tr);
	__update_tracer_options(tr);

	list_add(&tr->list, &ftrace_trace_arrays);

	mutex_unlock(&trace_types_lock);
	mutex_unlock(&event_mutex);

	return 0;

 out_free_tr:
	free_trace_buffers(tr);
	free_cpumask_var(tr->tracing_cpumask);
	kfree(tr->name);
	kfree(tr);

 out_unlock:
	mutex_unlock(&trace_types_lock);
	mutex_unlock(&event_mutex);

	return ret;

}

static int instance_rmdir(const char *name)
{
	struct trace_array *tr;
	int found = 0;
	int ret;
	int i;

	mutex_lock(&event_mutex);
	mutex_lock(&trace_types_lock);

	ret = -ENODEV;
	list_for_each_entry(tr, &ftrace_trace_arrays, list) {
		if (tr->name && strcmp(tr->name, name) == 0) {
			found = 1;
			break;
		}
	}
	if (!found)
		goto out_unlock;

	ret = -EBUSY;
	if (tr->ref || (tr->current_trace && tr->current_trace->ref))
		goto out_unlock;

	list_del(&tr->list);

	/* Disable all the flags that were enabled coming in */
	for (i = 0; i < TRACE_FLAGS_MAX_SIZE; i++) {
		if ((1 << i) & ZEROED_TRACE_FLAGS)
			set_tracer_flag(tr, 1 << i, 0);
	}

	tracing_set_nop(tr);
	clear_ftrace_function_probes(tr);
	event_trace_del_tracer(tr);
	ftrace_clear_pids(tr);
	ftrace_destroy_function_files(tr);
	tracefs_remove_recursive(tr->dir);
	free_trace_buffers(tr);

	for (i = 0; i < tr->nr_topts; i++) {
		kfree(tr->topts[i].topts);
	}
	kfree(tr->topts);

	free_cpumask_var(tr->tracing_cpumask);
	kfree(tr->name);
	kfree(tr);

	ret = 0;

 out_unlock:
	mutex_unlock(&trace_types_lock);
	mutex_unlock(&event_mutex);

	return ret;
}

static __init void create_trace_instances(struct dentry *d_tracer)
{
	trace_instance_dir = tracefs_create_instance_dir("instances", d_tracer,
							 instance_mkdir,
							 instance_rmdir);
	if (WARN_ON(!trace_instance_dir))
		return;
}

static void
init_tracer_tracefs(struct trace_array *tr, struct dentry *d_tracer)
{
	struct trace_event_file *file;
	int cpu;

	trace_create_file("available_tracers", 0444, d_tracer,
			tr, &show_traces_fops);

	trace_create_file("current_tracer", 0644, d_tracer,
			tr, &set_tracer_fops);

	trace_create_file("tracing_cpumask", 0644, d_tracer,
			  tr, &tracing_cpumask_fops);

	trace_create_file("trace_options", 0644, d_tracer,
			  tr, &tracing_iter_fops);

	trace_create_file("trace", 0644, d_tracer,
			  tr, &tracing_fops);

	trace_create_file("trace_pipe", 0444, d_tracer,
			  tr, &tracing_pipe_fops);

	trace_create_file("buffer_size_kb", 0644, d_tracer,
			  tr, &tracing_entries_fops);

	trace_create_file("buffer_total_size_kb", 0444, d_tracer,
			  tr, &tracing_total_entries_fops);

	trace_create_file("free_buffer", 0200, d_tracer,
			  tr, &tracing_free_buffer_fops);

	trace_create_file("trace_marker", 0220, d_tracer,
			  tr, &tracing_mark_fops);

	file = __find_event_file(tr, "ftrace", "print");
	if (file && file->dir)
		trace_create_file("trigger", 0644, file->dir, file,
				  &event_trigger_fops);
	tr->trace_marker_file = file;

	trace_create_file("trace_marker_raw", 0220, d_tracer,
			  tr, &tracing_mark_raw_fops);

	trace_create_file("trace_clock", 0644, d_tracer, tr,
			  &trace_clock_fops);

	trace_create_file("tracing_on", 0644, d_tracer,
			  tr, &rb_simple_fops);

	trace_create_file("timestamp_mode", 0444, d_tracer, tr,
			  &trace_time_stamp_mode_fops);

	create_trace_options_dir(tr);

#if defined(CONFIG_TRACER_MAX_TRACE) || defined(CONFIG_HWLAT_TRACER)
	trace_create_file("tracing_max_latency", 0644, d_tracer,
			&tr->max_latency, &tracing_max_lat_fops);
#endif

	if (ftrace_create_function_files(tr, d_tracer))
		WARN(1, "Could not allocate function filter files");

#ifdef CONFIG_TRACER_SNAPSHOT
	trace_create_file("snapshot", 0644, d_tracer,
			  tr, &snapshot_fops);
#endif

	for_each_tracing_cpu(cpu)
		tracing_init_tracefs_percpu(tr, cpu);

	ftrace_init_tracefs(tr, d_tracer);
}

static struct vfsmount *trace_automount(struct dentry *mntpt, void *ingore)
{
	struct vfsmount *mnt;
	struct file_system_type *type;

	/*
	 * To maintain backward compatibility for tools that mount
	 * debugfs to get to the tracing facility, tracefs is automatically
	 * mounted to the debugfs/tracing directory.
	 */
	type = get_fs_type("tracefs");
	if (!type)
		return NULL;
	mnt = vfs_submount(mntpt, type, "tracefs", NULL);
	put_filesystem(type);
	if (IS_ERR(mnt))
		return NULL;
	mntget(mnt);

	return mnt;
}

/**
 * tracing_init_dentry - initialize top level trace array
 *
 * This is called when creating files or directories in the tracing
 * directory. It is called via fs_initcall() by any of the boot up code
 * and expects to return the dentry of the top level tracing directory.
 */
struct dentry *tracing_init_dentry(void)
{
	struct trace_array *tr = &global_trace;

	/* The top level trace array uses  NULL as parent */
	if (tr->dir)
		return NULL;

	if (WARN_ON(!tracefs_initialized()) ||
		(IS_ENABLED(CONFIG_DEBUG_FS) &&
		 WARN_ON(!debugfs_initialized())))
		return ERR_PTR(-ENODEV);

	/*
	 * As there may still be users that expect the tracing
	 * files to exist in debugfs/tracing, we must automount
	 * the tracefs file system there, so older tools still
	 * work with the newer kerenl.
	 */
	tr->dir = debugfs_create_automount("tracing", NULL,
					   trace_automount, NULL);
	if (!tr->dir) {
		pr_warn_once("Could not create debugfs directory 'tracing'\n");
		return ERR_PTR(-ENOMEM);
	}

	return NULL;
}

extern struct trace_eval_map *__start_ftrace_eval_maps[];
extern struct trace_eval_map *__stop_ftrace_eval_maps[];

static void __init trace_eval_init(void)
{
	int len;

	len = __stop_ftrace_eval_maps - __start_ftrace_eval_maps;
	trace_insert_eval_map(NULL, __start_ftrace_eval_maps, len);
}

#ifdef CONFIG_MODULES
static void trace_module_add_evals(struct module *mod)
{
	if (!mod->num_trace_evals)
		return;

	/*
	 * Modules with bad taint do not have events created, do
	 * not bother with enums either.
	 */
	if (trace_module_has_bad_taint(mod))
		return;

	trace_insert_eval_map(mod, mod->trace_evals, mod->num_trace_evals);
}

#ifdef CONFIG_TRACE_EVAL_MAP_FILE
static void trace_module_remove_evals(struct module *mod)
{
	union trace_eval_map_item *map;
	union trace_eval_map_item **last = &trace_eval_maps;

	if (!mod->num_trace_evals)
		return;

	mutex_lock(&trace_eval_mutex);

	map = trace_eval_maps;

	while (map) {
		if (map->head.mod == mod)
			break;
		map = trace_eval_jmp_to_tail(map);
		last = &map->tail.next;
		map = map->tail.next;
	}
	if (!map)
		goto out;

	*last = trace_eval_jmp_to_tail(map)->tail.next;
	kfree(map);
 out:
	mutex_unlock(&trace_eval_mutex);
}
#else
static inline void trace_module_remove_evals(struct module *mod) { }
#endif /* CONFIG_TRACE_EVAL_MAP_FILE */

static int trace_module_notify(struct notifier_block *self,
			       unsigned long val, void *data)
{
	struct module *mod = data;

	switch (val) {
	case MODULE_STATE_COMING:
		trace_module_add_evals(mod);
		break;
	case MODULE_STATE_GOING:
		trace_module_remove_evals(mod);
		break;
	}

	return 0;
}

static struct notifier_block trace_module_nb = {
	.notifier_call = trace_module_notify,
	.priority = 0,
};
#endif /* CONFIG_MODULES */

static __init int tracer_init_tracefs(void)
{
	struct dentry *d_tracer;

	trace_access_lock_init();

	d_tracer = tracing_init_dentry();
	if (IS_ERR(d_tracer))
		return 0;

	event_trace_init();

	init_tracer_tracefs(&global_trace, d_tracer);
	ftrace_init_tracefs_toplevel(&global_trace, d_tracer);

	trace_create_file("tracing_thresh", 0644, d_tracer,
			&global_trace, &tracing_thresh_fops);

	trace_create_file("README", 0444, d_tracer,
			NULL, &tracing_readme_fops);

	trace_create_file("saved_cmdlines", 0444, d_tracer,
			NULL, &tracing_saved_cmdlines_fops);

	trace_create_file("saved_cmdlines_size", 0644, d_tracer,
			  NULL, &tracing_saved_cmdlines_size_fops);

	trace_create_file("saved_tgids", 0444, d_tracer,
			NULL, &tracing_saved_tgids_fops);

	trace_eval_init();

	trace_create_eval_file(d_tracer);

#ifdef CONFIG_MODULES
	register_module_notifier(&trace_module_nb);
#endif

#ifdef CONFIG_DYNAMIC_FTRACE
	trace_create_file("dyn_ftrace_total_info", 0444, d_tracer,
			&ftrace_update_tot_cnt, &tracing_dyn_info_fops);
#endif

	create_trace_instances(d_tracer);

	update_tracer_options(&global_trace);

	return 0;
}

static int trace_panic_handler(struct notifier_block *this,
			       unsigned long event, void *unused)
{
	if (ftrace_dump_on_oops)
		ftrace_dump(ftrace_dump_on_oops);
	return NOTIFY_OK;
}

static struct notifier_block trace_panic_notifier = {
	.notifier_call  = trace_panic_handler,
	.next           = NULL,
	.priority       = 150   /* priority: INT_MAX >= x >= 0 */
};

static int trace_die_handler(struct notifier_block *self,
			     unsigned long val,
			     void *data)
{
	switch (val) {
	case DIE_OOPS:
		if (ftrace_dump_on_oops)
			ftrace_dump(ftrace_dump_on_oops);
		break;
	default:
		break;
	}
	return NOTIFY_OK;
}

static struct notifier_block trace_die_notifier = {
	.notifier_call = trace_die_handler,
	.priority = 200
};

/*
 * printk is set to max of 1024, we really don't need it that big.
 * Nothing should be printing 1000 characters anyway.
 */
#define TRACE_MAX_PRINT		1000

/*
 * Define here KERN_TRACE so that we have one place to modify
 * it if we decide to change what log level the ftrace dump
 * should be at.
 */
#define KERN_TRACE		KERN_EMERG

void
trace_printk_seq(struct trace_seq *s)
{
	/* Probably should print a warning here. */
	if (s->seq.len >= TRACE_MAX_PRINT)
		s->seq.len = TRACE_MAX_PRINT;

	/*
	 * More paranoid code. Although the buffer size is set to
	 * PAGE_SIZE, and TRACE_MAX_PRINT is 1000, this is just
	 * an extra layer of protection.
	 */
	if (WARN_ON_ONCE(s->seq.len >= s->seq.size))
		s->seq.len = s->seq.size - 1;

	/* should be zero ended, but we are paranoid. */
	s->buffer[s->seq.len] = 0;

	printk(KERN_TRACE "%s", s->buffer);

	trace_seq_init(s);
}

void trace_init_global_iter(struct trace_iterator *iter)
{
	iter->tr = &global_trace;
	iter->trace = iter->tr->current_trace;
	iter->cpu_file = RING_BUFFER_ALL_CPUS;
	iter->trace_buffer = &global_trace.trace_buffer;

	if (iter->trace && iter->trace->open)
		iter->trace->open(iter);

	/* Annotate start of buffers if we had overruns */
	if (ring_buffer_overruns(iter->trace_buffer->buffer))
		iter->iter_flags |= TRACE_FILE_ANNOTATE;

	/* Output in nanoseconds only if we are using a clock in nanoseconds. */
	if (trace_clocks[iter->tr->clock_id].in_ns)
		iter->iter_flags |= TRACE_FILE_TIME_IN_NS;
}

void ftrace_dump(enum ftrace_dump_mode oops_dump_mode)
{
	/* use static because iter can be a bit big for the stack */
	static struct trace_iterator iter;
	static atomic_t dump_running;
	struct trace_array *tr = &global_trace;
	unsigned int old_userobj;
	unsigned long flags;
	int cnt = 0, cpu;

	/* Only allow one dump user at a time. */
	if (atomic_inc_return(&dump_running) != 1) {
		atomic_dec(&dump_running);
		return;
	}

	/*
	 * Always turn off tracing when we dump.
	 * We don't need to show trace output of what happens
	 * between multiple crashes.
	 *
	 * If the user does a sysrq-z, then they can re-enable
	 * tracing with echo 1 > tracing_on.
	 */
	tracing_off();

	local_irq_save(flags);
	printk_nmi_direct_enter();

	/* Simulate the iterator */
	trace_init_global_iter(&iter);

	for_each_tracing_cpu(cpu) {
		atomic_inc(&per_cpu_ptr(iter.trace_buffer->data, cpu)->disabled);
	}

	old_userobj = tr->trace_flags & TRACE_ITER_SYM_USEROBJ;

	/* don't look at user memory in panic mode */
	tr->trace_flags &= ~TRACE_ITER_SYM_USEROBJ;

	switch (oops_dump_mode) {
	case DUMP_ALL:
		iter.cpu_file = RING_BUFFER_ALL_CPUS;
		break;
	case DUMP_ORIG:
		iter.cpu_file = raw_smp_processor_id();
		break;
	case DUMP_NONE:
		goto out_enable;
	default:
		printk(KERN_TRACE "Bad dumping mode, switching to all CPUs dump\n");
		iter.cpu_file = RING_BUFFER_ALL_CPUS;
	}

	printk(KERN_TRACE "Dumping ftrace buffer:\n");

	/* Did function tracer already get disabled? */
	if (ftrace_is_dead()) {
		printk("# WARNING: FUNCTION TRACING IS CORRUPTED\n");
		printk("#          MAY BE MISSING FUNCTION EVENTS\n");
	}

	/*
	 * We need to stop all tracing on all CPUS to read the
	 * the next buffer. This is a bit expensive, but is
	 * not done often. We fill all what we can read,
	 * and then release the locks again.
	 */

	while (!trace_empty(&iter)) {

		if (!cnt)
			printk(KERN_TRACE "---------------------------------\n");

		cnt++;

		/* reset all but tr, trace, and overruns */
		memset(&iter.seq, 0,
		       sizeof(struct trace_iterator) -
		       offsetof(struct trace_iterator, seq));
		iter.iter_flags |= TRACE_FILE_LAT_FMT;
		iter.pos = -1;

		if (trace_find_next_entry_inc(&iter) != NULL) {
			int ret;

			ret = print_trace_line(&iter);
			if (ret != TRACE_TYPE_NO_CONSUME)
				trace_consume(&iter);
		}
		touch_nmi_watchdog();

		trace_printk_seq(&iter.seq);
	}

	if (!cnt)
		printk(KERN_TRACE "   (ftrace buffer empty)\n");
	else
		printk(KERN_TRACE "---------------------------------\n");

 out_enable:
	tr->trace_flags |= old_userobj;

	for_each_tracing_cpu(cpu) {
		atomic_dec(&per_cpu_ptr(iter.trace_buffer->data, cpu)->disabled);
	}
	atomic_dec(&dump_running);
	printk_nmi_direct_exit();
	local_irq_restore(flags);
}
EXPORT_SYMBOL_GPL(ftrace_dump);

int trace_run_command(const char *buf, int (*createfn)(int, char **))
{
	char **argv;
	int argc, ret;

	argc = 0;
	ret = 0;
	argv = argv_split(GFP_KERNEL, buf, &argc);
	if (!argv)
		return -ENOMEM;

	if (argc)
		ret = createfn(argc, argv);

	argv_free(argv);

	return ret;
}

#define WRITE_BUFSIZE  4096

ssize_t trace_parse_run_command(struct file *file, const char __user *buffer,
				size_t count, loff_t *ppos,
				int (*createfn)(int, char **))
{
	char *kbuf, *buf, *tmp;
	int ret = 0;
	size_t done = 0;
	size_t size;

	kbuf = kmalloc(WRITE_BUFSIZE, GFP_KERNEL);
	if (!kbuf)
		return -ENOMEM;

	while (done < count) {
		size = count - done;

		if (size >= WRITE_BUFSIZE)
			size = WRITE_BUFSIZE - 1;

		if (copy_from_user(kbuf, buffer + done, size)) {
			ret = -EFAULT;
			goto out;
		}
		kbuf[size] = '\0';
		buf = kbuf;
		do {
			tmp = strchr(buf, '\n');
			if (tmp) {
				*tmp = '\0';
				size = tmp - buf + 1;
			} else {
				size = strlen(buf);
				if (done + size < count) {
					if (buf != kbuf)
						break;
					/* This can accept WRITE_BUFSIZE - 2 ('\n' + '\0') */
					pr_warn("Line length is too long: Should be less than %d\n",
						WRITE_BUFSIZE - 2);
					ret = -EINVAL;
					goto out;
				}
			}
			done += size;

			/* Remove comments */
			tmp = strchr(buf, '#');

			if (tmp)
				*tmp = '\0';

			ret = trace_run_command(buf, createfn);
			if (ret)
				goto out;
			buf += size;

		} while (done < count);
	}
	ret = done;

out:
	kfree(kbuf);

	return ret;
}

__init static int tracer_alloc_buffers(void)
{
	int ring_buf_size;
	int ret = -ENOMEM;

	/*
	 * Make sure we don't accidently add more trace options
	 * than we have bits for.
	 */
	BUILD_BUG_ON(TRACE_ITER_LAST_BIT > TRACE_FLAGS_MAX_SIZE);

	if (!alloc_cpumask_var(&tracing_buffer_mask, GFP_KERNEL))
		goto out;

	if (!alloc_cpumask_var(&global_trace.tracing_cpumask, GFP_KERNEL))
		goto out_free_buffer_mask;

	/* Only allocate trace_printk buffers if a trace_printk exists */
	if (__stop___trace_bprintk_fmt != __start___trace_bprintk_fmt)
		/* Must be called before global_trace.buffer is allocated */
		trace_printk_init_buffers();

	/* To save memory, keep the ring buffer size to its minimum */
	if (ring_buffer_expanded)
		ring_buf_size = trace_buf_size;
	else
		ring_buf_size = 1;

	cpumask_copy(tracing_buffer_mask, cpu_possible_mask);
	cpumask_copy(global_trace.tracing_cpumask, cpu_all_mask);

	raw_spin_lock_init(&global_trace.start_lock);

	/*
	 * The prepare callbacks allocates some memory for the ring buffer. We
	 * don't free the buffer if the if the CPU goes down. If we were to free
	 * the buffer, then the user would lose any trace that was in the
	 * buffer. The memory will be removed once the "instance" is removed.
	 */
	ret = cpuhp_setup_state_multi(CPUHP_TRACE_RB_PREPARE,
				      "trace/RB:preapre", trace_rb_cpu_prepare,
				      NULL);
	if (ret < 0)
		goto out_free_cpumask;
	/* Used for event triggers */
	ret = -ENOMEM;
	temp_buffer = ring_buffer_alloc(PAGE_SIZE, RB_FL_OVERWRITE);
	if (!temp_buffer)
		goto out_rm_hp_state;

	if (trace_create_savedcmd() < 0)
		goto out_free_temp_buffer;

	/* TODO: make the number of buffers hot pluggable with CPUS */
	if (allocate_trace_buffers(&global_trace, ring_buf_size) < 0) {
		printk(KERN_ERR "tracer: failed to allocate ring buffer!\n");
		WARN_ON(1);
		goto out_free_savedcmd;
	}

	if (global_trace.buffer_disabled)
		tracing_off();

	if (trace_boot_clock) {
		ret = tracing_set_clock(&global_trace, trace_boot_clock);
		if (ret < 0)
			pr_warn("Trace clock %s not defined, going back to default\n",
				trace_boot_clock);
	}

	/*
	 * register_tracer() might reference current_trace, so it
	 * needs to be set before we register anything. This is
	 * just a bootstrap of current_trace anyway.
	 */
	global_trace.current_trace = &nop_trace;

	global_trace.max_lock = (arch_spinlock_t)__ARCH_SPIN_LOCK_UNLOCKED;

	ftrace_init_global_array_ops(&global_trace);

	init_trace_flags_index(&global_trace);

	register_tracer(&nop_trace);

	/* Function tracing may start here (via kernel command line) */
	init_function_trace();

	/* All seems OK, enable tracing */
	tracing_disabled = 0;

	atomic_notifier_chain_register(&panic_notifier_list,
				       &trace_panic_notifier);

	register_die_notifier(&trace_die_notifier);

	global_trace.flags = TRACE_ARRAY_FL_GLOBAL;

	INIT_LIST_HEAD(&global_trace.systems);
	INIT_LIST_HEAD(&global_trace.events);
	INIT_LIST_HEAD(&global_trace.hist_vars);
	list_add(&global_trace.list, &ftrace_trace_arrays);

	apply_trace_boot_options();

	register_snapshot_cmd();

	return 0;

out_free_savedcmd:
	free_saved_cmdlines_buffer(savedcmd);
out_free_temp_buffer:
	ring_buffer_free(temp_buffer);
out_rm_hp_state:
	cpuhp_remove_multi_state(CPUHP_TRACE_RB_PREPARE);
out_free_cpumask:
	free_cpumask_var(global_trace.tracing_cpumask);
out_free_buffer_mask:
	free_cpumask_var(tracing_buffer_mask);
out:
	return ret;
}

void __init early_trace_init(void)
{
	if (tracepoint_printk) {
		tracepoint_print_iter =
			kmalloc(sizeof(*tracepoint_print_iter), GFP_KERNEL);
		if (WARN_ON(!tracepoint_print_iter))
			tracepoint_printk = 0;
		else
			static_key_enable(&tracepoint_printk_key.key);
	}
	tracer_alloc_buffers();
}

void __init trace_init(void)
{
	trace_event_init();
}

__init static int clear_boot_tracer(void)
{
	/*
	 * The default tracer at boot buffer is an init section.
	 * This function is called in lateinit. If we did not
	 * find the boot tracer, then clear it out, to prevent
	 * later registration from accessing the buffer that is
	 * about to be freed.
	 */
	if (!default_bootup_tracer)
		return 0;

	printk(KERN_INFO "ftrace bootup tracer '%s' not registered.\n",
	       default_bootup_tracer);
	default_bootup_tracer = NULL;

	return 0;
}

fs_initcall(tracer_init_tracefs);
late_initcall_sync(clear_boot_tracer);

#ifdef CONFIG_HAVE_UNSTABLE_SCHED_CLOCK
__init static int tracing_set_default_clock(void)
{
	/* sched_clock_stable() is determined in late_initcall */
	if (!trace_boot_clock && !sched_clock_stable()) {
		printk(KERN_WARNING
		       "Unstable clock detected, switching default tracing clock to \"global\"\n"
		       "If you want to keep using the local clock, then add:\n"
		       "  \"trace_clock=local\"\n"
		       "on the kernel command line\n");
		tracing_set_clock(&global_trace, "global");
	}

	return 0;
}
late_initcall_sync(tracing_set_default_clock);
#endif<|MERGE_RESOLUTION|>--- conflicted
+++ resolved
@@ -6837,15 +6837,11 @@
 {
 	struct buffer_ref *ref = (struct buffer_ref *)buf->private;
 
-<<<<<<< HEAD
-	refcount_inc(&ref->refcount);
-=======
 	if (refcount_read(&ref->refcount) > INT_MAX/2)
 		return false;
 
 	refcount_inc(&ref->refcount);
 	return true;
->>>>>>> 85884864
 }
 
 /* Pipe buffer operations for a buffer. */
