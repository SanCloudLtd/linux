--- conflicted
+++ resolved
@@ -35,10 +35,6 @@
 void swake_up_all_locked(struct swait_queue_head *q)
 {
 	struct swait_queue *curr;
-<<<<<<< HEAD
-	int wakes = 0;
-=======
->>>>>>> 5fbf1e70
 
 	while (!list_empty(&q->task_list)) {
 
@@ -46,15 +42,7 @@
 					task_list);
 		wake_up_process(curr->task);
 		list_del_init(&curr->task_list);
-<<<<<<< HEAD
-		wakes++;
 	}
-	if (pm_in_action)
-		return;
-	WARN(wakes > 2, "complete_all() with %d waiters\n", wakes);
-=======
-	}
->>>>>>> 5fbf1e70
 }
 EXPORT_SYMBOL(swake_up_all_locked);
 
