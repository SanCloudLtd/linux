--- conflicted
+++ resolved
@@ -1184,11 +1184,9 @@
 	irqreturn_t (*handler_fn)(struct irq_desc *desc,
 			struct irqaction *action);
 
-<<<<<<< HEAD
+	irq_thread_set_ready(desc, action);
+
 	sched_set_fifo(current);
-=======
-	irq_thread_set_ready(desc, action);
->>>>>>> e61686bb
 
 	if (force_irqthreads && test_bit(IRQTF_FORCED_THREAD,
 					&action->thread_flags))
