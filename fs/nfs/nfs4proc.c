--- conflicted
+++ resolved
@@ -2968,10 +2968,7 @@
 	int ret;
 
 	seq = raw_seqcount_begin(&sp->so_reclaim_seqlock.seqcount);
-<<<<<<< HEAD
-=======
 	dir_verifier = nfs_save_change_attribute(dir);
->>>>>>> fa578e9d
 
 	ret = _nfs4_proc_open(opendata, ctx);
 	if (ret != 0)
