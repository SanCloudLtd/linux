// SPDX-License-Identifier: GPL-2.0-only
/*
 * TI CAL camera interface driver
 *
 * Copyright (c) 2015 Texas Instruments Inc.
 * Benoit Parrot, <bparrot@ti.com>
 */

#include <linux/clk.h>
#include <linux/interrupt.h>
#include <linux/io.h>
#include <linux/ioctl.h>
#include <linux/module.h>
#include <linux/platform_device.h>
#include <linux/delay.h>
#include <linux/pm_runtime.h>
#include <linux/slab.h>
#include <linux/mfd/syscon.h>
#include <linux/regmap.h>
#include <linux/videodev2.h>
#include <linux/of_device.h>
#include <linux/of_graph.h>

#include <media/v4l2-fwnode.h>
#include <media/v4l2-async.h>
#include <media/v4l2-common.h>
#include <media/v4l2-ctrls.h>
#include <media/v4l2-device.h>
#include <media/v4l2-event.h>
#include <media/v4l2-ioctl.h>
#include <media/v4l2-fh.h>
#include <media/videobuf2-core.h>
#include <media/videobuf2-dma-contig.h>
#include "cal_regs.h"

#define CAL_MODULE_NAME "cal"

#define MAX_WIDTH_BYTES (8192 * 8)
#define MAX_HEIGHT_LINES 16383

#define CAL_VERSION "0.1.0"

MODULE_DESCRIPTION("TI CAL driver");
MODULE_AUTHOR("Benoit Parrot, <bparrot@ti.com>");
MODULE_LICENSE("GPL v2");
MODULE_VERSION(CAL_VERSION);

static unsigned video_nr = -1;
module_param(video_nr, uint, 0644);
MODULE_PARM_DESC(video_nr, "videoX start number, -1 is autodetect");

static unsigned debug;
module_param(debug, uint, 0644);
MODULE_PARM_DESC(debug, "activates debug info");

/* timeperframe: min/max and default */
static const struct v4l2_fract
	tpf_default = {.numerator = 1001,	.denominator = 30000};

#define cal_dbg(level, caldev, fmt, arg...)	\
		v4l2_dbg(level, debug, &caldev->v4l2_dev, fmt, ##arg)
#define cal_info(caldev, fmt, arg...)	\
		v4l2_info(&caldev->v4l2_dev, fmt, ##arg)
#define cal_err(caldev, fmt, arg...)	\
		v4l2_err(&caldev->v4l2_dev, fmt, ##arg)

#define ctx_dbg(level, ctx, fmt, arg...)	\
		v4l2_dbg(level, debug, &ctx->v4l2_dev, fmt, ##arg)
#define ctx_info(ctx, fmt, arg...)	\
		v4l2_info(&ctx->v4l2_dev, fmt, ##arg)
#define ctx_err(ctx, fmt, arg...)	\
		v4l2_err(&ctx->v4l2_dev, fmt, ##arg)

#define CAL_NUM_INPUT 1
#define CAL_NUM_CONTEXT 2

#define reg_read(dev, offset) ioread32(dev->base + offset)
#define reg_write(dev, offset, val) iowrite32(val, dev->base + offset)

#define reg_read_field(dev, offset, mask) get_field(reg_read(dev, offset), \
						    mask)
#define reg_write_field(dev, offset, field, mask) { \
	u32 val = reg_read(dev, offset); \
	set_field(&val, field, mask); \
	reg_write(dev, offset, val); }

/* ------------------------------------------------------------------
 *	Basic structures
 * ------------------------------------------------------------------
 */

struct cal_fmt {
	u32	fourcc;
	u32	code;
	/* Bits per pixel */
	u8	bpp;
};

static struct cal_fmt cal_formats[] = {
	{
		.fourcc		= V4L2_PIX_FMT_YUYV,
		.code		= MEDIA_BUS_FMT_YUYV8_2X8,
		.bpp		= 16,
	}, {
		.fourcc		= V4L2_PIX_FMT_UYVY,
		.code		= MEDIA_BUS_FMT_UYVY8_2X8,
		.bpp		= 16,
	}, {
		.fourcc		= V4L2_PIX_FMT_YVYU,
		.code		= MEDIA_BUS_FMT_YVYU8_2X8,
		.bpp		= 16,
	}, {
		.fourcc		= V4L2_PIX_FMT_VYUY,
		.code		= MEDIA_BUS_FMT_VYUY8_2X8,
		.bpp		= 16,
	}, {
		.fourcc		= V4L2_PIX_FMT_RGB565, /* gggbbbbb rrrrrggg */
		.code		= MEDIA_BUS_FMT_RGB565_2X8_LE,
		.bpp		= 16,
	}, {
		.fourcc		= V4L2_PIX_FMT_RGB565X, /* rrrrrggg gggbbbbb */
		.code		= MEDIA_BUS_FMT_RGB565_2X8_BE,
		.bpp		= 16,
	}, {
		.fourcc		= V4L2_PIX_FMT_RGB555, /* gggbbbbb arrrrrgg */
		.code		= MEDIA_BUS_FMT_RGB555_2X8_PADHI_LE,
		.bpp		= 16,
	}, {
		.fourcc		= V4L2_PIX_FMT_RGB555X, /* arrrrrgg gggbbbbb */
		.code		= MEDIA_BUS_FMT_RGB555_2X8_PADHI_BE,
		.bpp		= 16,
	}, {
		.fourcc		= V4L2_PIX_FMT_RGB24, /* rgb */
		.code		= MEDIA_BUS_FMT_RGB888_2X12_LE,
		.bpp		= 24,
	}, {
		.fourcc		= V4L2_PIX_FMT_BGR24, /* bgr */
		.code		= MEDIA_BUS_FMT_RGB888_2X12_BE,
		.bpp		= 24,
	}, {
		.fourcc		= V4L2_PIX_FMT_RGB32, /* argb */
		.code		= MEDIA_BUS_FMT_ARGB8888_1X32,
		.bpp		= 32,
	}, {
		.fourcc		= V4L2_PIX_FMT_SBGGR8,
		.code		= MEDIA_BUS_FMT_SBGGR8_1X8,
		.bpp		= 8,
	}, {
		.fourcc		= V4L2_PIX_FMT_SGBRG8,
		.code		= MEDIA_BUS_FMT_SGBRG8_1X8,
		.bpp		= 8,
	}, {
		.fourcc		= V4L2_PIX_FMT_SGRBG8,
		.code		= MEDIA_BUS_FMT_SGRBG8_1X8,
		.bpp		= 8,
	}, {
		.fourcc		= V4L2_PIX_FMT_SRGGB8,
		.code		= MEDIA_BUS_FMT_SRGGB8_1X8,
		.bpp		= 8,
	}, {
		.fourcc		= V4L2_PIX_FMT_SBGGR10,
		.code		= MEDIA_BUS_FMT_SBGGR10_1X10,
		.bpp		= 10,
	}, {
		.fourcc		= V4L2_PIX_FMT_SGBRG10,
		.code		= MEDIA_BUS_FMT_SGBRG10_1X10,
		.bpp		= 10,
	}, {
		.fourcc		= V4L2_PIX_FMT_SGRBG10,
		.code		= MEDIA_BUS_FMT_SGRBG10_1X10,
		.bpp		= 10,
	}, {
		.fourcc		= V4L2_PIX_FMT_SRGGB10,
		.code		= MEDIA_BUS_FMT_SRGGB10_1X10,
		.bpp		= 10,
	}, {
		.fourcc		= V4L2_PIX_FMT_SBGGR12,
		.code		= MEDIA_BUS_FMT_SBGGR12_1X12,
		.bpp		= 12,
	}, {
		.fourcc		= V4L2_PIX_FMT_SGBRG12,
		.code		= MEDIA_BUS_FMT_SGBRG12_1X12,
		.bpp		= 12,
	}, {
		.fourcc		= V4L2_PIX_FMT_SGRBG12,
		.code		= MEDIA_BUS_FMT_SGRBG12_1X12,
		.bpp		= 12,
	}, {
		.fourcc		= V4L2_PIX_FMT_SRGGB12,
		.code		= MEDIA_BUS_FMT_SRGGB12_1X12,
		.bpp		= 12,
	},
};

/*  Print Four-character-code (FOURCC) */
static char *fourcc_to_str(u32 fmt)
{
	static char code[5];

	code[0] = (unsigned char)(fmt & 0xff);
	code[1] = (unsigned char)((fmt >> 8) & 0xff);
	code[2] = (unsigned char)((fmt >> 16) & 0xff);
	code[3] = (unsigned char)((fmt >> 24) & 0xff);
	code[4] = '\0';

	return code;
}

/* buffer for one video frame */
struct cal_buffer {
	/* common v4l buffer stuff -- must be first */
	struct vb2_v4l2_buffer	vb;
	struct list_head	list;
	const struct cal_fmt	*fmt;
};

struct cal_dmaqueue {
	struct list_head	active;

	/* Counters to control fps rate */
	int			frame;
	int			ini_jiffies;
};

struct cc_data {
	void __iomem		*base;
	struct resource		*res;

	struct platform_device *pdev;
};

/* CTRL_CORE_CAMERRX_CONTROL register field id */
enum cal_camerarx_field {
	F_CTRLCLKEN,
	F_CAMMODE,
	F_LANEENABLE,
	F_CSI_MODE,

	F_MAX_FIELDS,
};

struct cal_csi2_phy {
	struct regmap_field *fields[F_MAX_FIELDS];
	struct reg_field *base_fields;
	const int num_lanes;
};

struct cal_data {
	const int num_csi2_phy;
	struct cal_csi2_phy *csi2_phy_core;

	const unsigned int flags;
};

static struct reg_field dra72x_ctrl_core_csi0_reg_fields[F_MAX_FIELDS] = {
	[F_CTRLCLKEN] = REG_FIELD(0, 10, 10),
	[F_CAMMODE] = REG_FIELD(0, 11, 12),
	[F_LANEENABLE] = REG_FIELD(0, 13, 16),
	[F_CSI_MODE] = REG_FIELD(0, 17, 17),
};

static struct reg_field dra72x_ctrl_core_csi1_reg_fields[F_MAX_FIELDS] = {
	[F_CTRLCLKEN] = REG_FIELD(0, 0, 0),
	[F_CAMMODE] = REG_FIELD(0, 1, 2),
	[F_LANEENABLE] = REG_FIELD(0, 3, 4),
	[F_CSI_MODE] = REG_FIELD(0, 5, 5),
};

static struct cal_csi2_phy dra72x_cal_csi_phy[] = {
	{
		.base_fields = dra72x_ctrl_core_csi0_reg_fields,
		.num_lanes = 4,
	},
	{
		.base_fields = dra72x_ctrl_core_csi1_reg_fields,
		.num_lanes = 2,
	},
};

static const struct cal_data dra72x_cal_data = {
	.csi2_phy_core = dra72x_cal_csi_phy,
	.num_csi2_phy = ARRAY_SIZE(dra72x_cal_csi_phy),
};

static const struct cal_data dra72x_es1_cal_data = {
	.csi2_phy_core = dra72x_cal_csi_phy,
	.num_csi2_phy = ARRAY_SIZE(dra72x_cal_csi_phy),
	.flags = DRA72_CAL_PRE_ES2_LDO_DISABLE,
};

static struct reg_field dra76x_ctrl_core_csi0_reg_fields[F_MAX_FIELDS] = {
	[F_CTRLCLKEN] = REG_FIELD(0, 8, 8),
	[F_CAMMODE] = REG_FIELD(0, 9, 10),
	[F_CSI_MODE] = REG_FIELD(0, 11, 11),
	[F_LANEENABLE] = REG_FIELD(0, 27, 31),
};

static struct reg_field dra76x_ctrl_core_csi1_reg_fields[F_MAX_FIELDS] = {
	[F_CTRLCLKEN] = REG_FIELD(0, 0, 0),
	[F_CAMMODE] = REG_FIELD(0, 1, 2),
	[F_CSI_MODE] = REG_FIELD(0, 3, 3),
	[F_LANEENABLE] = REG_FIELD(0, 24, 26),
};

static struct cal_csi2_phy dra76x_cal_csi_phy[] = {
	{
		.base_fields = dra76x_ctrl_core_csi0_reg_fields,
		.num_lanes = 5,
	},
	{
		.base_fields = dra76x_ctrl_core_csi1_reg_fields,
		.num_lanes = 3,
	},
};

static const struct cal_data dra76x_cal_data = {
	.csi2_phy_core = dra76x_cal_csi_phy,
	.num_csi2_phy = ARRAY_SIZE(dra76x_cal_csi_phy),
};

static struct reg_field am654_ctrl_core_csi0_reg_fields[F_MAX_FIELDS] = {
	[F_CTRLCLKEN] = REG_FIELD(0, 15, 15),
	[F_CAMMODE] = REG_FIELD(0, 24, 25),
	[F_LANEENABLE] = REG_FIELD(0, 0, 4),
};

static struct cal_csi2_phy am654_cal_csi_phy[] = {
	{
		.base_fields = am654_ctrl_core_csi0_reg_fields,
		.num_lanes = 5,
	},
};

static const struct cal_data am654_cal_data = {
	.csi2_phy_core = am654_cal_csi_phy,
	.num_csi2_phy = ARRAY_SIZE(am654_cal_csi_phy),
};

/*
 * there is one cal_dev structure in the driver, it is shared by
 * all instances.
 */
struct cal_dev {
	struct clk		*fclk;
	int			irq;
	void __iomem		*base;
	struct resource		*res;
	struct platform_device	*pdev;
	struct v4l2_device	v4l2_dev;

	/* Controller flags for special cases */
	unsigned int		flags;

	const struct cal_data	*data;

	/* Control Module handle */
	struct regmap		*syscon_camerrx;
	u32			syscon_camerrx_offset;

	/* Camera Core Module handle */
	struct cc_data		*cc[CAL_NUM_CSI2_PORTS];

	struct cal_ctx		*ctx[CAL_NUM_CONTEXT];
};

/*
 * There is one cal_ctx structure for each camera core context.
 */
struct cal_ctx {
	struct v4l2_device	v4l2_dev;
	struct v4l2_ctrl_handler ctrl_handler;
	struct video_device	vdev;
	struct v4l2_async_notifier notifier;
	struct v4l2_subdev	*sensor;
	struct v4l2_fwnode_endpoint	endpoint;

	struct v4l2_fh		fh;
	struct cal_dev		*dev;
	struct cc_data		*cc;

	/* v4l2_ioctl mutex */
	struct mutex		mutex;
	/* v4l2 buffers lock */
	spinlock_t		slock;

	/* Several counters */
	unsigned long		jiffies;

	struct cal_dmaqueue	vidq;

	/* Input Number */
	int			input;

	/* video capture */
	const struct cal_fmt	*fmt;
	/* Used to store current pixel format */
	struct v4l2_format		v_fmt;
	/* Used to store current mbus frame format */
	struct v4l2_mbus_framefmt	m_fmt;

	/* Current subdev enumerated format */
	struct cal_fmt		*active_fmt[ARRAY_SIZE(cal_formats)];
	int			num_active_fmt;

	struct v4l2_fract	timeperframe;
	unsigned int		sequence;
	unsigned int		external_rate;
	struct vb2_queue	vb_vidq;
	unsigned int		seq_count;
	unsigned int		csi2_port;
	unsigned int		virtual_channel;

	/* Pointer pointing to current v4l2_buffer */
	struct cal_buffer	*cur_frm;
	/* Pointer pointing to next v4l2_buffer */
	struct cal_buffer	*next_frm;

	bool dma_act;
};

static const struct cal_fmt *find_format_by_pix(struct cal_ctx *ctx,
						u32 pixelformat)
{
	const struct cal_fmt *fmt;
	unsigned int k;

	for (k = 0; k < ctx->num_active_fmt; k++) {
		fmt = ctx->active_fmt[k];
		if (fmt->fourcc == pixelformat)
			return fmt;
	}

	return NULL;
}

static const struct cal_fmt *find_format_by_code(struct cal_ctx *ctx,
						 u32 code)
{
	const struct cal_fmt *fmt;
	unsigned int k;

	for (k = 0; k < ctx->num_active_fmt; k++) {
		fmt = ctx->active_fmt[k];
		if (fmt->code == code)
			return fmt;
	}

	return NULL;
}

static inline struct cal_ctx *notifier_to_ctx(struct v4l2_async_notifier *n)
{
	return container_of(n, struct cal_ctx, notifier);
}

static inline int get_field(u32 value, u32 mask)
{
	return (value & mask) >> __ffs(mask);
}

static inline void set_field(u32 *valp, u32 field, u32 mask)
{
	u32 val = *valp;

	val &= ~mask;
	val |= (field << __ffs(mask)) & mask;
	*valp = val;
}

static u32 cal_data_get_phy_max_lanes(struct cal_ctx *ctx)
{
	struct cal_dev *dev = ctx->dev;
	u32 phy_id = ctx->csi2_port - 1;

	return dev->data->csi2_phy_core[phy_id].num_lanes;
}

static u32 cal_data_get_num_csi2_phy(struct cal_dev *dev)
{
	return dev->data->num_csi2_phy;
}

static int cal_camerarx_regmap_init(struct cal_dev *dev)
{
	struct reg_field *field;
	struct cal_csi2_phy *phy;
	int i, j;

	if (!dev->data)
		return -EINVAL;

	for (i = 0; i < cal_data_get_num_csi2_phy(dev); i++) {
		phy = &dev->data->csi2_phy_core[i];
		for (j = 0; j < F_MAX_FIELDS; j++) {
			field = &phy->base_fields[j];
			/*
			 * Here we update the reg offset with the
			 * value found in DT
			 */
			field->reg = dev->syscon_camerrx_offset;
			phy->fields[j] =
				devm_regmap_field_alloc(&dev->pdev->dev,
							dev->syscon_camerrx,
							*field);
			if (IS_ERR(phy->fields[j])) {
				cal_err(dev, "Unable to allocate regmap fields\n");
				return PTR_ERR(phy->fields[j]);
			}
		}
	}
	return 0;
}

static const struct regmap_config cal_regmap_config = {
	.reg_bits = 32,
	.val_bits = 32,
	.reg_stride = 4,
};

static struct regmap *cal_get_camerarx_regmap(struct cal_dev *dev)
{
	struct platform_device *pdev = dev->pdev;
	struct regmap *regmap;
	void __iomem *base;
	u32 reg_io_width;
	struct regmap_config r_config = cal_regmap_config;
	struct resource *res;

	res = platform_get_resource_byname(pdev, IORESOURCE_MEM,
					   "camerrx_control");
	base = devm_ioremap_resource(&pdev->dev, res);
	if (IS_ERR(base)) {
		cal_err(dev, "failed to ioremap\n");
		return ERR_CAST(base);
	}

	cal_dbg(1, dev, "ioresource %s at %pa - %pa\n",
		res->name, &res->start, &res->end);

	reg_io_width = 4;
	r_config.reg_stride = reg_io_width;
	r_config.val_bits = reg_io_width * 8;
	r_config.max_register = resource_size(res) - reg_io_width;

	regmap = regmap_init_mmio(NULL, base, &r_config);
	if (IS_ERR(regmap))
		pr_err("regmap init failed\n");

	return regmap;
}

/*
 * Control Module CAMERARX block access
 */
static void camerarx_phy_enable(struct cal_ctx *ctx)
{
	struct cal_csi2_phy *phy;
	u32 phy_id = ctx->csi2_port - 1;
	u32 max_lanes;

	phy = &ctx->dev->data->csi2_phy_core[phy_id];
	regmap_field_write(phy->fields[F_CAMMODE], 0);
	/* Always enable all lanes at the phy control level */
	max_lanes = (1 << cal_data_get_phy_max_lanes(ctx)) - 1;
	regmap_field_write(phy->fields[F_LANEENABLE], max_lanes);
	/* F_CSI_MODE is not present on every architecture */
	if (phy->fields[F_CSI_MODE])
		regmap_field_write(phy->fields[F_CSI_MODE], 1);
	regmap_field_write(phy->fields[F_CTRLCLKEN], 1);
}

static void camerarx_phy_disable(struct cal_ctx *ctx)
{
	struct cal_csi2_phy *phy;
	u32 phy_id = ctx->csi2_port - 1;

	phy = &ctx->dev->data->csi2_phy_core[phy_id];
	regmap_field_write(phy->fields[F_CTRLCLKEN], 0);
}

/*
 * Camera Instance access block
 */
static struct cc_data *cc_create(struct cal_dev *dev, unsigned int core)
{
	struct platform_device *pdev = dev->pdev;
	struct cc_data *cc;

	cc = devm_kzalloc(&pdev->dev, sizeof(*cc), GFP_KERNEL);
	if (!cc)
		return ERR_PTR(-ENOMEM);

	cc->res = platform_get_resource_byname(pdev,
					       IORESOURCE_MEM,
					       (core == 0) ?
						"cal_rx_core0" :
						"cal_rx_core1");
	cc->base = devm_ioremap_resource(&pdev->dev, cc->res);
	if (IS_ERR(cc->base)) {
		cal_err(dev, "failed to ioremap\n");
		return ERR_CAST(cc->base);
	}

	cal_dbg(1, dev, "ioresource %s at %pa - %pa\n",
		cc->res->name, &cc->res->start, &cc->res->end);

	return cc;
}

/*
 * Get Revision and HW info
 */
static void cal_get_hwinfo(struct cal_dev *dev)
{
	u32 revision = 0;
	u32 hwinfo = 0;

	revision = reg_read(dev, CAL_HL_REVISION);
	cal_dbg(3, dev, "CAL_HL_REVISION = 0x%08x (expecting 0x40000200)\n",
		revision);

	hwinfo = reg_read(dev, CAL_HL_HWINFO);
	cal_dbg(3, dev, "CAL_HL_HWINFO = 0x%08x (expecting 0xA3C90469)\n",
		hwinfo);
}

/*
 *   Errata i913: CSI2 LDO Needs to be disabled when module is powered on
 *
 *   Enabling CSI2 LDO shorts it to core supply. It is crucial the 2 CSI2
 *   LDOs on the device are disabled if CSI-2 module is powered on
 *   (0x4845 B304 | 0x4845 B384 [28:27] = 0x1) or in ULPS (0x4845 B304
 *   | 0x4845 B384 [28:27] = 0x2) mode. Common concerns include: high
 *   current draw on the module supply in active mode.
 *
 *   Errata does not apply when CSI-2 module is powered off
 *   (0x4845 B304 | 0x4845 B384 [28:27] = 0x0).
 *
 * SW Workaround:
 *	Set the following register bits to disable the LDO,
 *	which is essentially CSI2 REG10 bit 6:
 *
 *		Core 0:  0x4845 B828 = 0x0000 0040
 *		Core 1:  0x4845 B928 = 0x0000 0040
 */
static void i913_errata(struct cal_dev *dev, unsigned int port)
{
	u32 reg10 = reg_read(dev->cc[port], CAL_CSI2_PHY_REG10);

	set_field(&reg10, 1, CAL_CSI2_PHY_REG10_I933_LDO_DISABLE_MASK);

	cal_dbg(1, dev, "CSI2_%d_REG10 = 0x%08x\n", port, reg10);
	reg_write(dev->cc[port], CAL_CSI2_PHY_REG10, reg10);
}

static void cal_quickdump_regs(struct cal_dev *dev)
{
	cal_info(dev, "CAL Registers @ 0x%pa:\n", &dev->res->start);
	print_hex_dump(KERN_INFO, "", DUMP_PREFIX_OFFSET, 16, 4,
		       (__force const void *)dev->base,
		       resource_size(dev->res), false);

	if (dev->ctx[0]) {
		cal_info(dev, "CSI2 Core 0 Registers @ %pa:\n",
			 &dev->ctx[0]->cc->res->start);
		print_hex_dump(KERN_INFO, "", DUMP_PREFIX_OFFSET, 16, 4,
			       (__force const void *)dev->ctx[0]->cc->base,
			       resource_size(dev->ctx[0]->cc->res),
			       false);
	}

	if (dev->ctx[1]) {
		cal_info(dev, "CSI2 Core 1 Registers @ %pa:\n",
			 &dev->ctx[1]->cc->res->start);
		print_hex_dump(KERN_INFO, "", DUMP_PREFIX_OFFSET, 16, 4,
			       (__force const void *)dev->ctx[1]->cc->base,
			       resource_size(dev->ctx[1]->cc->res),
			       false);
	}
}

/*
 * Enable the expected IRQ sources
 */
static void enable_irqs(struct cal_ctx *ctx)
{
	u32 val;

	const u32 cio_err_mask =
		CAL_CSI2_COMPLEXIO_IRQ_LANE_ERRORS_MASK |
		CAL_CSI2_COMPLEXIO_IRQ_FIFO_OVR_MASK |
		CAL_CSI2_COMPLEXIO_IRQ_SHORT_PACKET_MASK |
		CAL_CSI2_COMPLEXIO_IRQ_ECC_NO_CORRECTION_MASK;

	/* Enable CIO error irqs */
	reg_write(ctx->dev, CAL_HL_IRQENABLE_SET(1),
		  CAL_HL_IRQ_CIO_MASK(ctx->csi2_port));
	reg_write(ctx->dev, CAL_CSI2_COMPLEXIO_IRQENABLE(ctx->csi2_port),
		  cio_err_mask);

	/* Always enable OCPO error */
	reg_write(ctx->dev, CAL_HL_IRQENABLE_SET(1), CAL_HL_IRQ_OCPO_ERR_MASK);

	/* Enable IRQ_WDMA_END 0/1 */
	val = 0;
	set_field(&val, 1, CAL_HL_IRQ_MASK(ctx->csi2_port));
	reg_write(ctx->dev, CAL_HL_IRQENABLE_SET(2), val);
	/* Enable IRQ_WDMA_START 0/1 */
	val = 0;
	set_field(&val, 1, CAL_HL_IRQ_MASK(ctx->csi2_port));
	reg_write(ctx->dev, CAL_HL_IRQENABLE_SET(3), val);
	/* Todo: Add VC_IRQ and CSI2_COMPLEXIO_IRQ handling */
	reg_write(ctx->dev, CAL_CSI2_VC_IRQENABLE(1), 0xFF000000);
}

static void disable_irqs(struct cal_ctx *ctx)
{
	u32 val;

	/* Disable CIO error irqs */
	reg_write(ctx->dev, CAL_HL_IRQENABLE_CLR(1),
		  CAL_HL_IRQ_CIO_MASK(ctx->csi2_port));
	reg_write(ctx->dev, CAL_CSI2_COMPLEXIO_IRQENABLE(ctx->csi2_port),
		  0);

	/* Disable IRQ_WDMA_END 0/1 */
	val = 0;
	set_field(&val, 1, CAL_HL_IRQ_MASK(ctx->csi2_port));
	reg_write(ctx->dev, CAL_HL_IRQENABLE_CLR(2), val);
	/* Disable IRQ_WDMA_START 0/1 */
	val = 0;
	set_field(&val, 1, CAL_HL_IRQ_MASK(ctx->csi2_port));
	reg_write(ctx->dev, CAL_HL_IRQENABLE_CLR(3), val);
	/* Todo: Add VC_IRQ and CSI2_COMPLEXIO_IRQ handling */
	reg_write(ctx->dev, CAL_CSI2_VC_IRQENABLE(1), 0);
}

static void csi2_cio_power(struct cal_ctx *ctx, bool enable)
{
	u32 target_state;
	unsigned int i;

	target_state = enable ? CAL_CSI2_COMPLEXIO_CFG_PWR_CMD_STATE_ON :
		       CAL_CSI2_COMPLEXIO_CFG_PWR_CMD_STATE_OFF;

	reg_write_field(ctx->dev, CAL_CSI2_COMPLEXIO_CFG(ctx->csi2_port),
			target_state, CAL_CSI2_COMPLEXIO_CFG_PWR_CMD_MASK);

	for (i = 0; i < 10; i++) {
		u32 current_state;

		current_state = reg_read_field(ctx->dev,
					       CAL_CSI2_COMPLEXIO_CFG(ctx->csi2_port),
					       CAL_CSI2_COMPLEXIO_CFG_PWR_STATUS_MASK);

		if (current_state == target_state)
			break;

		usleep_range(1000, 1100);
	}

	if (i == 10)
		ctx_err(ctx, "Failed to power %s complexio\n",
			enable ? "up" : "down");
}

static void csi2_phy_config(struct cal_ctx *ctx);

static void csi2_phy_init(struct cal_ctx *ctx)
{
	u32 val;
	u32 sscounter;

	/* Steps
	 *  1. Configure D-PHY mode and enable required lanes
	 *  2. Reset complex IO - Wait for completion of reset
	 *          Note if the external sensor is not sending byte clock,
	 *          the reset will timeout
	 *  3 Program Stop States
	 *      A. Program THS_TERM, THS_SETTLE, etc... Timings parameters
	 *              in terms of DDR clock periods
	 *      B. Enable stop state transition timeouts
	 *  4.Force FORCERXMODE
	 *      D. Enable pull down using pad control
	 *      E. Power up PHY
	 *      F. Wait for power up completion
	 *      G. Wait for all enabled lane to reach stop state
	 *      H. Disable pull down using pad control
	 */

	/* 1. Configure D-PHY mode and enable required lanes */
	camerarx_phy_enable(ctx);

	/* 2. Reset complex IO - Do not wait for reset completion */
	reg_write_field(ctx->dev, CAL_CSI2_COMPLEXIO_CFG(ctx->csi2_port),
			CAL_CSI2_COMPLEXIO_CFG_RESET_CTRL_OPERATIONAL,
			CAL_CSI2_COMPLEXIO_CFG_RESET_CTRL_MASK);
	ctx_dbg(3, ctx, "CAL_CSI2_COMPLEXIO_CFG(%d) = 0x%08x De-assert Complex IO Reset\n",
		ctx->csi2_port,
		reg_read(ctx->dev, CAL_CSI2_COMPLEXIO_CFG(ctx->csi2_port)));

	/* Dummy read to allow SCP reset to complete */
	reg_read(ctx->cc, CAL_CSI2_PHY_REG0);

	/* 3.A. Program Phy Timing Parameters */
	csi2_phy_config(ctx);

	/* 3.B. Program Stop States */
	/*
	 * The stop-state-counter is based on fclk cycles, and we always use
	 * the x16 and x4 settings, so stop-state-timeout =
	 * fclk-cycle * 16 * 4 * counter.
	 *
	 * Stop-state-timeout must be more than 100us as per CSI2 spec, so we
	 * calculate a timeout that's 100us (rounding up).
	 */
	sscounter = DIV_ROUND_UP(clk_get_rate(ctx->dev->fclk), 10000 *  16 * 4);

	val = reg_read(ctx->dev, CAL_CSI2_TIMING(ctx->csi2_port));
	set_field(&val, 1, CAL_CSI2_TIMING_STOP_STATE_X16_IO1_MASK);
	set_field(&val, 1, CAL_CSI2_TIMING_STOP_STATE_X4_IO1_MASK);
	set_field(&val, sscounter, CAL_CSI2_TIMING_STOP_STATE_COUNTER_IO1_MASK);
	reg_write(ctx->dev, CAL_CSI2_TIMING(ctx->csi2_port), val);
	ctx_dbg(3, ctx, "CAL_CSI2_TIMING(%d) = 0x%08x Stop States\n",
		ctx->csi2_port,
		reg_read(ctx->dev, CAL_CSI2_TIMING(ctx->csi2_port)));

	/* 4. Force FORCERXMODE */
	reg_write_field(ctx->dev, CAL_CSI2_TIMING(ctx->csi2_port),
			1, CAL_CSI2_TIMING_FORCE_RX_MODE_IO1_MASK);
	ctx_dbg(3, ctx, "CAL_CSI2_TIMING(%d) = 0x%08x Force RXMODE\n",
		ctx->csi2_port,
		reg_read(ctx->dev, CAL_CSI2_TIMING(ctx->csi2_port)));

	/* E. Power up the PHY using the complex IO */
	csi2_cio_power(ctx, true);
}

static void csi2_wait_complexio_reset(struct cal_ctx *ctx)
{
	unsigned long timeout;

	timeout = jiffies + msecs_to_jiffies(750);
	while (time_before(jiffies, timeout)) {
		if (reg_read_field(ctx->dev,
				   CAL_CSI2_COMPLEXIO_CFG(ctx->csi2_port),
				   CAL_CSI2_COMPLEXIO_CFG_RESET_DONE_MASK) ==
		    CAL_CSI2_COMPLEXIO_CFG_RESET_DONE_RESETCOMPLETED)
			break;
		usleep_range(500, 5000);
	}

	if (reg_read_field(ctx->dev, CAL_CSI2_COMPLEXIO_CFG(ctx->csi2_port),
			   CAL_CSI2_COMPLEXIO_CFG_RESET_DONE_MASK) !=
			   CAL_CSI2_COMPLEXIO_CFG_RESET_DONE_RESETCOMPLETED)
		ctx_err(ctx, "Timeout waiting for Complex IO reset done\n");
}

static void csi2_wait_stop_state(struct cal_ctx *ctx)
{
	unsigned long timeout;

	timeout = jiffies + msecs_to_jiffies(750);
	while (time_before(jiffies, timeout)) {
		if (reg_read_field(ctx->dev,
				   CAL_CSI2_TIMING(ctx->csi2_port),
				   CAL_CSI2_TIMING_FORCE_RX_MODE_IO1_MASK) == 0)
			break;
		usleep_range(500, 5000);
	}

	if (reg_read_field(ctx->dev, CAL_CSI2_TIMING(ctx->csi2_port),
			   CAL_CSI2_TIMING_FORCE_RX_MODE_IO1_MASK) != 0)
		ctx_err(ctx, "Timeout waiting for stop state\n");
}

static void csi2_wait_for_phy(struct cal_ctx *ctx)
{
	/* Steps
	 *  2. Wait for completion of reset
	 *          Note if the external sensor is not sending byte clock,
	 *          the reset will timeout
	 *  4.Force FORCERXMODE
	 *      G. Wait for all enabled lane to reach stop state
	 *      H. Disable pull down using pad control
	 */

	/* 2. Wait for reset completion */
	csi2_wait_complexio_reset(ctx);

	/* 4. G. Wait for all enabled lane to reach stop state */
	csi2_wait_stop_state(ctx);

	ctx_dbg(1, ctx, "CSI2_%d_REG1 = 0x%08x (Bit(31,28) should be set!)\n",
		(ctx->csi2_port - 1), reg_read(ctx->cc, CAL_CSI2_PHY_REG1));
}

static void csi2_phy_deinit(struct cal_ctx *ctx)
{
	int i;

	csi2_cio_power(ctx, false);

	/* Assert Comple IO Reset */
	reg_write_field(ctx->dev, CAL_CSI2_COMPLEXIO_CFG(ctx->csi2_port),
			CAL_CSI2_COMPLEXIO_CFG_RESET_CTRL,
			CAL_CSI2_COMPLEXIO_CFG_RESET_CTRL_MASK);

	/* Wait for power down completion */
	for (i = 0; i < 10; i++) {
		if (reg_read_field(ctx->dev,
				   CAL_CSI2_COMPLEXIO_CFG(ctx->csi2_port),
				   CAL_CSI2_COMPLEXIO_CFG_RESET_DONE_MASK) ==
		    CAL_CSI2_COMPLEXIO_CFG_RESET_DONE_RESETONGOING)
			break;
		usleep_range(1000, 1100);
	}
	ctx_dbg(3, ctx, "CAL_CSI2_COMPLEXIO_CFG(%d) = 0x%08x Complex IO in Reset (%d) %s\n",
		ctx->csi2_port,
		reg_read(ctx->dev, CAL_CSI2_COMPLEXIO_CFG(ctx->csi2_port)), i,
		(i >= 10) ? "(timeout)" : "");

	/* Disable the phy */
	camerarx_phy_disable(ctx);
}

static void csi2_lane_config(struct cal_ctx *ctx)
{
	u32 val = reg_read(ctx->dev, CAL_CSI2_COMPLEXIO_CFG(ctx->csi2_port));
	u32 lane_mask = CAL_CSI2_COMPLEXIO_CFG_CLOCK_POSITION_MASK;
	u32 polarity_mask = CAL_CSI2_COMPLEXIO_CFG_CLOCK_POL_MASK;
	struct v4l2_fwnode_bus_mipi_csi2 *mipi_csi2 =
		&ctx->endpoint.bus.mipi_csi2;
	int lane;

	set_field(&val, mipi_csi2->clock_lane + 1, lane_mask);
	set_field(&val, mipi_csi2->lane_polarities[0], polarity_mask);
	for (lane = 0; lane < mipi_csi2->num_data_lanes; lane++) {
		/*
		 * Every lane are one nibble apart starting with the
		 * clock followed by the data lanes so shift masks by 4.
		 */
		lane_mask <<= 4;
		polarity_mask <<= 4;
		set_field(&val, mipi_csi2->data_lanes[lane] + 1, lane_mask);
		set_field(&val, mipi_csi2->lane_polarities[lane + 1],
			  polarity_mask);
	}

	reg_write(ctx->dev, CAL_CSI2_COMPLEXIO_CFG(ctx->csi2_port), val);
	ctx_dbg(3, ctx, "CAL_CSI2_COMPLEXIO_CFG(%d) = 0x%08x\n",
		ctx->csi2_port, val);
}

static void csi2_ppi_enable(struct cal_ctx *ctx)
{
	reg_write(ctx->dev, CAL_CSI2_PPI_CTRL(ctx->csi2_port), BIT(3));
	reg_write_field(ctx->dev, CAL_CSI2_PPI_CTRL(ctx->csi2_port),
			1, CAL_CSI2_PPI_CTRL_IF_EN_MASK);
}

static void csi2_ppi_disable(struct cal_ctx *ctx)
{
	reg_write_field(ctx->dev, CAL_CSI2_PPI_CTRL(ctx->csi2_port),
			0, CAL_CSI2_PPI_CTRL_IF_EN_MASK);
}

static void csi2_ctx_config(struct cal_ctx *ctx)
{
	u32 val;

	val = reg_read(ctx->dev, CAL_CSI2_CTX0(ctx->csi2_port));
	set_field(&val, ctx->csi2_port, CAL_CSI2_CTX_CPORT_MASK);
	/*
	 * DT type: MIPI CSI-2 Specs
	 *   0x1: All - DT filter is disabled
	 *  0x24: RGB888 1 pixel  = 3 bytes
	 *  0x2B: RAW10  4 pixels = 5 bytes
	 *  0x2A: RAW8   1 pixel  = 1 byte
	 *  0x1E: YUV422 2 pixels = 4 bytes
	 */
	set_field(&val, 0x1, CAL_CSI2_CTX_DT_MASK);
	/* Virtual Channel from the CSI2 sensor usually 0! */
	set_field(&val, ctx->virtual_channel, CAL_CSI2_CTX_VC_MASK);
	set_field(&val, ctx->v_fmt.fmt.pix.height, CAL_CSI2_CTX_LINES_MASK);
	set_field(&val, CAL_CSI2_CTX_ATT_PIX, CAL_CSI2_CTX_ATT_MASK);
	set_field(&val, CAL_CSI2_CTX_PACK_MODE_LINE,
		  CAL_CSI2_CTX_PACK_MODE_MASK);
	reg_write(ctx->dev, CAL_CSI2_CTX0(ctx->csi2_port), val);
	ctx_dbg(3, ctx, "CAL_CSI2_CTX0(%d) = 0x%08x\n", ctx->csi2_port,
		reg_read(ctx->dev, CAL_CSI2_CTX0(ctx->csi2_port)));
}

static void pix_proc_config(struct cal_ctx *ctx)
{
	u32 val, extract, pack;

	switch (ctx->fmt->bpp) {
	case 8:
		extract = CAL_PIX_PROC_EXTRACT_B8;
		pack = CAL_PIX_PROC_PACK_B8;
		break;
	case 10:
		extract = CAL_PIX_PROC_EXTRACT_B10_MIPI;
		pack = CAL_PIX_PROC_PACK_B16;
		break;
	case 12:
		extract = CAL_PIX_PROC_EXTRACT_B12_MIPI;
		pack = CAL_PIX_PROC_PACK_B16;
		break;
	case 16:
		extract = CAL_PIX_PROC_EXTRACT_B16_LE;
		pack = CAL_PIX_PROC_PACK_B16;
		break;
	default:
		/*
		 * If you see this warning then it means that you added
		 * some new entry in the cal_formats[] array with a different
		 * bit per pixel values then the one supported below.
		 * Either add support for the new bpp value below or adjust
		 * the new entry to use one of the value below.
		 *
		 * Instead of failing here just use 8 bpp as a default.
		 */
		dev_warn_once(&ctx->dev->pdev->dev,
			      "%s:%d:%s: bpp:%d unsupported! Overwritten with 8.\n",
			      __FILE__, __LINE__, __func__, ctx->fmt->bpp);
		extract = CAL_PIX_PROC_EXTRACT_B8;
		pack = CAL_PIX_PROC_PACK_B8;
		break;
	}

	val = reg_read(ctx->dev, CAL_PIX_PROC(ctx->csi2_port));
	set_field(&val, extract, CAL_PIX_PROC_EXTRACT_MASK);
	set_field(&val, CAL_PIX_PROC_DPCMD_BYPASS, CAL_PIX_PROC_DPCMD_MASK);
	set_field(&val, CAL_PIX_PROC_DPCME_BYPASS, CAL_PIX_PROC_DPCME_MASK);
	set_field(&val, pack, CAL_PIX_PROC_PACK_MASK);
	set_field(&val, ctx->csi2_port, CAL_PIX_PROC_CPORT_MASK);
	set_field(&val, 1, CAL_PIX_PROC_EN_MASK);
	reg_write(ctx->dev, CAL_PIX_PROC(ctx->csi2_port), val);
	ctx_dbg(3, ctx, "CAL_PIX_PROC(%d) = 0x%08x\n", ctx->csi2_port,
		reg_read(ctx->dev, CAL_PIX_PROC(ctx->csi2_port)));
}

static void cal_wr_dma_config(struct cal_ctx *ctx,
			      unsigned int width, unsigned int height)
{
	u32 val;

	val = reg_read(ctx->dev, CAL_WR_DMA_CTRL(ctx->csi2_port));
	set_field(&val, ctx->csi2_port, CAL_WR_DMA_CTRL_CPORT_MASK);
	set_field(&val, height, CAL_WR_DMA_CTRL_YSIZE_MASK);
	set_field(&val, CAL_WR_DMA_CTRL_DTAG_PIX_DAT,
		  CAL_WR_DMA_CTRL_DTAG_MASK);
	set_field(&val, CAL_WR_DMA_CTRL_MODE_CONST,
		  CAL_WR_DMA_CTRL_MODE_MASK);
	set_field(&val, CAL_WR_DMA_CTRL_PATTERN_LINEAR,
		  CAL_WR_DMA_CTRL_PATTERN_MASK);
	set_field(&val, 1, CAL_WR_DMA_CTRL_STALL_RD_MASK);
	reg_write(ctx->dev, CAL_WR_DMA_CTRL(ctx->csi2_port), val);
	ctx_dbg(3, ctx, "CAL_WR_DMA_CTRL(%d) = 0x%08x\n", ctx->csi2_port,
		reg_read(ctx->dev, CAL_WR_DMA_CTRL(ctx->csi2_port)));

	/*
	 * width/16 not sure but giving it a whirl.
	 * zero does not work right
	 */
	reg_write_field(ctx->dev,
			CAL_WR_DMA_OFST(ctx->csi2_port),
			(width / 16),
			CAL_WR_DMA_OFST_MASK);
	ctx_dbg(3, ctx, "CAL_WR_DMA_OFST(%d) = 0x%08x\n", ctx->csi2_port,
		reg_read(ctx->dev, CAL_WR_DMA_OFST(ctx->csi2_port)));

	val = reg_read(ctx->dev, CAL_WR_DMA_XSIZE(ctx->csi2_port));
	/* 64 bit word means no skipping */
	set_field(&val, 0, CAL_WR_DMA_XSIZE_XSKIP_MASK);
	/*
	 * (width*8)/64 this should be size of an entire line
	 * in 64bit word but 0 means all data until the end
	 * is detected automagically
	 */
	set_field(&val, (width / 8), CAL_WR_DMA_XSIZE_MASK);
	reg_write(ctx->dev, CAL_WR_DMA_XSIZE(ctx->csi2_port), val);
	ctx_dbg(3, ctx, "CAL_WR_DMA_XSIZE(%d) = 0x%08x\n", ctx->csi2_port,
		reg_read(ctx->dev, CAL_WR_DMA_XSIZE(ctx->csi2_port)));

	val = reg_read(ctx->dev, CAL_CTRL);
	set_field(&val, CAL_CTRL_BURSTSIZE_BURST128, CAL_CTRL_BURSTSIZE_MASK);
	set_field(&val, 0xF, CAL_CTRL_TAGCNT_MASK);
	set_field(&val, CAL_CTRL_POSTED_WRITES_NONPOSTED,
		  CAL_CTRL_POSTED_WRITES_MASK);
	set_field(&val, 0xFF, CAL_CTRL_MFLAGL_MASK);
	set_field(&val, 0xFF, CAL_CTRL_MFLAGH_MASK);
	reg_write(ctx->dev, CAL_CTRL, val);
	ctx_dbg(3, ctx, "CAL_CTRL = 0x%08x\n", reg_read(ctx->dev, CAL_CTRL));
}

static void cal_wr_dma_addr(struct cal_ctx *ctx, unsigned int dmaaddr)
{
	reg_write(ctx->dev, CAL_WR_DMA_ADDR(ctx->csi2_port), dmaaddr);
}

/*
 * TCLK values are OK at their reset values
 */
#define TCLK_TERM	0
#define TCLK_MISS	1
#define TCLK_SETTLE	14

static void csi2_phy_config(struct cal_ctx *ctx)
{
	unsigned int reg0, reg1;
	unsigned int ths_term, ths_settle;
	unsigned int csi2_ddrclk_khz;
	struct v4l2_fwnode_bus_mipi_csi2 *mipi_csi2 =
			&ctx->endpoint.bus.mipi_csi2;
	u32 num_lanes = mipi_csi2->num_data_lanes;

	/* DPHY timing configuration */
	/* CSI-2 is DDR and we only count used lanes. */
	csi2_ddrclk_khz = ctx->external_rate / 1000
		/ (2 * num_lanes) * ctx->fmt->bpp;
	ctx_dbg(1, ctx, "csi2_ddrclk_khz: %d\n", csi2_ddrclk_khz);

	/* THS_TERM: Programmed value = floor(20 ns/DDRClk period) */
	ths_term = 20 * csi2_ddrclk_khz / 1000000;
	ctx_dbg(1, ctx, "ths_term: %d (0x%02x)\n", ths_term, ths_term);

	/* THS_SETTLE: Programmed value = floor(105 ns/DDRClk period) + 4 */
	ths_settle = (105 * csi2_ddrclk_khz / 1000000) + 4;
	ctx_dbg(1, ctx, "ths_settle: %d (0x%02x)\n", ths_settle, ths_settle);

	reg0 = reg_read(ctx->cc, CAL_CSI2_PHY_REG0);
	set_field(&reg0, CAL_CSI2_PHY_REG0_HSCLOCKCONFIG_DISABLE,
		  CAL_CSI2_PHY_REG0_HSCLOCKCONFIG_MASK);
	set_field(&reg0, ths_term, CAL_CSI2_PHY_REG0_THS_TERM_MASK);
	set_field(&reg0, ths_settle, CAL_CSI2_PHY_REG0_THS_SETTLE_MASK);

	ctx_dbg(1, ctx, "CSI2_%d_REG0 = 0x%08x\n", (ctx->csi2_port - 1), reg0);
	reg_write(ctx->cc, CAL_CSI2_PHY_REG0, reg0);

	reg1 = reg_read(ctx->cc, CAL_CSI2_PHY_REG1);
	set_field(&reg1, TCLK_TERM, CAL_CSI2_PHY_REG1_TCLK_TERM_MASK);
	set_field(&reg1, 0xb8, CAL_CSI2_PHY_REG1_DPHY_HS_SYNC_PATTERN_MASK);
	set_field(&reg1, TCLK_MISS, CAL_CSI2_PHY_REG1_CTRLCLK_DIV_FACTOR_MASK);
	set_field(&reg1, TCLK_SETTLE, CAL_CSI2_PHY_REG1_TCLK_SETTLE_MASK);

	ctx_dbg(1, ctx, "CSI2_%d_REG1 = 0x%08x\n", (ctx->csi2_port - 1), reg1);
	reg_write(ctx->cc, CAL_CSI2_PHY_REG1, reg1);
}

static int cal_get_external_info(struct cal_ctx *ctx)
{
	struct v4l2_ctrl *ctrl;

	if (!ctx->sensor)
		return -ENODEV;

	ctrl = v4l2_ctrl_find(ctx->sensor->ctrl_handler, V4L2_CID_PIXEL_RATE);
	if (!ctrl) {
		ctx_err(ctx, "no pixel rate control in subdev: %s\n",
			ctx->sensor->name);
		return -EPIPE;
	}

	ctx->external_rate = v4l2_ctrl_g_ctrl_int64(ctrl);
	ctx_dbg(3, ctx, "sensor Pixel Rate: %d\n", ctx->external_rate);

	return 0;
}

static inline void cal_schedule_next_buffer(struct cal_ctx *ctx)
{
	struct cal_dmaqueue *dma_q = &ctx->vidq;
	struct cal_buffer *buf;
	unsigned long addr;

	buf = list_entry(dma_q->active.next, struct cal_buffer, list);
	ctx->next_frm = buf;
	list_del(&buf->list);

	addr = vb2_dma_contig_plane_dma_addr(&buf->vb.vb2_buf, 0);
	cal_wr_dma_addr(ctx, addr);
}

static inline void cal_process_buffer_complete(struct cal_ctx *ctx)
{
	ctx->cur_frm->vb.vb2_buf.timestamp = ktime_get_ns();
	ctx->cur_frm->vb.field = ctx->m_fmt.field;
	ctx->cur_frm->vb.sequence = ctx->sequence++;

	vb2_buffer_done(&ctx->cur_frm->vb.vb2_buf, VB2_BUF_STATE_DONE);
	ctx->cur_frm = ctx->next_frm;
}

#define isvcirqset(irq, vc, ff) (irq & \
	(CAL_CSI2_VC_IRQENABLE_ ##ff ##_IRQ_##vc ##_MASK))

#define isportirqset(irq, port) (irq & CAL_HL_IRQ_MASK(port))

static irqreturn_t cal_irq(int irq_cal, void *data)
{
	struct cal_dev *dev = (struct cal_dev *)data;
	struct cal_ctx *ctx;
	struct cal_dmaqueue *dma_q;
	u32 irqst1, irqst2, irqst3;

	irqst1 = reg_read(dev, CAL_HL_IRQSTATUS(1));
	if (irqst1) {
		int i;

		reg_write(dev, CAL_HL_IRQSTATUS(1), irqst1);

		if (irqst1 & CAL_HL_IRQ_OCPO_ERR_MASK)
			dev_err_ratelimited(&dev->pdev->dev, "OCPO ERROR\n");

		for (i = 1; i <= 2; ++i) {
			if (irqst1 & CAL_HL_IRQ_CIO_MASK(i)) {
				u32 cio_stat = reg_read(dev,
							CAL_CSI2_COMPLEXIO_IRQSTATUS(i));

				dev_err_ratelimited(&dev->pdev->dev,
						    "CIO%d error: %#08x\n", i, cio_stat);

				reg_write(dev, CAL_CSI2_COMPLEXIO_IRQSTATUS(i),
					  cio_stat);
			}
		}
	}

	/* Check which DMA just finished */
	irqst2 = reg_read(dev, CAL_HL_IRQSTATUS(2));
	if (irqst2) {
		int i;

		/* Clear Interrupt status */
		reg_write(dev, CAL_HL_IRQSTATUS(2), irqst2);

		for (i = 1; i <= 2; ++i) {
			if (isportirqset(irqst2, i)) {
				ctx = dev->ctx[i - 1];

				spin_lock(&ctx->slock);
				ctx->dma_act = false;

				if (ctx->cur_frm != ctx->next_frm)
					cal_process_buffer_complete(ctx);

				spin_unlock(&ctx->slock);
			}
		}
	}

	/* Check which DMA just started */
	irqst3 = reg_read(dev, CAL_HL_IRQSTATUS(3));
	if (irqst3) {
		int i;

		/* Clear Interrupt status */
		reg_write(dev, CAL_HL_IRQSTATUS(3), irqst3);

		for (i = 1; i <= 2; ++i) {
			if (isportirqset(irqst3, i)) {
				ctx = dev->ctx[i - 1];
				dma_q = &ctx->vidq;

				spin_lock(&ctx->slock);
				ctx->dma_act = true;
				if (!list_empty(&dma_q->active) &&
				    ctx->cur_frm == ctx->next_frm)
					cal_schedule_next_buffer(ctx);
				spin_unlock(&ctx->slock);
			}
		}
	}

	return IRQ_HANDLED;
}

/*
 * video ioctls
 */
static int cal_querycap(struct file *file, void *priv,
			struct v4l2_capability *cap)
{
	struct cal_ctx *ctx = video_drvdata(file);

	strscpy(cap->driver, CAL_MODULE_NAME, sizeof(cap->driver));
	strscpy(cap->card, CAL_MODULE_NAME, sizeof(cap->card));

	snprintf(cap->bus_info, sizeof(cap->bus_info),
		 "platform:%s", ctx->v4l2_dev.name);
	return 0;
}

static int cal_enum_fmt_vid_cap(struct file *file, void  *priv,
				struct v4l2_fmtdesc *f)
{
	struct cal_ctx *ctx = video_drvdata(file);
	const struct cal_fmt *fmt = NULL;

	if (f->index >= ctx->num_active_fmt)
		return -EINVAL;

	fmt = ctx->active_fmt[f->index];

	f->pixelformat = fmt->fourcc;
	f->type = V4L2_BUF_TYPE_VIDEO_CAPTURE;
	return 0;
}

static int __subdev_get_format(struct cal_ctx *ctx,
			       struct v4l2_mbus_framefmt *fmt)
{
	struct v4l2_subdev_format sd_fmt;
	struct v4l2_mbus_framefmt *mbus_fmt = &sd_fmt.format;
	int ret;

	sd_fmt.which = V4L2_SUBDEV_FORMAT_ACTIVE;
	sd_fmt.pad = 0;

	ret = v4l2_subdev_call(ctx->sensor, pad, get_fmt, NULL, &sd_fmt);
	if (ret)
		return ret;

	*fmt = *mbus_fmt;

	ctx_dbg(1, ctx, "%s %dx%d code:%04X\n", __func__,
		fmt->width, fmt->height, fmt->code);

	return 0;
}

static int __subdev_set_format(struct cal_ctx *ctx,
			       struct v4l2_mbus_framefmt *fmt)
{
	struct v4l2_subdev_format sd_fmt;
	struct v4l2_mbus_framefmt *mbus_fmt = &sd_fmt.format;
	int ret;

	sd_fmt.which = V4L2_SUBDEV_FORMAT_ACTIVE;
	sd_fmt.pad = 0;
	*mbus_fmt = *fmt;

	ret = v4l2_subdev_call(ctx->sensor, pad, set_fmt, NULL, &sd_fmt);
	if (ret)
		return ret;

	ctx_dbg(1, ctx, "%s %dx%d code:%04X\n", __func__,
		fmt->width, fmt->height, fmt->code);

	return 0;
}

static int cal_calc_format_size(struct cal_ctx *ctx,
				const struct cal_fmt *fmt,
				struct v4l2_format *f)
{
	u32 bpl, max_width;

	if (!fmt) {
		ctx_dbg(3, ctx, "No cal_fmt provided!\n");
		return -EINVAL;
	}

	/*
	 * Maximum width is bound by the DMA max width in bytes.
	 * We need to recalculate the actual maxi width depending on the
	 * number of bytes per pixels required.
	 */
	max_width = MAX_WIDTH_BYTES / (ALIGN(fmt->bpp, 8) >> 3);
	v4l_bound_align_image(&f->fmt.pix.width, 48, max_width, 2,
			      &f->fmt.pix.height, 32, MAX_HEIGHT_LINES, 0, 0);

	bpl = (f->fmt.pix.width * ALIGN(fmt->bpp, 8)) >> 3;
	f->fmt.pix.bytesperline = ALIGN(bpl, 16);

	f->fmt.pix.sizeimage = f->fmt.pix.height *
			       f->fmt.pix.bytesperline;

	ctx_dbg(3, ctx, "%s: fourcc: %s size: %dx%d bpl:%d img_size:%d\n",
		__func__, fourcc_to_str(f->fmt.pix.pixelformat),
		f->fmt.pix.width, f->fmt.pix.height,
		f->fmt.pix.bytesperline, f->fmt.pix.sizeimage);

	return 0;
}

static int cal_g_fmt_vid_cap(struct file *file, void *priv,
			     struct v4l2_format *f)
{
	struct cal_ctx *ctx = video_drvdata(file);

	*f = ctx->v_fmt;

	return 0;
}

static int cal_try_fmt_vid_cap(struct file *file, void *priv,
			       struct v4l2_format *f)
{
	struct cal_ctx *ctx = video_drvdata(file);
	const struct cal_fmt *fmt;
	struct v4l2_subdev_frame_size_enum fse;
	int ret, found;

	fmt = find_format_by_pix(ctx, f->fmt.pix.pixelformat);
	if (!fmt) {
		ctx_dbg(3, ctx, "Fourcc format (0x%08x) not found.\n",
			f->fmt.pix.pixelformat);

		/* Just get the first one enumerated */
		fmt = ctx->active_fmt[0];
		f->fmt.pix.pixelformat = fmt->fourcc;
	}

	f->fmt.pix.field = ctx->v_fmt.fmt.pix.field;

	/* check for/find a valid width/height */
	ret = 0;
	found = false;
	fse.pad = 0;
	fse.code = fmt->code;
	fse.which = V4L2_SUBDEV_FORMAT_ACTIVE;
	for (fse.index = 0; ; fse.index++) {
		ret = v4l2_subdev_call(ctx->sensor, pad, enum_frame_size,
				       NULL, &fse);
		if (ret)
			break;

		if ((f->fmt.pix.width == fse.max_width) &&
		    (f->fmt.pix.height == fse.max_height)) {
			found = true;
			break;
		} else if ((f->fmt.pix.width >= fse.min_width) &&
			 (f->fmt.pix.width <= fse.max_width) &&
			 (f->fmt.pix.height >= fse.min_height) &&
			 (f->fmt.pix.height <= fse.max_height)) {
			found = true;
			break;
		}
	}

	if (!found) {
		/* use existing values as default */
		f->fmt.pix.width = ctx->v_fmt.fmt.pix.width;
		f->fmt.pix.height =  ctx->v_fmt.fmt.pix.height;
	}

	/*
	 * Use current colorspace for now, it will get
	 * updated properly during s_fmt
	 */
	f->fmt.pix.colorspace = ctx->v_fmt.fmt.pix.colorspace;
	return cal_calc_format_size(ctx, fmt, f);
}

static int cal_s_fmt_vid_cap(struct file *file, void *priv,
			     struct v4l2_format *f)
{
	struct cal_ctx *ctx = video_drvdata(file);
	struct vb2_queue *q = &ctx->vb_vidq;
	const struct cal_fmt *fmt;
	struct v4l2_mbus_framefmt mbus_fmt;
	int ret;

	if (vb2_is_busy(q)) {
		ctx_dbg(3, ctx, "%s device busy\n", __func__);
		return -EBUSY;
	}

	ret = cal_try_fmt_vid_cap(file, priv, f);
	if (ret < 0)
		return ret;

	fmt = find_format_by_pix(ctx, f->fmt.pix.pixelformat);

	v4l2_fill_mbus_format(&mbus_fmt, &f->fmt.pix, fmt->code);

	ret = __subdev_set_format(ctx, &mbus_fmt);
	if (ret)
		return ret;

	/* Just double check nothing has gone wrong */
	if (mbus_fmt.code != fmt->code) {
		ctx_dbg(3, ctx,
			"%s subdev changed format on us, this should not happen\n",
			__func__);
		return -EINVAL;
	}

	v4l2_fill_pix_format(&ctx->v_fmt.fmt.pix, &mbus_fmt);
	ctx->v_fmt.type = V4L2_BUF_TYPE_VIDEO_CAPTURE;
	ctx->v_fmt.fmt.pix.pixelformat  = fmt->fourcc;
	cal_calc_format_size(ctx, fmt, &ctx->v_fmt);
	ctx->fmt = fmt;
	ctx->m_fmt = mbus_fmt;
	*f = ctx->v_fmt;

	return 0;
}

static int cal_enum_framesizes(struct file *file, void *fh,
			       struct v4l2_frmsizeenum *fsize)
{
	struct cal_ctx *ctx = video_drvdata(file);
	const struct cal_fmt *fmt;
	struct v4l2_subdev_frame_size_enum fse;
	int ret;

	/* check for valid format */
	fmt = find_format_by_pix(ctx, fsize->pixel_format);
	if (!fmt) {
		ctx_dbg(3, ctx, "Invalid pixel code: %x\n",
			fsize->pixel_format);
		return -EINVAL;
	}

	fse.index = fsize->index;
	fse.pad = 0;
	fse.code = fmt->code;
	fse.which = V4L2_SUBDEV_FORMAT_ACTIVE;

	ret = v4l2_subdev_call(ctx->sensor, pad, enum_frame_size, NULL, &fse);
	if (ret)
		return ret;

	ctx_dbg(1, ctx, "%s: index: %d code: %x W:[%d,%d] H:[%d,%d]\n",
		__func__, fse.index, fse.code, fse.min_width, fse.max_width,
		fse.min_height, fse.max_height);

	fsize->type = V4L2_FRMSIZE_TYPE_DISCRETE;
	fsize->discrete.width = fse.max_width;
	fsize->discrete.height = fse.max_height;

	return 0;
}

static int cal_enum_input(struct file *file, void *priv,
			  struct v4l2_input *inp)
{
	if (inp->index >= CAL_NUM_INPUT)
		return -EINVAL;

	inp->type = V4L2_INPUT_TYPE_CAMERA;
	sprintf(inp->name, "Camera %u", inp->index);
	return 0;
}

static int cal_g_input(struct file *file, void *priv, unsigned int *i)
{
	struct cal_ctx *ctx = video_drvdata(file);

	*i = ctx->input;
	return 0;
}

static int cal_s_input(struct file *file, void *priv, unsigned int i)
{
	struct cal_ctx *ctx = video_drvdata(file);

	if (i >= CAL_NUM_INPUT)
		return -EINVAL;

	ctx->input = i;
	return 0;
}

/* timeperframe is arbitrary and continuous */
static int cal_enum_frameintervals(struct file *file, void *priv,
				   struct v4l2_frmivalenum *fival)
{
	struct cal_ctx *ctx = video_drvdata(file);
	const struct cal_fmt *fmt;
	struct v4l2_subdev_frame_interval_enum fie = {
		.index = fival->index,
		.width = fival->width,
		.height = fival->height,
		.which = V4L2_SUBDEV_FORMAT_ACTIVE,
	};
	int ret;

	fmt = find_format_by_pix(ctx, fival->pixel_format);
	if (!fmt)
		return -EINVAL;

	fie.code = fmt->code;
	ret = v4l2_subdev_call(ctx->sensor, pad, enum_frame_interval,
			       NULL, &fie);
	if (ret)
		return ret;
	fival->type = V4L2_FRMIVAL_TYPE_DISCRETE;
	fival->discrete = fie.interval;

	return 0;
}

/*
 * Videobuf operations
 */
static int cal_queue_setup(struct vb2_queue *vq,
			   unsigned int *nbuffers, unsigned int *nplanes,
			   unsigned int sizes[], struct device *alloc_devs[])
{
	struct cal_ctx *ctx = vb2_get_drv_priv(vq);
	unsigned size = ctx->v_fmt.fmt.pix.sizeimage;

	if (vq->num_buffers + *nbuffers < 3)
		*nbuffers = 3 - vq->num_buffers;

	if (*nplanes) {
		if (sizes[0] < size)
			return -EINVAL;
		size = sizes[0];
	}

	*nplanes = 1;
	sizes[0] = size;

	ctx_dbg(3, ctx, "nbuffers=%d, size=%d\n", *nbuffers, sizes[0]);

	return 0;
}

static int cal_buffer_prepare(struct vb2_buffer *vb)
{
	struct cal_ctx *ctx = vb2_get_drv_priv(vb->vb2_queue);
	struct cal_buffer *buf = container_of(vb, struct cal_buffer,
					      vb.vb2_buf);
	unsigned long size;

	if (WARN_ON(!ctx->fmt))
		return -EINVAL;

	size = ctx->v_fmt.fmt.pix.sizeimage;
	if (vb2_plane_size(vb, 0) < size) {
		ctx_err(ctx,
			"data will not fit into plane (%lu < %lu)\n",
			vb2_plane_size(vb, 0), size);
		return -EINVAL;
	}

	vb2_set_plane_payload(&buf->vb.vb2_buf, 0, size);
	return 0;
}

static void cal_buffer_queue(struct vb2_buffer *vb)
{
	struct cal_ctx *ctx = vb2_get_drv_priv(vb->vb2_queue);
	struct cal_buffer *buf = container_of(vb, struct cal_buffer,
					      vb.vb2_buf);
	struct cal_dmaqueue *vidq = &ctx->vidq;
	unsigned long flags = 0;

	/* recheck locking */
	spin_lock_irqsave(&ctx->slock, flags);
	list_add_tail(&buf->list, &vidq->active);
	spin_unlock_irqrestore(&ctx->slock, flags);
}

static int cal_start_streaming(struct vb2_queue *vq, unsigned int count)
{
	struct cal_ctx *ctx = vb2_get_drv_priv(vq);
	struct cal_dmaqueue *dma_q = &ctx->vidq;
	struct cal_buffer *buf, *tmp;
	unsigned long addr = 0;
	unsigned long flags;
	int ret;

	spin_lock_irqsave(&ctx->slock, flags);
	if (list_empty(&dma_q->active)) {
		spin_unlock_irqrestore(&ctx->slock, flags);
		ctx_dbg(3, ctx, "buffer queue is empty\n");
		return -EIO;
	}

	buf = list_entry(dma_q->active.next, struct cal_buffer, list);
	ctx->cur_frm = buf;
	ctx->next_frm = buf;
	list_del(&buf->list);
	spin_unlock_irqrestore(&ctx->slock, flags);

	addr = vb2_dma_contig_plane_dma_addr(&ctx->cur_frm->vb.vb2_buf, 0);
	ctx->sequence = 0;

	ret = cal_get_external_info(ctx);
	if (ret < 0)
		goto err;

	ret = v4l2_subdev_call(ctx->sensor, core, s_power, 1);
	if (ret < 0 && ret != -ENOIOCTLCMD && ret != -ENODEV) {
		ctx_err(ctx, "power on failed in subdev\n");
		goto err;
	}

	pm_runtime_get_sync(&ctx->dev->pdev->dev);

	csi2_ctx_config(ctx);
	pix_proc_config(ctx);
	cal_wr_dma_config(ctx, ctx->v_fmt.fmt.pix.bytesperline,
			  ctx->v_fmt.fmt.pix.height);
<<<<<<< HEAD
	csi2_lane_config(ctx);

	enable_irqs(ctx);
	csi2_phy_init(ctx);
=======
	cal_wr_dma_addr(ctx, addr);
	csi2_ppi_enable(ctx);
>>>>>>> a9518c1a

	ret = v4l2_subdev_call(ctx->sensor, video, s_stream, 1);
	if (ret) {
		v4l2_subdev_call(ctx->sensor, core, s_power, 0);
		ctx_err(ctx, "stream on failed in subdev\n");
		pm_runtime_put_sync(&ctx->dev->pdev->dev);
		goto err;
	}

	csi2_wait_for_phy(ctx);
	cal_wr_dma_addr(ctx, addr);
	csi2_ppi_enable(ctx);

	if (debug >= 4)
		cal_quickdump_regs(ctx->dev);

	return 0;

err:
	spin_lock_irqsave(&ctx->slock, flags);
	vb2_buffer_done(&ctx->cur_frm->vb.vb2_buf, VB2_BUF_STATE_QUEUED);
	ctx->cur_frm = NULL;
	ctx->next_frm = NULL;
	list_for_each_entry_safe(buf, tmp, &dma_q->active, list) {
		list_del(&buf->list);
		vb2_buffer_done(&buf->vb.vb2_buf, VB2_BUF_STATE_QUEUED);
	}
	spin_unlock_irqrestore(&ctx->slock, flags);
	return ret;
}

static void cal_stop_streaming(struct vb2_queue *vq)
{
	struct cal_ctx *ctx = vb2_get_drv_priv(vq);
	struct cal_dmaqueue *dma_q = &ctx->vidq;
	struct cal_buffer *buf, *tmp;
	unsigned long timeout;
	unsigned long flags;
	int ret;
	bool dma_act;

	csi2_ppi_disable(ctx);

	/* wait for stream and dma to finish */
	dma_act = true;
	timeout = jiffies + msecs_to_jiffies(500);
	while (dma_act && time_before(jiffies, timeout)) {
		msleep(50);

		spin_lock_irqsave(&ctx->slock, flags);
		dma_act = ctx->dma_act;
		spin_unlock_irqrestore(&ctx->slock, flags);
	}

	if (dma_act)
		ctx_err(ctx, "failed to disable dma cleanly\n");

	disable_irqs(ctx);
	csi2_phy_deinit(ctx);

	if (v4l2_subdev_call(ctx->sensor, video, s_stream, 0))
		ctx_err(ctx, "stream off failed in subdev\n");

	ret = v4l2_subdev_call(ctx->sensor, core, s_power, 0);
	if (ret < 0 && ret != -ENOIOCTLCMD && ret != -ENODEV)
		ctx_err(ctx, "power off failed in subdev\n");

	/* Release all active buffers */
	spin_lock_irqsave(&ctx->slock, flags);
	list_for_each_entry_safe(buf, tmp, &dma_q->active, list) {
		list_del(&buf->list);
		vb2_buffer_done(&buf->vb.vb2_buf, VB2_BUF_STATE_ERROR);
	}

	if (ctx->cur_frm == ctx->next_frm) {
		vb2_buffer_done(&ctx->cur_frm->vb.vb2_buf, VB2_BUF_STATE_ERROR);
	} else {
		vb2_buffer_done(&ctx->cur_frm->vb.vb2_buf, VB2_BUF_STATE_ERROR);
		vb2_buffer_done(&ctx->next_frm->vb.vb2_buf,
				VB2_BUF_STATE_ERROR);
	}
	ctx->cur_frm = NULL;
	ctx->next_frm = NULL;
	spin_unlock_irqrestore(&ctx->slock, flags);

	pm_runtime_put_sync(&ctx->dev->pdev->dev);
}

static const struct vb2_ops cal_video_qops = {
	.queue_setup		= cal_queue_setup,
	.buf_prepare		= cal_buffer_prepare,
	.buf_queue		= cal_buffer_queue,
	.start_streaming	= cal_start_streaming,
	.stop_streaming		= cal_stop_streaming,
	.wait_prepare		= vb2_ops_wait_prepare,
	.wait_finish		= vb2_ops_wait_finish,
};

static const struct v4l2_file_operations cal_fops = {
	.owner		= THIS_MODULE,
	.open           = v4l2_fh_open,
	.release        = vb2_fop_release,
	.read           = vb2_fop_read,
	.poll		= vb2_fop_poll,
	.unlocked_ioctl = video_ioctl2, /* V4L2 ioctl handler */
	.mmap           = vb2_fop_mmap,
};

static const struct v4l2_ioctl_ops cal_ioctl_ops = {
	.vidioc_querycap      = cal_querycap,
	.vidioc_enum_fmt_vid_cap  = cal_enum_fmt_vid_cap,
	.vidioc_g_fmt_vid_cap     = cal_g_fmt_vid_cap,
	.vidioc_try_fmt_vid_cap   = cal_try_fmt_vid_cap,
	.vidioc_s_fmt_vid_cap     = cal_s_fmt_vid_cap,
	.vidioc_enum_framesizes   = cal_enum_framesizes,
	.vidioc_reqbufs       = vb2_ioctl_reqbufs,
	.vidioc_create_bufs   = vb2_ioctl_create_bufs,
	.vidioc_prepare_buf   = vb2_ioctl_prepare_buf,
	.vidioc_querybuf      = vb2_ioctl_querybuf,
	.vidioc_qbuf          = vb2_ioctl_qbuf,
	.vidioc_dqbuf         = vb2_ioctl_dqbuf,
	.vidioc_expbuf        = vb2_ioctl_expbuf,
	.vidioc_enum_input    = cal_enum_input,
	.vidioc_g_input       = cal_g_input,
	.vidioc_s_input       = cal_s_input,
	.vidioc_enum_frameintervals = cal_enum_frameintervals,
	.vidioc_streamon      = vb2_ioctl_streamon,
	.vidioc_streamoff     = vb2_ioctl_streamoff,
	.vidioc_log_status    = v4l2_ctrl_log_status,
	.vidioc_subscribe_event = v4l2_ctrl_subscribe_event,
	.vidioc_unsubscribe_event = v4l2_event_unsubscribe,
};

static const struct video_device cal_videodev = {
	.name		= CAL_MODULE_NAME,
	.fops		= &cal_fops,
	.ioctl_ops	= &cal_ioctl_ops,
	.minor		= -1,
	.release	= video_device_release_empty,
	.device_caps	= V4L2_CAP_VIDEO_CAPTURE | V4L2_CAP_STREAMING |
			  V4L2_CAP_READWRITE,
};

/* -----------------------------------------------------------------
 *	Initialization and module stuff
 * ------------------------------------------------------------------
 */
static int cal_complete_ctx(struct cal_ctx *ctx);

static int cal_async_bound(struct v4l2_async_notifier *notifier,
			   struct v4l2_subdev *subdev,
			   struct v4l2_async_subdev *asd)
{
	struct cal_ctx *ctx = notifier_to_ctx(notifier);
	struct v4l2_subdev_mbus_code_enum mbus_code;
	int ret = 0;
	int i, j, k;

	if (ctx->sensor) {
		ctx_info(ctx, "Rejecting subdev %s (Already set!!)",
			 subdev->name);
		return 0;
	}

	ctx->sensor = subdev;
	ctx_dbg(1, ctx, "Using sensor %s for capture\n", subdev->name);

	/* Enumerate sub device formats and enable all matching local formats */
	ctx->num_active_fmt = 0;
	for (j = 0, i = 0; ret != -EINVAL; ++j) {
		struct cal_fmt *fmt;

		memset(&mbus_code, 0, sizeof(mbus_code));
		mbus_code.index = j;
		mbus_code.which = V4L2_SUBDEV_FORMAT_ACTIVE;
		ret = v4l2_subdev_call(subdev, pad, enum_mbus_code,
				       NULL, &mbus_code);
		if (ret)
			continue;

		ctx_dbg(2, ctx,
			"subdev %s: code: %04x idx: %d\n",
			subdev->name, mbus_code.code, j);

		for (k = 0; k < ARRAY_SIZE(cal_formats); k++) {
			fmt = &cal_formats[k];

			if (mbus_code.code == fmt->code) {
				ctx->active_fmt[i] = fmt;
				ctx_dbg(2, ctx,
					"matched fourcc: %s: code: %04x idx: %d\n",
					fourcc_to_str(fmt->fourcc),
					fmt->code, i);
				ctx->num_active_fmt = ++i;
			}
		}
	}

	if (i == 0) {
		ctx_err(ctx, "No suitable format reported by subdev %s\n",
			subdev->name);
		return -EINVAL;
	}

	cal_complete_ctx(ctx);

	return 0;
}

static int cal_async_complete(struct v4l2_async_notifier *notifier)
{
	struct cal_ctx *ctx = notifier_to_ctx(notifier);
	const struct cal_fmt *fmt;
	struct v4l2_mbus_framefmt mbus_fmt;
	int ret;

	ret = __subdev_get_format(ctx, &mbus_fmt);
	if (ret)
		return ret;

	fmt = find_format_by_code(ctx, mbus_fmt.code);
	if (!fmt) {
		ctx_dbg(3, ctx, "mbus code format (0x%08x) not found.\n",
			mbus_fmt.code);
		return -EINVAL;
	}

	/* Save current subdev format */
	v4l2_fill_pix_format(&ctx->v_fmt.fmt.pix, &mbus_fmt);
	ctx->v_fmt.type = V4L2_BUF_TYPE_VIDEO_CAPTURE;
	ctx->v_fmt.fmt.pix.pixelformat  = fmt->fourcc;
	cal_calc_format_size(ctx, fmt, &ctx->v_fmt);
	ctx->fmt = fmt;
	ctx->m_fmt = mbus_fmt;

	return 0;
}

static const struct v4l2_async_notifier_operations cal_async_ops = {
	.bound = cal_async_bound,
	.complete = cal_async_complete,
};

static int cal_complete_ctx(struct cal_ctx *ctx)
{
	struct video_device *vfd;
	struct vb2_queue *q;
	int ret;

	ctx->timeperframe = tpf_default;
	ctx->external_rate = 192000000;

	/* initialize locks */
	spin_lock_init(&ctx->slock);
	mutex_init(&ctx->mutex);

	/* initialize queue */
	q = &ctx->vb_vidq;
	q->type = V4L2_BUF_TYPE_VIDEO_CAPTURE;
	q->io_modes = VB2_MMAP | VB2_DMABUF | VB2_READ;
	q->drv_priv = ctx;
	q->buf_struct_size = sizeof(struct cal_buffer);
	q->ops = &cal_video_qops;
	q->mem_ops = &vb2_dma_contig_memops;
	q->timestamp_flags = V4L2_BUF_FLAG_TIMESTAMP_MONOTONIC;
	q->lock = &ctx->mutex;
	q->min_buffers_needed = 3;
	q->dev = ctx->v4l2_dev.dev;

	ret = vb2_queue_init(q);
	if (ret)
		return ret;

	/* init video dma queues */
	INIT_LIST_HEAD(&ctx->vidq.active);

	vfd = &ctx->vdev;
	*vfd = cal_videodev;
	vfd->v4l2_dev = &ctx->v4l2_dev;
	vfd->queue = q;

	/*
	 * Provide a mutex to v4l2 core. It will be used to protect
	 * all fops and v4l2 ioctls.
	 */
	vfd->lock = &ctx->mutex;
	video_set_drvdata(vfd, ctx);

	ret = video_register_device(vfd, VFL_TYPE_GRABBER, video_nr);
	if (ret < 0)
		return ret;

	v4l2_info(&ctx->v4l2_dev, "V4L2 device registered as %s\n",
		  video_device_node_name(vfd));

	return 0;
}

static struct device_node *
of_get_next_port(const struct device_node *parent,
		 struct device_node *prev)
{
	struct device_node *port = NULL;

	if (!parent)
		return NULL;

	if (!prev) {
		struct device_node *ports;
		/*
		 * It's the first call, we have to find a port subnode
		 * within this node or within an optional 'ports' node.
		 */
		ports = of_get_child_by_name(parent, "ports");
		if (ports)
			parent = ports;

		port = of_get_child_by_name(parent, "port");

		/* release the 'ports' node */
		of_node_put(ports);
	} else {
		struct device_node *ports;

		ports = of_get_parent(prev);
		if (!ports)
			return NULL;

		do {
			port = of_get_next_child(ports, prev);
			if (!port) {
				of_node_put(ports);
				return NULL;
			}
			prev = port;
		} while (!of_node_name_eq(port, "port"));
		of_node_put(ports);
	}

	return port;
}

static struct device_node *
of_get_next_endpoint(const struct device_node *parent,
		     struct device_node *prev)
{
	struct device_node *ep = NULL;

	if (!parent)
		return NULL;

	do {
		ep = of_get_next_child(parent, prev);
		if (!ep)
			return NULL;
		prev = ep;
	} while (!of_node_name_eq(ep, "endpoint"));

	return ep;
}

static int of_cal_create_instance(struct cal_ctx *ctx, int inst)
{
	struct platform_device *pdev = ctx->dev->pdev;
	struct device_node *ep_node, *port, *sensor_node, *parent;
	struct v4l2_fwnode_endpoint *endpoint;
	struct v4l2_async_subdev *asd;
	u32 regval = 0;
	int ret, index, found_port = 0, lane;

	parent = pdev->dev.of_node;

	endpoint = &ctx->endpoint;

	ep_node = NULL;
	port = NULL;
	sensor_node = NULL;
	ret = -EINVAL;

	ctx_dbg(3, ctx, "Scanning Port node for csi2 port: %d\n", inst);
	for (index = 0; index < CAL_NUM_CSI2_PORTS; index++) {
		port = of_get_next_port(parent, port);
		if (!port) {
			ctx_dbg(1, ctx, "No port node found for csi2 port:%d\n",
				index);
			goto cleanup_exit;
		}

		/* Match the slice number with <REG> */
		of_property_read_u32(port, "reg", &regval);
		ctx_dbg(3, ctx, "port:%d inst:%d <reg>:%d\n",
			index, inst, regval);
		if ((regval == inst) && (index == inst)) {
			found_port = 1;
			break;
		}
	}

	if (!found_port) {
		ctx_dbg(1, ctx, "No port node matches csi2 port:%d\n",
			inst);
		goto cleanup_exit;
	}

	ctx_dbg(3, ctx, "Scanning sub-device for csi2 port: %d\n",
		inst);

	ep_node = of_get_next_endpoint(port, ep_node);
	if (!ep_node) {
		ctx_dbg(3, ctx, "can't get next endpoint\n");
		goto cleanup_exit;
	}

	sensor_node = of_graph_get_remote_port_parent(ep_node);
	if (!sensor_node) {
		ctx_dbg(3, ctx, "can't get remote parent\n");
		goto cleanup_exit;
	}

	v4l2_fwnode_endpoint_parse(of_fwnode_handle(ep_node), endpoint);

	if (endpoint->bus_type != V4L2_MBUS_CSI2_DPHY) {
		ctx_err(ctx, "Port:%d sub-device %pOFn is not a CSI2 device\n",
			inst, sensor_node);
		goto cleanup_exit;
	}

	/* Store Virtual Channel number */
	ctx->virtual_channel = endpoint->base.id;

	ctx_dbg(3, ctx, "Port:%d v4l2-endpoint: CSI2\n", inst);
	ctx_dbg(3, ctx, "Virtual Channel=%d\n", ctx->virtual_channel);
	ctx_dbg(3, ctx, "flags=0x%08x\n", endpoint->bus.mipi_csi2.flags);
	ctx_dbg(3, ctx, "clock_lane=%d\n", endpoint->bus.mipi_csi2.clock_lane);
	ctx_dbg(3, ctx, "num_data_lanes=%d\n",
		endpoint->bus.mipi_csi2.num_data_lanes);
	ctx_dbg(3, ctx, "data_lanes= <\n");
	for (lane = 0; lane < endpoint->bus.mipi_csi2.num_data_lanes; lane++)
		ctx_dbg(3, ctx, "\t%d\n",
			endpoint->bus.mipi_csi2.data_lanes[lane]);
	ctx_dbg(3, ctx, "\t>\n");

	ctx_dbg(1, ctx, "Port: %d found sub-device %pOFn\n",
		inst, sensor_node);

	v4l2_async_notifier_init(&ctx->notifier);

	asd = kzalloc(sizeof(*asd), GFP_KERNEL);
	if (!asd)
		goto cleanup_exit;

	asd->match_type = V4L2_ASYNC_MATCH_FWNODE;
	asd->match.fwnode = of_fwnode_handle(sensor_node);

	ret = v4l2_async_notifier_add_subdev(&ctx->notifier, asd);
	if (ret) {
		ctx_err(ctx, "Error adding asd\n");
		kfree(asd);
		goto cleanup_exit;
	}

	ctx->notifier.ops = &cal_async_ops;
	ret = v4l2_async_notifier_register(&ctx->v4l2_dev,
					   &ctx->notifier);
	if (ret) {
		ctx_err(ctx, "Error registering async notifier\n");
		v4l2_async_notifier_cleanup(&ctx->notifier);
		ret = -EINVAL;
	}

	/*
	 * On success we need to keep reference on sensor_node, or
	 * if notifier_cleanup was called above, sensor_node was
	 * already put.
	 */
	sensor_node = NULL;

cleanup_exit:
	of_node_put(sensor_node);
	of_node_put(ep_node);
	of_node_put(port);

	return ret;
}

static struct cal_ctx *cal_create_instance(struct cal_dev *dev, int inst)
{
	struct cal_ctx *ctx;
	struct v4l2_ctrl_handler *hdl;
	int ret;

	ctx = devm_kzalloc(&dev->pdev->dev, sizeof(*ctx), GFP_KERNEL);
	if (!ctx)
		return NULL;

	/* save the cal_dev * for future ref */
	ctx->dev = dev;

	snprintf(ctx->v4l2_dev.name, sizeof(ctx->v4l2_dev.name),
		 "%s-%03d", CAL_MODULE_NAME, inst);
	ret = v4l2_device_register(&dev->pdev->dev, &ctx->v4l2_dev);
	if (ret)
		goto err_exit;

	hdl = &ctx->ctrl_handler;
	ret = v4l2_ctrl_handler_init(hdl, 11);
	if (ret) {
		ctx_err(ctx, "Failed to init ctrl handler\n");
		goto unreg_dev;
	}
	ctx->v4l2_dev.ctrl_handler = hdl;

	/* Make sure Camera Core H/W register area is available */
	ctx->cc = dev->cc[inst];

	/* Store the instance id */
	ctx->csi2_port = inst + 1;

	ret = of_cal_create_instance(ctx, inst);
	if (ret) {
		ret = -EINVAL;
		goto free_hdl;
	}
	return ctx;

free_hdl:
	v4l2_ctrl_handler_free(hdl);
unreg_dev:
	v4l2_device_unregister(&ctx->v4l2_dev);
err_exit:
	return NULL;
}

static const struct of_device_id cal_of_match[];

static int cal_probe(struct platform_device *pdev)
{
	struct cal_dev *dev;
	struct cal_ctx *ctx;
	struct device_node *parent = pdev->dev.of_node;
	struct regmap *syscon_camerrx = NULL;
	u32 syscon_camerrx_offset = 0;
	int ret;
	int irq;
	int i;

	dev = devm_kzalloc(&pdev->dev, sizeof(*dev), GFP_KERNEL);
	if (!dev)
		return -ENOMEM;

	dev->data = of_device_get_match_data(&pdev->dev);
	if (!dev->data) {
		dev_err(&pdev->dev, "Could not get feature data based on compatible version\n");
		return -ENODEV;
	}

	dev->flags = dev->data->flags;

	/* set pseudo v4l2 device name so we can use v4l2_printk */
	strscpy(dev->v4l2_dev.name, CAL_MODULE_NAME,
		sizeof(dev->v4l2_dev.name));

	/* save pdev pointer */
	dev->pdev = pdev;

	dev->fclk = devm_clk_get(&pdev->dev, "fck");
	if (IS_ERR(dev->fclk)) {
		dev_err(&pdev->dev, "cannot get CAL fclk\n");
		return PTR_ERR(dev->fclk);
	}

	syscon_camerrx = syscon_regmap_lookup_by_phandle(parent,
							 "ti,camerrx-control");
	ret = of_property_read_u32_index(parent, "ti,camerrx-control", 1,
					 &syscon_camerrx_offset);
	if (IS_ERR(syscon_camerrx))
		ret = PTR_ERR(syscon_camerrx);
	if (ret) {
		dev_warn(&pdev->dev, "failed to get ti,camerrx-control: %d\n",
			 ret);

		/*
		 * Backward DTS compatibility.
		 * If syscon entry is not present then check if the
		 * camerrx_control resource is present.
		 */
		syscon_camerrx = cal_get_camerarx_regmap(dev);
		if (IS_ERR(syscon_camerrx)) {
			dev_err(&pdev->dev, "failed to get camerrx_control regmap\n");
			return PTR_ERR(syscon_camerrx);
		}
		/* In this case the base already point to the direct
		 * CM register so no need for an offset
		 */
		syscon_camerrx_offset = 0;
	}

	dev->syscon_camerrx = syscon_camerrx;
	dev->syscon_camerrx_offset = syscon_camerrx_offset;
	ret = cal_camerarx_regmap_init(dev);
	if (ret)
		return ret;

	dev->res = platform_get_resource_byname(pdev, IORESOURCE_MEM,
						"cal_top");
	dev->base = devm_ioremap_resource(&pdev->dev, dev->res);
	if (IS_ERR(dev->base))
		return PTR_ERR(dev->base);

	cal_dbg(1, dev, "ioresource %s at %pa - %pa\n",
		dev->res->name, &dev->res->start, &dev->res->end);

	irq = platform_get_irq(pdev, 0);
	cal_dbg(1, dev, "got irq# %d\n", irq);
	ret = devm_request_irq(&pdev->dev, irq, cal_irq, 0, CAL_MODULE_NAME,
			       dev);
	if (ret)
		return ret;

	platform_set_drvdata(pdev, dev);

	dev->cc[0] = cc_create(dev, 0);
	if (IS_ERR(dev->cc[0]))
		return PTR_ERR(dev->cc[0]);

	if (cal_data_get_num_csi2_phy(dev) > 1) {
		dev->cc[1] = cc_create(dev, 1);
		if (IS_ERR(dev->cc[1]))
			return PTR_ERR(dev->cc[1]);
	} else {
		dev->cc[1] = NULL;
	}

	dev->ctx[0] = NULL;
	dev->ctx[1] = NULL;

	dev->ctx[0] = cal_create_instance(dev, 0);
	if (cal_data_get_num_csi2_phy(dev) > 1)
		dev->ctx[1] = cal_create_instance(dev, 1);
	if (!dev->ctx[0] && !dev->ctx[1]) {
		cal_err(dev, "Neither port is configured, no point in staying up\n");
		return -ENODEV;
	}

	vb2_dma_contig_set_max_seg_size(&pdev->dev, DMA_BIT_MASK(32));

	pm_runtime_enable(&pdev->dev);

	ret = pm_runtime_get_sync(&pdev->dev);
	if (ret)
		goto runtime_disable;

	/* Just check we can actually access the module */
	cal_get_hwinfo(dev);

	pm_runtime_put_sync(&pdev->dev);

	return 0;

runtime_disable:
	vb2_dma_contig_clear_max_seg_size(&pdev->dev);

	pm_runtime_disable(&pdev->dev);
	for (i = 0; i < CAL_NUM_CONTEXT; i++) {
		ctx = dev->ctx[i];
		if (ctx) {
			v4l2_async_notifier_unregister(&ctx->notifier);
			v4l2_async_notifier_cleanup(&ctx->notifier);
			v4l2_ctrl_handler_free(&ctx->ctrl_handler);
			v4l2_device_unregister(&ctx->v4l2_dev);
		}
	}

	return ret;
}

static int cal_remove(struct platform_device *pdev)
{
	struct cal_dev *dev =
		(struct cal_dev *)platform_get_drvdata(pdev);
	struct cal_ctx *ctx;
	int i;

	cal_dbg(1, dev, "Removing %s\n", CAL_MODULE_NAME);

	pm_runtime_get_sync(&pdev->dev);

	for (i = 0; i < CAL_NUM_CONTEXT; i++) {
		ctx = dev->ctx[i];
		if (ctx) {
			ctx_dbg(1, ctx, "unregistering %s\n",
				video_device_node_name(&ctx->vdev));
			camerarx_phy_disable(ctx);
			v4l2_async_notifier_unregister(&ctx->notifier);
			v4l2_async_notifier_cleanup(&ctx->notifier);
			v4l2_ctrl_handler_free(&ctx->ctrl_handler);
			v4l2_device_unregister(&ctx->v4l2_dev);
			video_unregister_device(&ctx->vdev);
		}
	}

	pm_runtime_put_sync(&pdev->dev);
	pm_runtime_disable(&pdev->dev);

	vb2_dma_contig_clear_max_seg_size(&pdev->dev);

	return 0;
}

#if defined(CONFIG_OF)
static const struct of_device_id cal_of_match[] = {
	{
		.compatible = "ti,dra72-cal",
		.data = (void *)&dra72x_cal_data,
	},
	{
		.compatible = "ti,dra72-pre-es2-cal",
		.data = (void *)&dra72x_es1_cal_data,
	},
	{
		.compatible = "ti,dra76-cal",
		.data = (void *)&dra76x_cal_data,
	},
	{
		.compatible = "ti,am654-cal",
		.data = (void *)&am654_cal_data,
	},
	{},
};
MODULE_DEVICE_TABLE(of, cal_of_match);
#endif

static int cal_runtime_resume(struct device *dev)
{
	struct cal_dev *caldev = dev_get_drvdata(dev);

	if (caldev->flags & DRA72_CAL_PRE_ES2_LDO_DISABLE) {
		/*
		 * Apply errata on both port everytime we (re-)enable
		 * the clock
		 */
		i913_errata(caldev, 0);
		i913_errata(caldev, 1);
	}

	return 0;
}

static const struct dev_pm_ops cal_pm_ops = {
	.runtime_resume = cal_runtime_resume,
};

static struct platform_driver cal_pdrv = {
	.probe		= cal_probe,
	.remove		= cal_remove,
	.driver		= {
		.name	= CAL_MODULE_NAME,
		.pm	= &cal_pm_ops,
		.of_match_table = of_match_ptr(cal_of_match),
	},
};

module_platform_driver(cal_pdrv);<|MERGE_RESOLUTION|>--- conflicted
+++ resolved
@@ -1700,15 +1700,11 @@
 	pix_proc_config(ctx);
 	cal_wr_dma_config(ctx, ctx->v_fmt.fmt.pix.bytesperline,
 			  ctx->v_fmt.fmt.pix.height);
-<<<<<<< HEAD
+
 	csi2_lane_config(ctx);
 
 	enable_irqs(ctx);
 	csi2_phy_init(ctx);
-=======
-	cal_wr_dma_addr(ctx, addr);
-	csi2_ppi_enable(ctx);
->>>>>>> a9518c1a
 
 	ret = v4l2_subdev_call(ctx->sensor, video, s_stream, 1);
 	if (ret) {
