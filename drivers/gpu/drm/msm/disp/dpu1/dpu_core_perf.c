--- conflicted
+++ resolved
@@ -496,19 +496,11 @@
 	struct dpu_core_perf *perf = &dpu_kms->perf;
 	struct dpu_mdss_cfg *catalog = perf->catalog;
 	struct dentry *entry;
-<<<<<<< HEAD
 
 	entry = debugfs_create_dir("core_perf", parent);
 	if (IS_ERR_OR_NULL(entry))
 		return -EINVAL;
 
-=======
-
-	entry = debugfs_create_dir("core_perf", parent);
-	if (IS_ERR_OR_NULL(entry))
-		return -EINVAL;
-
->>>>>>> 0ecfebd2
 	debugfs_create_u64("max_core_clk_rate", 0600, entry,
 			&perf->max_core_clk_rate);
 	debugfs_create_u64("core_clk_rate", 0600, entry,
