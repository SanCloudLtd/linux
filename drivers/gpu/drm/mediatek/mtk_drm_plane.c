// SPDX-License-Identifier: GPL-2.0-only
/*
 * Copyright (c) 2015 MediaTek Inc.
 * Author: CK Hu <ck.hu@mediatek.com>
 */

#include <drm/drm_atomic.h>
#include <drm/drm_atomic_helper.h>
#include <drm/drm_fourcc.h>
#include <drm/drm_atomic_uapi.h>
#include <drm/drm_plane_helper.h>
#include <drm/drm_gem_framebuffer_helper.h>

#include "mtk_drm_crtc.h"
#include "mtk_drm_ddp_comp.h"
#include "mtk_drm_drv.h"
#include "mtk_drm_gem.h"
#include "mtk_drm_plane.h"

static const u32 formats[] = {
	DRM_FORMAT_XRGB8888,
	DRM_FORMAT_ARGB8888,
	DRM_FORMAT_BGRX8888,
	DRM_FORMAT_BGRA8888,
	DRM_FORMAT_ABGR8888,
	DRM_FORMAT_XBGR8888,
	DRM_FORMAT_RGB888,
	DRM_FORMAT_BGR888,
	DRM_FORMAT_RGB565,
	DRM_FORMAT_UYVY,
	DRM_FORMAT_YUYV,
};

static void mtk_plane_reset(struct drm_plane *plane)
{
	struct mtk_plane_state *state;

	if (plane->state) {
		__drm_atomic_helper_plane_destroy_state(plane->state);

		state = to_mtk_plane_state(plane->state);
		memset(state, 0, sizeof(*state));
	} else {
		state = kzalloc(sizeof(*state), GFP_KERNEL);
		if (!state)
			return;
		plane->state = &state->base;
	}

	state->base.plane = plane;
	state->pending.format = DRM_FORMAT_RGB565;
}

static struct drm_plane_state *mtk_plane_duplicate_state(struct drm_plane *plane)
{
	struct mtk_plane_state *old_state = to_mtk_plane_state(plane->state);
	struct mtk_plane_state *state;

	state = kzalloc(sizeof(*state), GFP_KERNEL);
	if (!state)
		return NULL;

	__drm_atomic_helper_plane_duplicate_state(plane, &state->base);

	WARN_ON(state->base.plane != plane);

	state->pending = old_state->pending;

	return &state->base;
}

static void mtk_drm_plane_destroy_state(struct drm_plane *plane,
					struct drm_plane_state *state)
{
	__drm_atomic_helper_plane_destroy_state(state);
	kfree(to_mtk_plane_state(state));
}

static int mtk_plane_atomic_async_check(struct drm_plane *plane,
					struct drm_plane_state *state)
{
	struct drm_crtc_state *crtc_state;
<<<<<<< HEAD
=======
	int ret;
>>>>>>> 2c523b34

	if (plane != state->crtc->cursor)
		return -EINVAL;

	if (!plane->state)
		return -EINVAL;

	if (!plane->state->fb)
		return -EINVAL;

<<<<<<< HEAD
=======
	ret = mtk_drm_crtc_plane_check(state->crtc, plane,
				       to_mtk_plane_state(state));
	if (ret)
		return ret;

>>>>>>> 2c523b34
	if (state->state)
		crtc_state = drm_atomic_get_existing_crtc_state(state->state,
								state->crtc);
	else /* Special case for asynchronous cursor updates. */
		crtc_state = state->crtc->state;

	return drm_atomic_helper_check_plane_state(plane->state, crtc_state,
						   DRM_PLANE_HELPER_NO_SCALING,
						   DRM_PLANE_HELPER_NO_SCALING,
						   true, true);
}

static void mtk_plane_atomic_async_update(struct drm_plane *plane,
					  struct drm_plane_state *new_state)
{
	struct mtk_plane_state *state = to_mtk_plane_state(plane->state);

	plane->state->crtc_x = new_state->crtc_x;
	plane->state->crtc_y = new_state->crtc_y;
	plane->state->crtc_h = new_state->crtc_h;
	plane->state->crtc_w = new_state->crtc_w;
	plane->state->src_x = new_state->src_x;
	plane->state->src_y = new_state->src_y;
	plane->state->src_h = new_state->src_h;
	plane->state->src_w = new_state->src_w;
<<<<<<< HEAD
=======
	swap(plane->state->fb, new_state->fb);
>>>>>>> 2c523b34
	state->pending.async_dirty = true;

	mtk_drm_crtc_async_update(new_state->crtc, plane, new_state);
}

static const struct drm_plane_funcs mtk_plane_funcs = {
	.update_plane = drm_atomic_helper_update_plane,
	.disable_plane = drm_atomic_helper_disable_plane,
	.destroy = drm_plane_cleanup,
	.reset = mtk_plane_reset,
	.atomic_duplicate_state = mtk_plane_duplicate_state,
	.atomic_destroy_state = mtk_drm_plane_destroy_state,
};

static int mtk_plane_atomic_check(struct drm_plane *plane,
				  struct drm_plane_state *state)
{
	struct drm_framebuffer *fb = state->fb;
	struct drm_crtc_state *crtc_state;
	int ret;

	if (!fb)
		return 0;

	if (WARN_ON(!state->crtc))
		return 0;

	ret = mtk_drm_crtc_plane_check(state->crtc, plane,
				       to_mtk_plane_state(state));
	if (ret)
		return ret;

	crtc_state = drm_atomic_get_crtc_state(state->state, state->crtc);
	if (IS_ERR(crtc_state))
		return PTR_ERR(crtc_state);

	return drm_atomic_helper_check_plane_state(state, crtc_state,
						   DRM_PLANE_HELPER_NO_SCALING,
						   DRM_PLANE_HELPER_NO_SCALING,
						   true, true);
}

static void mtk_plane_atomic_update(struct drm_plane *plane,
				    struct drm_plane_state *old_state)
{
	struct mtk_plane_state *state = to_mtk_plane_state(plane->state);
	struct drm_crtc *crtc = plane->state->crtc;
	struct drm_framebuffer *fb = plane->state->fb;
	struct drm_gem_object *gem;
	struct mtk_drm_gem_obj *mtk_gem;
	unsigned int pitch, format;
	dma_addr_t addr;

	if (!crtc || WARN_ON(!fb))
		return;

	gem = fb->obj[0];
	mtk_gem = to_mtk_gem_obj(gem);
	addr = mtk_gem->dma_addr;
	pitch = fb->pitches[0];
	format = fb->format->format;

	addr += (plane->state->src.x1 >> 16) * fb->format->cpp[0];
	addr += (plane->state->src.y1 >> 16) * pitch;

	state->pending.enable = true;
	state->pending.pitch = pitch;
	state->pending.format = format;
	state->pending.addr = addr;
	state->pending.x = plane->state->dst.x1;
	state->pending.y = plane->state->dst.y1;
	state->pending.width = drm_rect_width(&plane->state->dst);
	state->pending.height = drm_rect_height(&plane->state->dst);
	state->pending.rotation = plane->state->rotation;
	wmb(); /* Make sure the above parameters are set before update */
	state->pending.dirty = true;
}

static void mtk_plane_atomic_disable(struct drm_plane *plane,
				     struct drm_plane_state *old_state)
{
	struct mtk_plane_state *state = to_mtk_plane_state(plane->state);

	state->pending.enable = false;
	wmb(); /* Make sure the above parameter is set before update */
	state->pending.dirty = true;
}

static const struct drm_plane_helper_funcs mtk_plane_helper_funcs = {
	.prepare_fb = drm_gem_fb_prepare_fb,
	.atomic_check = mtk_plane_atomic_check,
	.atomic_update = mtk_plane_atomic_update,
	.atomic_disable = mtk_plane_atomic_disable,
	.atomic_async_update = mtk_plane_atomic_async_update,
	.atomic_async_check = mtk_plane_atomic_async_check,
};

int mtk_plane_init(struct drm_device *dev, struct drm_plane *plane,
		   unsigned long possible_crtcs, enum drm_plane_type type,
		   unsigned int supported_rotations)
{
	int err;

	err = drm_universal_plane_init(dev, plane, possible_crtcs,
				       &mtk_plane_funcs, formats,
				       ARRAY_SIZE(formats), NULL, type, NULL);
	if (err) {
		DRM_ERROR("failed to initialize plane\n");
		return err;
	}

	if (supported_rotations & ~DRM_MODE_ROTATE_0) {
		err = drm_plane_create_rotation_property(plane,
							 DRM_MODE_ROTATE_0,
							 supported_rotations);
		if (err)
			DRM_INFO("Create rotation property failed\n");
	}

	drm_plane_helper_add(plane, &mtk_plane_helper_funcs);

	return 0;
}<|MERGE_RESOLUTION|>--- conflicted
+++ resolved
@@ -80,10 +80,7 @@
 					struct drm_plane_state *state)
 {
 	struct drm_crtc_state *crtc_state;
-<<<<<<< HEAD
-=======
 	int ret;
->>>>>>> 2c523b34
 
 	if (plane != state->crtc->cursor)
 		return -EINVAL;
@@ -94,14 +91,11 @@
 	if (!plane->state->fb)
 		return -EINVAL;
 
-<<<<<<< HEAD
-=======
 	ret = mtk_drm_crtc_plane_check(state->crtc, plane,
 				       to_mtk_plane_state(state));
 	if (ret)
 		return ret;
 
->>>>>>> 2c523b34
 	if (state->state)
 		crtc_state = drm_atomic_get_existing_crtc_state(state->state,
 								state->crtc);
@@ -127,10 +121,7 @@
 	plane->state->src_y = new_state->src_y;
 	plane->state->src_h = new_state->src_h;
 	plane->state->src_w = new_state->src_w;
-<<<<<<< HEAD
-=======
 	swap(plane->state->fb, new_state->fb);
->>>>>>> 2c523b34
 	state->pending.async_dirty = true;
 
 	mtk_drm_crtc_async_update(new_state->crtc, plane, new_state);
