--- conflicted
+++ resolved
@@ -370,16 +370,8 @@
 	if (mboxes & MBOX_ACPI) {
 		DRM_DEBUG("Public ACPI methods supported\n");
 		opregion->acpi = base + OPREGION_ACPI_OFFSET;
-<<<<<<< HEAD
-		if (drm_core_check_feature(dev, DRIVER_MODESET)) {
-			intel_didl_outputs(dev);
-			if (!resume)
-				acpi_video_register();
-		}
-=======
 		if (drm_core_check_feature(dev, DRIVER_MODESET))
 			intel_didl_outputs(dev);
->>>>>>> 6574612f
 	} else {
 		DRM_DEBUG("Public ACPI methods not supported\n");
 		err = -ENOTSUPP;
