--- conflicted
+++ resolved
@@ -484,20 +484,9 @@
 static void flush_iopte_range(struct device *dev, dma_addr_t dma,
 			      unsigned long offset, int num_entries)
 {
-<<<<<<< HEAD
-	dmac_flush_range(first, last);
-	outer_flush_range(virt_to_phys(first), virt_to_phys(last));
-}
-
-static void flush_iopte_range(u32 *first, u32 *last)
-{
-	dmac_flush_range(first, last);
-	outer_flush_range(virt_to_phys(first), virt_to_phys(last));
-=======
 	size_t size = num_entries * sizeof(u32);
 
 	dma_sync_single_range_for_device(dev, dma, offset, size, DMA_TO_DEVICE);
->>>>>>> 4f21c74e
 }
 
 static void iopte_free(struct omap_iommu *obj, u32 *iopte, bool dma_valid)
@@ -558,10 +547,6 @@
 		}
 
 		*iopgd = virt_to_phys(iopte) | IOPGD_TABLE;
-<<<<<<< HEAD
-		flush_iopgd_range(iopgd, iopgd + 1);
-=======
->>>>>>> 4f21c74e
 
 		flush_iopte_range(obj->dev, obj->pd_dma, offset, 1);
 		dev_vdbg(obj->dev, "%s: a new pte:%p\n", __func__, iopte);
@@ -592,11 +577,7 @@
 	}
 
 	*iopgd = (pa & IOSECTION_MASK) | prot | IOPGD_SECTION;
-<<<<<<< HEAD
-	flush_iopgd_range(iopgd, iopgd + 1);
-=======
 	flush_iopte_range(obj->dev, obj->pd_dma, offset, 1);
->>>>>>> 4f21c74e
 	return 0;
 }
 
@@ -614,11 +595,7 @@
 
 	for (i = 0; i < 16; i++)
 		*(iopgd + i) = (pa & IOSUPER_MASK) | prot | IOPGD_SUPER;
-<<<<<<< HEAD
-	flush_iopgd_range(iopgd, iopgd + 16);
-=======
 	flush_iopte_range(obj->dev, obj->pd_dma, offset, 16);
->>>>>>> 4f21c74e
 	return 0;
 }
 
@@ -633,11 +610,7 @@
 		return PTR_ERR(iopte);
 
 	*iopte = (pa & IOPAGE_MASK) | prot | IOPTE_SMALL;
-<<<<<<< HEAD
-	flush_iopte_range(iopte, iopte + 1);
-=======
 	flush_iopte_range(obj->dev, pt_dma, offset, 1);
->>>>>>> 4f21c74e
 
 	dev_vdbg(obj->dev, "%s: da:%08x pa:%08x pte:%p *pte:%08x\n",
 		 __func__, da, pa, iopte, *iopte);
@@ -664,11 +637,7 @@
 
 	for (i = 0; i < 16; i++)
 		*(iopte + i) = (pa & IOLARGE_MASK) | prot | IOPTE_LARGE;
-<<<<<<< HEAD
-	flush_iopte_range(iopte, iopte + 16);
-=======
 	flush_iopte_range(obj->dev, pt_dma, offset, 16);
->>>>>>> 4f21c74e
 	return 0;
 }
 
@@ -845,11 +814,7 @@
 			iopte_free(obj, iopte_offset(iopgd, 0), true);
 
 		*iopgd = 0;
-<<<<<<< HEAD
-		flush_iopgd_range(iopgd, iopgd + 1);
-=======
 		flush_iopte_range(obj->dev, obj->pd_dma, offset, 1);
->>>>>>> 4f21c74e
 	}
 
 	flush_iotlb_all(obj);
@@ -962,12 +927,9 @@
 
 	spin_lock(&obj->iommu_lock);
 
-<<<<<<< HEAD
-=======
 	dma_unmap_single(obj->dev, obj->pd_dma, IOPGD_TABLE_SIZE,
 			 DMA_TO_DEVICE);
 	obj->pd_dma = 0;
->>>>>>> 4f21c74e
 	obj->iopgd = NULL;
 	iommu_disable(obj);
 
@@ -1464,10 +1426,6 @@
 					IOPGD_TABLE_SIZE)))
 			return -EINVAL;
 
-<<<<<<< HEAD
-		clean_dcache_area(iommu->pgtable, IOPGD_TABLE_SIZE);
-=======
->>>>>>> 4f21c74e
 	}
 
 	return 0;
@@ -1712,7 +1670,6 @@
 			ret = 0;
 			goto err;
 		}
-<<<<<<< HEAD
 
 		pdev = of_find_device_by_node(np);
 		if (WARN_ON(!pdev)) {
@@ -1721,16 +1678,6 @@
 			goto err;
 		}
 
-=======
-
-		pdev = of_find_device_by_node(np);
-		if (WARN_ON(!pdev)) {
-			of_node_put(np);
-			ret = -EINVAL;
-			goto err;
-		}
-
->>>>>>> 4f21c74e
 		tmp->name = kstrdup(dev_name(&pdev->dev), GFP_KERNEL);
 		of_node_put(np);
 	}
