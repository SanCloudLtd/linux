// SPDX-License-Identifier: GPL-2.0+
/*
 *  Base port operations for 8250/16550-type serial ports
 *
 *  Based on drivers/char/serial.c, by Linus Torvalds, Theodore Ts'o.
 *  Split from 8250_core.c, Copyright (C) 2001 Russell King.
 *
 * A note about mapbase / membase
 *
 *  mapbase is the physical address of the IO port.
 *  membase is an 'ioremapped' cookie.
 */

#if defined(CONFIG_SERIAL_8250_CONSOLE) && defined(CONFIG_MAGIC_SYSRQ)
#define SUPPORT_SYSRQ
#endif

#include <linux/module.h>
#include <linux/moduleparam.h>
#include <linux/ioport.h>
#include <linux/init.h>
#include <linux/console.h>
#include <linux/sysrq.h>
#include <linux/delay.h>
#include <linux/platform_device.h>
#include <linux/tty.h>
#include <linux/ratelimit.h>
#include <linux/tty_flip.h>
#include <linux/serial.h>
#include <linux/serial_8250.h>
#include <linux/nmi.h>
#include <linux/mutex.h>
#include <linux/slab.h>
#include <linux/uaccess.h>
#include <linux/pm_runtime.h>
#include <linux/ktime.h>

#include <asm/io.h>
#include <asm/irq.h>

#include "8250.h"

/* Nuvoton NPCM timeout register */
#define UART_NPCM_TOR          7
#define UART_NPCM_TOIE         BIT(7)  /* Timeout Interrupt Enable */

/*
 * Debugging.
 */
#if 0
#define DEBUG_AUTOCONF(fmt...)	printk(fmt)
#else
#define DEBUG_AUTOCONF(fmt...)	do { } while (0)
#endif

#define BOTH_EMPTY	(UART_LSR_TEMT | UART_LSR_THRE)

/*
 * Here we define the default xmit fifo size used for each type of UART.
 */
static const struct serial8250_config uart_config[] = {
	[PORT_UNKNOWN] = {
		.name		= "unknown",
		.fifo_size	= 1,
		.tx_loadsz	= 1,
	},
	[PORT_8250] = {
		.name		= "8250",
		.fifo_size	= 1,
		.tx_loadsz	= 1,
	},
	[PORT_16450] = {
		.name		= "16450",
		.fifo_size	= 1,
		.tx_loadsz	= 1,
	},
	[PORT_16550] = {
		.name		= "16550",
		.fifo_size	= 1,
		.tx_loadsz	= 1,
	},
	[PORT_16550A] = {
		.name		= "16550A",
		.fifo_size	= 16,
		.tx_loadsz	= 16,
		.fcr		= UART_FCR_ENABLE_FIFO | UART_FCR_R_TRIG_10,
		.rxtrig_bytes	= {1, 4, 8, 14},
		.flags		= UART_CAP_FIFO,
	},
	[PORT_CIRRUS] = {
		.name		= "Cirrus",
		.fifo_size	= 1,
		.tx_loadsz	= 1,
	},
	[PORT_16650] = {
		.name		= "ST16650",
		.fifo_size	= 1,
		.tx_loadsz	= 1,
		.flags		= UART_CAP_FIFO | UART_CAP_EFR | UART_CAP_SLEEP,
	},
	[PORT_16650V2] = {
		.name		= "ST16650V2",
		.fifo_size	= 32,
		.tx_loadsz	= 16,
		.fcr		= UART_FCR_ENABLE_FIFO | UART_FCR_R_TRIG_01 |
				  UART_FCR_T_TRIG_00,
		.rxtrig_bytes	= {8, 16, 24, 28},
		.flags		= UART_CAP_FIFO | UART_CAP_EFR | UART_CAP_SLEEP,
	},
	[PORT_16750] = {
		.name		= "TI16750",
		.fifo_size	= 64,
		.tx_loadsz	= 64,
		.fcr		= UART_FCR_ENABLE_FIFO | UART_FCR_R_TRIG_10 |
				  UART_FCR7_64BYTE,
		.rxtrig_bytes	= {1, 16, 32, 56},
		.flags		= UART_CAP_FIFO | UART_CAP_SLEEP | UART_CAP_AFE,
	},
	[PORT_STARTECH] = {
		.name		= "Startech",
		.fifo_size	= 1,
		.tx_loadsz	= 1,
	},
	[PORT_16C950] = {
		.name		= "16C950/954",
		.fifo_size	= 128,
		.tx_loadsz	= 128,
		.fcr		= UART_FCR_ENABLE_FIFO | UART_FCR_R_TRIG_10,
		/* UART_CAP_EFR breaks billionon CF bluetooth card. */
		.flags		= UART_CAP_FIFO | UART_CAP_SLEEP,
	},
	[PORT_16654] = {
		.name		= "ST16654",
		.fifo_size	= 64,
		.tx_loadsz	= 32,
		.fcr		= UART_FCR_ENABLE_FIFO | UART_FCR_R_TRIG_01 |
				  UART_FCR_T_TRIG_10,
		.rxtrig_bytes	= {8, 16, 56, 60},
		.flags		= UART_CAP_FIFO | UART_CAP_EFR | UART_CAP_SLEEP,
	},
	[PORT_16850] = {
		.name		= "XR16850",
		.fifo_size	= 128,
		.tx_loadsz	= 128,
		.fcr		= UART_FCR_ENABLE_FIFO | UART_FCR_R_TRIG_10,
		.flags		= UART_CAP_FIFO | UART_CAP_EFR | UART_CAP_SLEEP,
	},
	[PORT_RSA] = {
		.name		= "RSA",
		.fifo_size	= 2048,
		.tx_loadsz	= 2048,
		.fcr		= UART_FCR_ENABLE_FIFO | UART_FCR_R_TRIG_11,
		.flags		= UART_CAP_FIFO,
	},
	[PORT_NS16550A] = {
		.name		= "NS16550A",
		.fifo_size	= 16,
		.tx_loadsz	= 16,
		.fcr		= UART_FCR_ENABLE_FIFO | UART_FCR_R_TRIG_10,
		.flags		= UART_CAP_FIFO | UART_NATSEMI,
	},
	[PORT_XSCALE] = {
		.name		= "XScale",
		.fifo_size	= 32,
		.tx_loadsz	= 32,
		.fcr		= UART_FCR_ENABLE_FIFO | UART_FCR_R_TRIG_10,
		.flags		= UART_CAP_FIFO | UART_CAP_UUE | UART_CAP_RTOIE,
	},
	[PORT_OCTEON] = {
		.name		= "OCTEON",
		.fifo_size	= 64,
		.tx_loadsz	= 64,
		.fcr		= UART_FCR_ENABLE_FIFO | UART_FCR_R_TRIG_10,
		.flags		= UART_CAP_FIFO,
	},
	[PORT_AR7] = {
		.name		= "AR7",
		.fifo_size	= 16,
		.tx_loadsz	= 16,
		.fcr		= UART_FCR_ENABLE_FIFO | UART_FCR_R_TRIG_00,
		.flags		= UART_CAP_FIFO /* | UART_CAP_AFE */,
	},
	[PORT_U6_16550A] = {
		.name		= "U6_16550A",
		.fifo_size	= 64,
		.tx_loadsz	= 64,
		.fcr		= UART_FCR_ENABLE_FIFO | UART_FCR_R_TRIG_10,
		.flags		= UART_CAP_FIFO | UART_CAP_AFE,
	},
	[PORT_TEGRA] = {
		.name		= "Tegra",
		.fifo_size	= 32,
		.tx_loadsz	= 8,
		.fcr		= UART_FCR_ENABLE_FIFO | UART_FCR_R_TRIG_01 |
				  UART_FCR_T_TRIG_01,
		.rxtrig_bytes	= {1, 4, 8, 14},
		.flags		= UART_CAP_FIFO | UART_CAP_RTOIE,
	},
	[PORT_XR17D15X] = {
		.name		= "XR17D15X",
		.fifo_size	= 64,
		.tx_loadsz	= 64,
		.fcr		= UART_FCR_ENABLE_FIFO | UART_FCR_R_TRIG_10,
		.flags		= UART_CAP_FIFO | UART_CAP_AFE | UART_CAP_EFR |
				  UART_CAP_SLEEP,
	},
	[PORT_XR17V35X] = {
		.name		= "XR17V35X",
		.fifo_size	= 256,
		.tx_loadsz	= 256,
		.fcr		= UART_FCR_ENABLE_FIFO | UART_FCR_R_TRIG_11 |
				  UART_FCR_T_TRIG_11,
		.flags		= UART_CAP_FIFO | UART_CAP_AFE | UART_CAP_EFR |
				  UART_CAP_SLEEP,
	},
	[PORT_LPC3220] = {
		.name		= "LPC3220",
		.fifo_size	= 64,
		.tx_loadsz	= 32,
		.fcr		= UART_FCR_DMA_SELECT | UART_FCR_ENABLE_FIFO |
				  UART_FCR_R_TRIG_00 | UART_FCR_T_TRIG_00,
		.flags		= UART_CAP_FIFO,
	},
	[PORT_BRCM_TRUMANAGE] = {
		.name		= "TruManage",
		.fifo_size	= 1,
		.tx_loadsz	= 1024,
		.flags		= UART_CAP_HFIFO,
	},
	[PORT_8250_CIR] = {
		.name		= "CIR port"
	},
	[PORT_ALTR_16550_F32] = {
		.name		= "Altera 16550 FIFO32",
		.fifo_size	= 32,
		.tx_loadsz	= 32,
		.fcr		= UART_FCR_ENABLE_FIFO | UART_FCR_R_TRIG_10,
		.rxtrig_bytes	= {1, 8, 16, 30},
		.flags		= UART_CAP_FIFO | UART_CAP_AFE,
	},
	[PORT_ALTR_16550_F64] = {
		.name		= "Altera 16550 FIFO64",
		.fifo_size	= 64,
		.tx_loadsz	= 64,
		.fcr		= UART_FCR_ENABLE_FIFO | UART_FCR_R_TRIG_10,
		.rxtrig_bytes	= {1, 16, 32, 62},
		.flags		= UART_CAP_FIFO | UART_CAP_AFE,
	},
	[PORT_ALTR_16550_F128] = {
		.name		= "Altera 16550 FIFO128",
		.fifo_size	= 128,
		.tx_loadsz	= 128,
		.fcr		= UART_FCR_ENABLE_FIFO | UART_FCR_R_TRIG_10,
		.rxtrig_bytes	= {1, 32, 64, 126},
		.flags		= UART_CAP_FIFO | UART_CAP_AFE,
	},
	/*
	 * tx_loadsz is set to 63-bytes instead of 64-bytes to implement
	 * workaround of errata A-008006 which states that tx_loadsz should
	 * be configured less than Maximum supported fifo bytes.
	 */
	[PORT_16550A_FSL64] = {
		.name		= "16550A_FSL64",
		.fifo_size	= 64,
		.tx_loadsz	= 63,
		.fcr		= UART_FCR_ENABLE_FIFO | UART_FCR_R_TRIG_10 |
				  UART_FCR7_64BYTE,
		.flags		= UART_CAP_FIFO,
	},
	[PORT_RT2880] = {
		.name		= "Palmchip BK-3103",
		.fifo_size	= 16,
		.tx_loadsz	= 16,
		.fcr		= UART_FCR_ENABLE_FIFO | UART_FCR_R_TRIG_10,
		.rxtrig_bytes	= {1, 4, 8, 14},
		.flags		= UART_CAP_FIFO,
	},
	[PORT_DA830] = {
		.name		= "TI DA8xx/66AK2x",
		.fifo_size	= 16,
		.tx_loadsz	= 16,
		.fcr		= UART_FCR_DMA_SELECT | UART_FCR_ENABLE_FIFO |
				  UART_FCR_R_TRIG_10,
		.rxtrig_bytes	= {1, 4, 8, 14},
		.flags		= UART_CAP_FIFO | UART_CAP_AFE,
	},
	[PORT_MTK_BTIF] = {
		.name		= "MediaTek BTIF",
		.fifo_size	= 16,
		.tx_loadsz	= 16,
		.fcr		= UART_FCR_ENABLE_FIFO |
				  UART_FCR_CLEAR_RCVR | UART_FCR_CLEAR_XMIT,
		.flags		= UART_CAP_FIFO,
	},
	[PORT_NPCM] = {
		.name		= "Nuvoton 16550",
		.fifo_size	= 16,
		.tx_loadsz	= 16,
		.fcr		= UART_FCR_ENABLE_FIFO | UART_FCR_R_TRIG_10 |
				  UART_FCR_CLEAR_RCVR | UART_FCR_CLEAR_XMIT,
		.rxtrig_bytes	= {1, 4, 8, 14},
		.flags		= UART_CAP_FIFO,
	},
	[PORT_SUNIX] = {
		.name		= "Sunix",
		.fifo_size	= 128,
		.tx_loadsz	= 128,
		.fcr		= UART_FCR_ENABLE_FIFO | UART_FCR_R_TRIG_10,
		.rxtrig_bytes	= {1, 32, 64, 112},
		.flags		= UART_CAP_FIFO | UART_CAP_SLEEP,
	},
};

/* Uart divisor latch read */
static int default_serial_dl_read(struct uart_8250_port *up)
{
	return serial_in(up, UART_DLL) | serial_in(up, UART_DLM) << 8;
}

/* Uart divisor latch write */
static void default_serial_dl_write(struct uart_8250_port *up, int value)
{
	serial_out(up, UART_DLL, value & 0xff);
	serial_out(up, UART_DLM, value >> 8 & 0xff);
}

#ifdef CONFIG_SERIAL_8250_RT288X

/* Au1x00/RT288x UART hardware has a weird register layout */
static const s8 au_io_in_map[8] = {
	 0,	/* UART_RX  */
	 2,	/* UART_IER */
	 3,	/* UART_IIR */
	 5,	/* UART_LCR */
	 6,	/* UART_MCR */
	 7,	/* UART_LSR */
	 8,	/* UART_MSR */
	-1,	/* UART_SCR (unmapped) */
};

static const s8 au_io_out_map[8] = {
	 1,	/* UART_TX  */
	 2,	/* UART_IER */
	 4,	/* UART_FCR */
	 5,	/* UART_LCR */
	 6,	/* UART_MCR */
	-1,	/* UART_LSR (unmapped) */
	-1,	/* UART_MSR (unmapped) */
	-1,	/* UART_SCR (unmapped) */
};

unsigned int au_serial_in(struct uart_port *p, int offset)
{
	if (offset >= ARRAY_SIZE(au_io_in_map))
		return UINT_MAX;
	offset = au_io_in_map[offset];
	if (offset < 0)
		return UINT_MAX;
	return __raw_readl(p->membase + (offset << p->regshift));
}

void au_serial_out(struct uart_port *p, int offset, int value)
{
	if (offset >= ARRAY_SIZE(au_io_out_map))
		return;
	offset = au_io_out_map[offset];
	if (offset < 0)
		return;
	__raw_writel(value, p->membase + (offset << p->regshift));
}

/* Au1x00 haven't got a standard divisor latch */
static int au_serial_dl_read(struct uart_8250_port *up)
{
	return __raw_readl(up->port.membase + 0x28);
}

static void au_serial_dl_write(struct uart_8250_port *up, int value)
{
	__raw_writel(value, up->port.membase + 0x28);
}

#endif

static unsigned int hub6_serial_in(struct uart_port *p, int offset)
{
	offset = offset << p->regshift;
	outb(p->hub6 - 1 + offset, p->iobase);
	return inb(p->iobase + 1);
}

static void hub6_serial_out(struct uart_port *p, int offset, int value)
{
	offset = offset << p->regshift;
	outb(p->hub6 - 1 + offset, p->iobase);
	outb(value, p->iobase + 1);
}

static unsigned int mem_serial_in(struct uart_port *p, int offset)
{
	offset = offset << p->regshift;
	return readb(p->membase + offset);
}

static void mem_serial_out(struct uart_port *p, int offset, int value)
{
	offset = offset << p->regshift;
	writeb(value, p->membase + offset);
}

static void mem16_serial_out(struct uart_port *p, int offset, int value)
{
	offset = offset << p->regshift;
	writew(value, p->membase + offset);
}

static unsigned int mem16_serial_in(struct uart_port *p, int offset)
{
	offset = offset << p->regshift;
	return readw(p->membase + offset);
}

static void mem32_serial_out(struct uart_port *p, int offset, int value)
{
	offset = offset << p->regshift;
	writel(value, p->membase + offset);
}

static unsigned int mem32_serial_in(struct uart_port *p, int offset)
{
	offset = offset << p->regshift;
	return readl(p->membase + offset);
}

static void mem32be_serial_out(struct uart_port *p, int offset, int value)
{
	offset = offset << p->regshift;
	iowrite32be(value, p->membase + offset);
}

static unsigned int mem32be_serial_in(struct uart_port *p, int offset)
{
	offset = offset << p->regshift;
	return ioread32be(p->membase + offset);
}

static unsigned int io_serial_in(struct uart_port *p, int offset)
{
	offset = offset << p->regshift;
	return inb(p->iobase + offset);
}

static void io_serial_out(struct uart_port *p, int offset, int value)
{
	offset = offset << p->regshift;
	outb(value, p->iobase + offset);
}

static int serial8250_default_handle_irq(struct uart_port *port);

static void set_io_from_upio(struct uart_port *p)
{
	struct uart_8250_port *up = up_to_u8250p(p);

	up->dl_read = default_serial_dl_read;
	up->dl_write = default_serial_dl_write;

	switch (p->iotype) {
	case UPIO_HUB6:
		p->serial_in = hub6_serial_in;
		p->serial_out = hub6_serial_out;
		break;

	case UPIO_MEM:
		p->serial_in = mem_serial_in;
		p->serial_out = mem_serial_out;
		break;

	case UPIO_MEM16:
		p->serial_in = mem16_serial_in;
		p->serial_out = mem16_serial_out;
		break;

	case UPIO_MEM32:
		p->serial_in = mem32_serial_in;
		p->serial_out = mem32_serial_out;
		break;

	case UPIO_MEM32BE:
		p->serial_in = mem32be_serial_in;
		p->serial_out = mem32be_serial_out;
		break;

#ifdef CONFIG_SERIAL_8250_RT288X
	case UPIO_AU:
		p->serial_in = au_serial_in;
		p->serial_out = au_serial_out;
		up->dl_read = au_serial_dl_read;
		up->dl_write = au_serial_dl_write;
		break;
#endif

	default:
		p->serial_in = io_serial_in;
		p->serial_out = io_serial_out;
		break;
	}
	/* Remember loaded iotype */
	up->cur_iotype = p->iotype;
	p->handle_irq = serial8250_default_handle_irq;
}

static void
serial_port_out_sync(struct uart_port *p, int offset, int value)
{
	switch (p->iotype) {
	case UPIO_MEM:
	case UPIO_MEM16:
	case UPIO_MEM32:
	case UPIO_MEM32BE:
	case UPIO_AU:
		p->serial_out(p, offset, value);
		p->serial_in(p, UART_LCR);	/* safe, no side-effects */
		break;
	default:
		p->serial_out(p, offset, value);
	}
}

/*
 * For the 16C950
 */
static void serial_icr_write(struct uart_8250_port *up, int offset, int value)
{
	serial_out(up, UART_SCR, offset);
	serial_out(up, UART_ICR, value);
}

static unsigned int serial_icr_read(struct uart_8250_port *up, int offset)
{
	unsigned int value;

	serial_icr_write(up, UART_ACR, up->acr | UART_ACR_ICRRD);
	serial_out(up, UART_SCR, offset);
	value = serial_in(up, UART_ICR);
	serial_icr_write(up, UART_ACR, up->acr);

	return value;
}

/*
 * FIFO support.
 */
static void serial8250_clear_fifos(struct uart_8250_port *p)
{
	if (p->capabilities & UART_CAP_FIFO) {
		serial_out(p, UART_FCR, UART_FCR_ENABLE_FIFO);
		serial_out(p, UART_FCR, UART_FCR_ENABLE_FIFO |
			       UART_FCR_CLEAR_RCVR | UART_FCR_CLEAR_XMIT);
		serial_out(p, UART_FCR, 0);
	}
}

static inline void serial8250_em485_rts_after_send(struct uart_8250_port *p)
{
	unsigned char mcr = serial8250_in_MCR(p);

	if (p->port.rs485.flags & SER_RS485_RTS_AFTER_SEND)
		mcr |= UART_MCR_RTS;
	else
		mcr &= ~UART_MCR_RTS;
	serial8250_out_MCR(p, mcr);
}

static enum hrtimer_restart serial8250_em485_handle_start_tx(struct hrtimer *t);
static enum hrtimer_restart serial8250_em485_handle_stop_tx(struct hrtimer *t);

void serial8250_clear_and_reinit_fifos(struct uart_8250_port *p)
{
	serial8250_clear_fifos(p);
	serial_out(p, UART_FCR, p->fcr);
}
EXPORT_SYMBOL_GPL(serial8250_clear_and_reinit_fifos);

void serial8250_rpm_get(struct uart_8250_port *p)
{
	if (!(p->capabilities & UART_CAP_RPM))
		return;
	pm_runtime_get_sync(p->port.dev);
}
EXPORT_SYMBOL_GPL(serial8250_rpm_get);

void serial8250_rpm_put(struct uart_8250_port *p)
{
	if (!(p->capabilities & UART_CAP_RPM))
		return;
	pm_runtime_mark_last_busy(p->port.dev);
	pm_runtime_put_autosuspend(p->port.dev);
}
EXPORT_SYMBOL_GPL(serial8250_rpm_put);

/**
 *	serial8250_em485_init() - put uart_8250_port into rs485 emulating
 *	@p:	uart_8250_port port instance
 *
 *	The function is used to start rs485 software emulating on the
 *	&struct uart_8250_port* @p. Namely, RTS is switched before/after
 *	transmission. The function is idempotent, so it is safe to call it
 *	multiple times.
 *
 *	The caller MUST enable interrupt on empty shift register before
 *	calling serial8250_em485_init(). This interrupt is not a part of
 *	8250 standard, but implementation defined.
 *
 *	The function is supposed to be called from .rs485_config callback
 *	or from any other callback protected with p->port.lock spinlock.
 *
 *	See also serial8250_em485_destroy()
 *
 *	Return 0 - success, -errno - otherwise
 */
int serial8250_em485_init(struct uart_8250_port *p)
{
	if (p->em485)
		return 0;

	p->em485 = kmalloc(sizeof(struct uart_8250_em485), GFP_ATOMIC);
	if (!p->em485)
		return -ENOMEM;

	hrtimer_init(&p->em485->stop_tx_timer, CLOCK_MONOTONIC,
		     HRTIMER_MODE_REL);
	hrtimer_init(&p->em485->start_tx_timer, CLOCK_MONOTONIC,
		     HRTIMER_MODE_REL);
	p->em485->stop_tx_timer.function = &serial8250_em485_handle_stop_tx;
	p->em485->start_tx_timer.function = &serial8250_em485_handle_start_tx;
	p->em485->port = p;
	p->em485->active_timer = NULL;
	serial8250_em485_rts_after_send(p);

	return 0;
}
EXPORT_SYMBOL_GPL(serial8250_em485_init);

/**
 *	serial8250_em485_destroy() - put uart_8250_port into normal state
 *	@p:	uart_8250_port port instance
 *
 *	The function is used to stop rs485 software emulating on the
 *	&struct uart_8250_port* @p. The function is idempotent, so it is safe to
 *	call it multiple times.
 *
 *	The function is supposed to be called from .rs485_config callback
 *	or from any other callback protected with p->port.lock spinlock.
 *
 *	See also serial8250_em485_init()
 */
void serial8250_em485_destroy(struct uart_8250_port *p)
{
	if (!p->em485)
		return;

	hrtimer_cancel(&p->em485->start_tx_timer);
	hrtimer_cancel(&p->em485->stop_tx_timer);

	kfree(p->em485);
	p->em485 = NULL;
}
EXPORT_SYMBOL_GPL(serial8250_em485_destroy);

/*
 * These two wrappers ensure that enable_runtime_pm_tx() can be called more than
 * once and disable_runtime_pm_tx() will still disable RPM because the fifo is
 * empty and the HW can idle again.
 */
void serial8250_rpm_get_tx(struct uart_8250_port *p)
{
	unsigned char rpm_active;

	if (!(p->capabilities & UART_CAP_RPM))
		return;

	rpm_active = xchg(&p->rpm_tx_active, 1);
	if (rpm_active)
		return;
	pm_runtime_get_sync(p->port.dev);
}
EXPORT_SYMBOL_GPL(serial8250_rpm_get_tx);

void serial8250_rpm_put_tx(struct uart_8250_port *p)
{
	unsigned char rpm_active;

	if (!(p->capabilities & UART_CAP_RPM))
		return;

	rpm_active = xchg(&p->rpm_tx_active, 0);
	if (!rpm_active)
		return;
	pm_runtime_mark_last_busy(p->port.dev);
	pm_runtime_put_autosuspend(p->port.dev);
}
EXPORT_SYMBOL_GPL(serial8250_rpm_put_tx);

/*
 * IER sleep support.  UARTs which have EFRs need the "extended
 * capability" bit enabled.  Note that on XR16C850s, we need to
 * reset LCR to write to IER.
 */
static void serial8250_set_sleep(struct uart_8250_port *p, int sleep)
{
	unsigned char lcr = 0, efr = 0;

	serial8250_rpm_get(p);

	if (p->capabilities & UART_CAP_SLEEP) {
		if (p->capabilities & UART_CAP_EFR) {
			lcr = serial_in(p, UART_LCR);
			efr = serial_in(p, UART_EFR);
			serial_out(p, UART_LCR, UART_LCR_CONF_MODE_B);
			serial_out(p, UART_EFR, UART_EFR_ECB);
			serial_out(p, UART_LCR, 0);
		}
<<<<<<< HEAD
		set_ier(p, sleep ? UART_IERX_SLEEP : 0);
=======
		serial8250_set_IER(p, sleep ? UART_IERX_SLEEP : 0);
>>>>>>> 16b8016d
		if (p->capabilities & UART_CAP_EFR) {
			serial_out(p, UART_LCR, UART_LCR_CONF_MODE_B);
			serial_out(p, UART_EFR, efr);
			serial_out(p, UART_LCR, lcr);
		}
	}

	serial8250_rpm_put(p);
}

#ifdef CONFIG_SERIAL_8250_RSA
/*
 * Attempts to turn on the RSA FIFO.  Returns zero on failure.
 * We set the port uart clock rate if we succeed.
 */
static int __enable_rsa(struct uart_8250_port *up)
{
	unsigned char mode;
	int result;

	mode = serial_in(up, UART_RSA_MSR);
	result = mode & UART_RSA_MSR_FIFO;

	if (!result) {
		serial_out(up, UART_RSA_MSR, mode | UART_RSA_MSR_FIFO);
		mode = serial_in(up, UART_RSA_MSR);
		result = mode & UART_RSA_MSR_FIFO;
	}

	if (result)
		up->port.uartclk = SERIAL_RSA_BAUD_BASE * 16;

	return result;
}

static void enable_rsa(struct uart_8250_port *up)
{
	if (up->port.type == PORT_RSA) {
		if (up->port.uartclk != SERIAL_RSA_BAUD_BASE * 16) {
			spin_lock_irq(&up->port.lock);
			__enable_rsa(up);
			spin_unlock_irq(&up->port.lock);
		}
		if (up->port.uartclk == SERIAL_RSA_BAUD_BASE * 16)
			serial_out(up, UART_RSA_FRR, 0);
	}
}

/*
 * Attempts to turn off the RSA FIFO.  Returns zero on failure.
 * It is unknown why interrupts were disabled in here.  However,
 * the caller is expected to preserve this behaviour by grabbing
 * the spinlock before calling this function.
 */
static void disable_rsa(struct uart_8250_port *up)
{
	unsigned char mode;
	int result;

	if (up->port.type == PORT_RSA &&
	    up->port.uartclk == SERIAL_RSA_BAUD_BASE * 16) {
		spin_lock_irq(&up->port.lock);

		mode = serial_in(up, UART_RSA_MSR);
		result = !(mode & UART_RSA_MSR_FIFO);

		if (!result) {
			serial_out(up, UART_RSA_MSR, mode & ~UART_RSA_MSR_FIFO);
			mode = serial_in(up, UART_RSA_MSR);
			result = !(mode & UART_RSA_MSR_FIFO);
		}

		if (result)
			up->port.uartclk = SERIAL_RSA_BAUD_BASE_LO * 16;
		spin_unlock_irq(&up->port.lock);
	}
}
#endif /* CONFIG_SERIAL_8250_RSA */

/*
 * This is a quickie test to see how big the FIFO is.
 * It doesn't work at all the time, more's the pity.
 */
static int size_fifo(struct uart_8250_port *up)
{
	unsigned char old_fcr, old_mcr, old_lcr;
	unsigned short old_dl;
	int count;

	old_lcr = serial_in(up, UART_LCR);
	serial_out(up, UART_LCR, 0);
	old_fcr = serial_in(up, UART_FCR);
	old_mcr = serial8250_in_MCR(up);
	serial_out(up, UART_FCR, UART_FCR_ENABLE_FIFO |
		    UART_FCR_CLEAR_RCVR | UART_FCR_CLEAR_XMIT);
	serial8250_out_MCR(up, UART_MCR_LOOP);
	serial_out(up, UART_LCR, UART_LCR_CONF_MODE_A);
	old_dl = serial_dl_read(up);
	serial_dl_write(up, 0x0001);
	serial_out(up, UART_LCR, 0x03);
	for (count = 0; count < 256; count++)
		serial_out(up, UART_TX, count);
	mdelay(20);/* FIXME - schedule_timeout */
	for (count = 0; (serial_in(up, UART_LSR) & UART_LSR_DR) &&
	     (count < 256); count++)
		serial_in(up, UART_RX);
	serial_out(up, UART_FCR, old_fcr);
	serial8250_out_MCR(up, old_mcr);
	serial_out(up, UART_LCR, UART_LCR_CONF_MODE_A);
	serial_dl_write(up, old_dl);
	serial_out(up, UART_LCR, old_lcr);

	return count;
}

/*
 * Read UART ID using the divisor method - set DLL and DLM to zero
 * and the revision will be in DLL and device type in DLM.  We
 * preserve the device state across this.
 */
static unsigned int autoconfig_read_divisor_id(struct uart_8250_port *p)
{
	unsigned char old_lcr;
	unsigned int id, old_dl;

	old_lcr = serial_in(p, UART_LCR);
	serial_out(p, UART_LCR, UART_LCR_CONF_MODE_A);
	old_dl = serial_dl_read(p);
	serial_dl_write(p, 0);
	id = serial_dl_read(p);
	serial_dl_write(p, old_dl);

	serial_out(p, UART_LCR, old_lcr);

	return id;
}

/*
 * This is a helper routine to autodetect StarTech/Exar/Oxsemi UART's.
 * When this function is called we know it is at least a StarTech
 * 16650 V2, but it might be one of several StarTech UARTs, or one of
 * its clones.  (We treat the broken original StarTech 16650 V1 as a
 * 16550, and why not?  Startech doesn't seem to even acknowledge its
 * existence.)
 *
 * What evil have men's minds wrought...
 */
static void autoconfig_has_efr(struct uart_8250_port *up)
{
	unsigned int id1, id2, id3, rev;

	/*
	 * Everything with an EFR has SLEEP
	 */
	up->capabilities |= UART_CAP_EFR | UART_CAP_SLEEP;

	/*
	 * First we check to see if it's an Oxford Semiconductor UART.
	 *
	 * If we have to do this here because some non-National
	 * Semiconductor clone chips lock up if you try writing to the
	 * LSR register (which serial_icr_read does)
	 */

	/*
	 * Check for Oxford Semiconductor 16C950.
	 *
	 * EFR [4] must be set else this test fails.
	 *
	 * This shouldn't be necessary, but Mike Hudson (Exoray@isys.ca)
	 * claims that it's needed for 952 dual UART's (which are not
	 * recommended for new designs).
	 */
	up->acr = 0;
	serial_out(up, UART_LCR, UART_LCR_CONF_MODE_B);
	serial_out(up, UART_EFR, UART_EFR_ECB);
	serial_out(up, UART_LCR, 0x00);
	id1 = serial_icr_read(up, UART_ID1);
	id2 = serial_icr_read(up, UART_ID2);
	id3 = serial_icr_read(up, UART_ID3);
	rev = serial_icr_read(up, UART_REV);

	DEBUG_AUTOCONF("950id=%02x:%02x:%02x:%02x ", id1, id2, id3, rev);

	if (id1 == 0x16 && id2 == 0xC9 &&
	    (id3 == 0x50 || id3 == 0x52 || id3 == 0x54)) {
		up->port.type = PORT_16C950;

		/*
		 * Enable work around for the Oxford Semiconductor 952 rev B
		 * chip which causes it to seriously miscalculate baud rates
		 * when DLL is 0.
		 */
		if (id3 == 0x52 && rev == 0x01)
			up->bugs |= UART_BUG_QUOT;
		return;
	}

	/*
	 * We check for a XR16C850 by setting DLL and DLM to 0, and then
	 * reading back DLL and DLM.  The chip type depends on the DLM
	 * value read back:
	 *  0x10 - XR16C850 and the DLL contains the chip revision.
	 *  0x12 - XR16C2850.
	 *  0x14 - XR16C854.
	 */
	id1 = autoconfig_read_divisor_id(up);
	DEBUG_AUTOCONF("850id=%04x ", id1);

	id2 = id1 >> 8;
	if (id2 == 0x10 || id2 == 0x12 || id2 == 0x14) {
		up->port.type = PORT_16850;
		return;
	}

	/*
	 * It wasn't an XR16C850.
	 *
	 * We distinguish between the '654 and the '650 by counting
	 * how many bytes are in the FIFO.  I'm using this for now,
	 * since that's the technique that was sent to me in the
	 * serial driver update, but I'm not convinced this works.
	 * I've had problems doing this in the past.  -TYT
	 */
	if (size_fifo(up) == 64)
		up->port.type = PORT_16654;
	else
		up->port.type = PORT_16650V2;
}

/*
 * We detected a chip without a FIFO.  Only two fall into
 * this category - the original 8250 and the 16450.  The
 * 16450 has a scratch register (accessible with LCR=0)
 */
static void autoconfig_8250(struct uart_8250_port *up)
{
	unsigned char scratch, status1, status2;

	up->port.type = PORT_8250;

	scratch = serial_in(up, UART_SCR);
	serial_out(up, UART_SCR, 0xa5);
	status1 = serial_in(up, UART_SCR);
	serial_out(up, UART_SCR, 0x5a);
	status2 = serial_in(up, UART_SCR);
	serial_out(up, UART_SCR, scratch);

	if (status1 == 0xa5 && status2 == 0x5a)
		up->port.type = PORT_16450;
}

static int broken_efr(struct uart_8250_port *up)
{
	/*
	 * Exar ST16C2550 "A2" devices incorrectly detect as
	 * having an EFR, and report an ID of 0x0201.  See
	 * http://linux.derkeiler.com/Mailing-Lists/Kernel/2004-11/4812.html
	 */
	if (autoconfig_read_divisor_id(up) == 0x0201 && size_fifo(up) == 16)
		return 1;

	return 0;
}

/*
 * We know that the chip has FIFOs.  Does it have an EFR?  The
 * EFR is located in the same register position as the IIR and
 * we know the top two bits of the IIR are currently set.  The
 * EFR should contain zero.  Try to read the EFR.
 */
static void autoconfig_16550a(struct uart_8250_port *up)
{
	unsigned char status1, status2;
	unsigned int iersave;

	up->port.type = PORT_16550A;
	up->capabilities |= UART_CAP_FIFO;

	/*
	 * Check for presence of the EFR when DLAB is set.
	 * Only ST16C650V1 UARTs pass this test.
	 */
	serial_out(up, UART_LCR, UART_LCR_CONF_MODE_A);
	if (serial_in(up, UART_EFR) == 0) {
		serial_out(up, UART_EFR, 0xA8);
		if (serial_in(up, UART_EFR) != 0) {
			DEBUG_AUTOCONF("EFRv1 ");
			up->port.type = PORT_16650;
			up->capabilities |= UART_CAP_EFR | UART_CAP_SLEEP;
		} else {
			serial_out(up, UART_LCR, 0);
			serial_out(up, UART_FCR, UART_FCR_ENABLE_FIFO |
				   UART_FCR7_64BYTE);
			status1 = serial_in(up, UART_IIR) >> 5;
			serial_out(up, UART_FCR, 0);
			serial_out(up, UART_LCR, 0);

			if (status1 == 7)
				up->port.type = PORT_16550A_FSL64;
			else
				DEBUG_AUTOCONF("Motorola 8xxx DUART ");
		}
		serial_out(up, UART_EFR, 0);
		return;
	}

	/*
	 * Maybe it requires 0xbf to be written to the LCR.
	 * (other ST16C650V2 UARTs, TI16C752A, etc)
	 */
	serial_out(up, UART_LCR, UART_LCR_CONF_MODE_B);
	if (serial_in(up, UART_EFR) == 0 && !broken_efr(up)) {
		DEBUG_AUTOCONF("EFRv2 ");
		autoconfig_has_efr(up);
		return;
	}

	/*
	 * Check for a National Semiconductor SuperIO chip.
	 * Attempt to switch to bank 2, read the value of the LOOP bit
	 * from EXCR1. Switch back to bank 0, change it in MCR. Then
	 * switch back to bank 2, read it from EXCR1 again and check
	 * it's changed. If so, set baud_base in EXCR2 to 921600. -- dwmw2
	 */
	serial_out(up, UART_LCR, 0);
	status1 = serial8250_in_MCR(up);
	serial_out(up, UART_LCR, 0xE0);
	status2 = serial_in(up, 0x02); /* EXCR1 */

	if (!((status2 ^ status1) & UART_MCR_LOOP)) {
		serial_out(up, UART_LCR, 0);
		serial8250_out_MCR(up, status1 ^ UART_MCR_LOOP);
		serial_out(up, UART_LCR, 0xE0);
		status2 = serial_in(up, 0x02); /* EXCR1 */
		serial_out(up, UART_LCR, 0);
		serial8250_out_MCR(up, status1);

		if ((status2 ^ status1) & UART_MCR_LOOP) {
			unsigned short quot;

			serial_out(up, UART_LCR, 0xE0);

			quot = serial_dl_read(up);
			quot <<= 3;

			if (ns16550a_goto_highspeed(up))
				serial_dl_write(up, quot);

			serial_out(up, UART_LCR, 0);

			up->port.uartclk = 921600*16;
			up->port.type = PORT_NS16550A;
			up->capabilities |= UART_NATSEMI;
			return;
		}
	}

	/*
	 * No EFR.  Try to detect a TI16750, which only sets bit 5 of
	 * the IIR when 64 byte FIFO mode is enabled when DLAB is set.
	 * Try setting it with and without DLAB set.  Cheap clones
	 * set bit 5 without DLAB set.
	 */
	serial_out(up, UART_LCR, 0);
	serial_out(up, UART_FCR, UART_FCR_ENABLE_FIFO | UART_FCR7_64BYTE);
	status1 = serial_in(up, UART_IIR) >> 5;
	serial_out(up, UART_FCR, UART_FCR_ENABLE_FIFO);
	serial_out(up, UART_LCR, UART_LCR_CONF_MODE_A);
	serial_out(up, UART_FCR, UART_FCR_ENABLE_FIFO | UART_FCR7_64BYTE);
	status2 = serial_in(up, UART_IIR) >> 5;
	serial_out(up, UART_FCR, UART_FCR_ENABLE_FIFO);
	serial_out(up, UART_LCR, 0);

	DEBUG_AUTOCONF("iir1=%d iir2=%d ", status1, status2);

	if (status1 == 6 && status2 == 7) {
		up->port.type = PORT_16750;
		up->capabilities |= UART_CAP_AFE | UART_CAP_SLEEP;
		return;
	}

	/*
	 * Try writing and reading the UART_IER_UUE bit (b6).
	 * If it works, this is probably one of the Xscale platform's
	 * internal UARTs.
	 * We're going to explicitly set the UUE bit to 0 before
	 * trying to write and read a 1 just to make sure it's not
	 * already a 1 and maybe locked there before we even start start.
	 */
	iersave = serial_in(up, UART_IER);
	serial_out(up, UART_IER, iersave & ~UART_IER_UUE);
	if (!(serial_in(up, UART_IER) & UART_IER_UUE)) {
		/*
		 * OK it's in a known zero state, try writing and reading
		 * without disturbing the current state of the other bits.
		 */
		serial_out(up, UART_IER, iersave | UART_IER_UUE);
		if (serial_in(up, UART_IER) & UART_IER_UUE) {
			/*
			 * It's an Xscale.
			 * We'll leave the UART_IER_UUE bit set to 1 (enabled).
			 */
			DEBUG_AUTOCONF("Xscale ");
			up->port.type = PORT_XSCALE;
			up->capabilities |= UART_CAP_UUE | UART_CAP_RTOIE;
			return;
		}
	} else {
		/*
		 * If we got here we couldn't force the IER_UUE bit to 0.
		 * Log it and continue.
		 */
		DEBUG_AUTOCONF("Couldn't force IER_UUE to 0 ");
	}
	serial_out(up, UART_IER, iersave);

	/*
	 * We distinguish between 16550A and U6 16550A by counting
	 * how many bytes are in the FIFO.
	 */
	if (up->port.type == PORT_16550A && size_fifo(up) == 64) {
		up->port.type = PORT_U6_16550A;
		up->capabilities |= UART_CAP_AFE;
	}
}

/*
 * This routine is called by rs_init() to initialize a specific serial
 * port.  It determines what type of UART chip this serial port is
 * using: 8250, 16450, 16550, 16550A.  The important question is
 * whether or not this UART is a 16550A or not, since this will
 * determine whether or not we can use its FIFO features or not.
 */
static void autoconfig(struct uart_8250_port *up)
{
	unsigned char status1, scratch, scratch2, scratch3;
	unsigned char save_lcr, save_mcr;
	struct uart_port *port = &up->port;
	unsigned long flags;
	unsigned int old_capabilities;

	if (!port->iobase && !port->mapbase && !port->membase)
		return;

	DEBUG_AUTOCONF("%s: autoconf (0x%04lx, 0x%p): ",
		       port->name, port->iobase, port->membase);

	/*
	 * We really do need global IRQs disabled here - we're going to
	 * be frobbing the chips IRQ enable register to see if it exists.
	 */
	spin_lock_irqsave(&port->lock, flags);

	up->capabilities = 0;
	up->bugs = 0;

	if (!(port->flags & UPF_BUGGY_UART)) {
		/*
		 * Do a simple existence test first; if we fail this,
		 * there's no point trying anything else.
		 *
		 * 0x80 is used as a nonsense port to prevent against
		 * false positives due to ISA bus float.  The
		 * assumption is that 0x80 is a non-existent port;
		 * which should be safe since include/asm/io.h also
		 * makes this assumption.
		 *
		 * Note: this is safe as long as MCR bit 4 is clear
		 * and the device is in "PC" mode.
		 */
		scratch = serial_in(up, UART_IER);
		serial_out(up, UART_IER, 0);
#ifdef __i386__
		outb(0xff, 0x080);
#endif
		/*
		 * Mask out IER[7:4] bits for test as some UARTs (e.g. TL
		 * 16C754B) allow only to modify them if an EFR bit is set.
		 */
		scratch2 = serial_in(up, UART_IER) & 0x0f;
		serial_out(up, UART_IER, 0x0F);
#ifdef __i386__
		outb(0, 0x080);
#endif
		scratch3 = serial_in(up, UART_IER) & 0x0f;
		serial_out(up, UART_IER, scratch);
		if (scratch2 != 0 || scratch3 != 0x0F) {
			/*
			 * We failed; there's nothing here
			 */
			spin_unlock_irqrestore(&port->lock, flags);
			DEBUG_AUTOCONF("IER test failed (%02x, %02x) ",
				       scratch2, scratch3);
			goto out;
		}
	}

	save_mcr = serial8250_in_MCR(up);
	save_lcr = serial_in(up, UART_LCR);

	/*
	 * Check to see if a UART is really there.  Certain broken
	 * internal modems based on the Rockwell chipset fail this
	 * test, because they apparently don't implement the loopback
	 * test mode.  So this test is skipped on the COM 1 through
	 * COM 4 ports.  This *should* be safe, since no board
	 * manufacturer would be stupid enough to design a board
	 * that conflicts with COM 1-4 --- we hope!
	 */
	if (!(port->flags & UPF_SKIP_TEST)) {
		serial8250_out_MCR(up, UART_MCR_LOOP | 0x0A);
		status1 = serial_in(up, UART_MSR) & 0xF0;
		serial8250_out_MCR(up, save_mcr);
		if (status1 != 0x90) {
			spin_unlock_irqrestore(&port->lock, flags);
			DEBUG_AUTOCONF("LOOP test failed (%02x) ",
				       status1);
			goto out;
		}
	}

	/*
	 * We're pretty sure there's a port here.  Lets find out what
	 * type of port it is.  The IIR top two bits allows us to find
	 * out if it's 8250 or 16450, 16550, 16550A or later.  This
	 * determines what we test for next.
	 *
	 * We also initialise the EFR (if any) to zero for later.  The
	 * EFR occupies the same register location as the FCR and IIR.
	 */
	serial_out(up, UART_LCR, UART_LCR_CONF_MODE_B);
	serial_out(up, UART_EFR, 0);
	serial_out(up, UART_LCR, 0);

	serial_out(up, UART_FCR, UART_FCR_ENABLE_FIFO);
	scratch = serial_in(up, UART_IIR) >> 6;

	switch (scratch) {
	case 0:
		autoconfig_8250(up);
		break;
	case 1:
		port->type = PORT_UNKNOWN;
		break;
	case 2:
		port->type = PORT_16550;
		break;
	case 3:
		autoconfig_16550a(up);
		break;
	}

#ifdef CONFIG_SERIAL_8250_RSA
	/*
	 * Only probe for RSA ports if we got the region.
	 */
	if (port->type == PORT_16550A && up->probe & UART_PROBE_RSA &&
	    __enable_rsa(up))
		port->type = PORT_RSA;
#endif

	serial_out(up, UART_LCR, save_lcr);

	port->fifosize = uart_config[up->port.type].fifo_size;
	old_capabilities = up->capabilities;
	up->capabilities = uart_config[port->type].flags;
	up->tx_loadsz = uart_config[port->type].tx_loadsz;

	if (port->type == PORT_UNKNOWN)
		goto out_lock;

	/*
	 * Reset the UART.
	 */
#ifdef CONFIG_SERIAL_8250_RSA
	if (port->type == PORT_RSA)
		serial_out(up, UART_RSA_FRR, 0);
#endif
	serial8250_out_MCR(up, save_mcr);
	serial8250_clear_fifos(up);
	serial_in(up, UART_RX);
	if (up->capabilities & UART_CAP_UUE)
		serial_out(up, UART_IER, UART_IER_UUE);
	else
		serial_out(up, UART_IER, 0);

out_lock:
	spin_unlock_irqrestore(&port->lock, flags);

	/*
	 * Check if the device is a Fintek F81216A
	 */
	if (port->type == PORT_16550A && port->iotype == UPIO_PORT)
		fintek_8250_probe(up);

	if (up->capabilities != old_capabilities) {
		pr_warn("%s: detected caps %08x should be %08x\n",
			port->name, old_capabilities, up->capabilities);
	}
out:
	DEBUG_AUTOCONF("iir=%d ", scratch);
	DEBUG_AUTOCONF("type=%s\n", uart_config[port->type].name);
}

static void autoconfig_irq(struct uart_8250_port *up)
{
	struct uart_port *port = &up->port;
	unsigned char save_mcr, save_ier;
	unsigned char save_ICP = 0;
	unsigned int ICP = 0;
	unsigned long irqs;
	int irq;

	if (port->flags & UPF_FOURPORT) {
		ICP = (port->iobase & 0xfe0) | 0x1f;
		save_ICP = inb_p(ICP);
		outb_p(0x80, ICP);
		inb_p(ICP);
	}

	if (uart_console(port))
		console_lock();

	/* forget possible initially masked and pending IRQ */
	probe_irq_off(probe_irq_on());
	save_mcr = serial8250_in_MCR(up);
	save_ier = serial_in(up, UART_IER);
	serial8250_out_MCR(up, UART_MCR_OUT1 | UART_MCR_OUT2);

	irqs = probe_irq_on();
	serial8250_out_MCR(up, 0);
	udelay(10);
	if (port->flags & UPF_FOURPORT) {
		serial8250_out_MCR(up, UART_MCR_DTR | UART_MCR_RTS);
	} else {
		serial8250_out_MCR(up,
			UART_MCR_DTR | UART_MCR_RTS | UART_MCR_OUT2);
	}
	serial_out(up, UART_IER, 0x0f);	/* enable all intrs */
	serial_in(up, UART_LSR);
	serial_in(up, UART_RX);
	serial_in(up, UART_IIR);
	serial_in(up, UART_MSR);
	serial_out(up, UART_TX, 0xFF);
	udelay(20);
	irq = probe_irq_off(irqs);

	serial8250_out_MCR(up, save_mcr);
	serial_out(up, UART_IER, save_ier);

	if (port->flags & UPF_FOURPORT)
		outb_p(save_ICP, ICP);

	if (uart_console(port))
		console_unlock();

	port->irq = (irq > 0) ? irq : 0;
}

static void serial8250_stop_rx(struct uart_port *port)
{
	struct uart_8250_port *up = up_to_u8250p(port);

	serial8250_rpm_get(up);

	up->ier &= ~(UART_IER_RLSI | UART_IER_RDI);
	up->port.read_status_mask &= ~UART_LSR_DR;
<<<<<<< HEAD
	set_ier(up, up->ier);
=======
	serial8250_set_IER(up, up->ier);
>>>>>>> 16b8016d

	serial8250_rpm_put(up);
}

static void __do_stop_tx_rs485(struct uart_8250_port *p)
{
	serial8250_em485_rts_after_send(p);

	/*
	 * Empty the RX FIFO, we are not interested in anything
	 * received during the half-duplex transmission.
	 * Enable previously disabled RX interrupts.
	 */
	if (!(p->port.rs485.flags & SER_RS485_RX_DURING_TX)) {
		serial8250_clear_and_reinit_fifos(p);

		p->ier |= UART_IER_RLSI | UART_IER_RDI;
<<<<<<< HEAD
		set_ier(p, p->ier);
=======
		serial8250_set_IER(p, p->ier);
>>>>>>> 16b8016d
	}
}
static enum hrtimer_restart serial8250_em485_handle_stop_tx(struct hrtimer *t)
{
	struct uart_8250_em485 *em485;
	struct uart_8250_port *p;
	unsigned long flags;

	em485 = container_of(t, struct uart_8250_em485, stop_tx_timer);
	p = em485->port;

	serial8250_rpm_get(p);
	spin_lock_irqsave(&p->port.lock, flags);
	if (em485->active_timer == &em485->stop_tx_timer) {
		__do_stop_tx_rs485(p);
		em485->active_timer = NULL;
	}
	spin_unlock_irqrestore(&p->port.lock, flags);
	serial8250_rpm_put(p);
	return HRTIMER_NORESTART;
}

static void start_hrtimer_ms(struct hrtimer *hrt, unsigned long msec)
{
	long sec = msec / 1000;
	long nsec = (msec % 1000) * 1000000;
	ktime_t t = ktime_set(sec, nsec);

	hrtimer_start(hrt, t, HRTIMER_MODE_REL);
}

static void __stop_tx_rs485(struct uart_8250_port *p)
{
	struct uart_8250_em485 *em485 = p->em485;

	/*
	 * __do_stop_tx_rs485 is going to set RTS according to config
	 * AND flush RX FIFO if required.
	 */
	if (p->port.rs485.delay_rts_after_send > 0) {
		em485->active_timer = &em485->stop_tx_timer;
		start_hrtimer_ms(&em485->stop_tx_timer,
				   p->port.rs485.delay_rts_after_send);
	} else {
		__do_stop_tx_rs485(p);
	}
}

static inline void __do_stop_tx(struct uart_8250_port *p)
{
	if (serial8250_clear_THRI_sier(p))
		serial8250_rpm_put_tx(p);
}

static inline void __stop_tx(struct uart_8250_port *p)
{
	struct uart_8250_em485 *em485 = p->em485;

	if (em485) {
		unsigned char lsr = serial_in(p, UART_LSR);
		/*
		 * To provide required timeing and allow FIFO transfer,
		 * __stop_tx_rs485() must be called only when both FIFO and
		 * shift register are empty. It is for device driver to enable
		 * interrupt on TEMT.
		 */
		if ((lsr & BOTH_EMPTY) != BOTH_EMPTY)
			return;

		em485->active_timer = NULL;

		__stop_tx_rs485(p);
	}
	__do_stop_tx(p);
}

static void serial8250_stop_tx(struct uart_port *port)
{
	struct uart_8250_port *up = up_to_u8250p(port);

	serial8250_rpm_get(up);
	__stop_tx(up);

	/*
	 * We really want to stop the transmitter from sending.
	 */
	if (port->type == PORT_16C950) {
		up->acr |= UART_ACR_TXDIS;
		serial_icr_write(up, UART_ACR, up->acr);
	}
	serial8250_rpm_put(up);
}

static inline void __start_tx(struct uart_port *port)
{
	struct uart_8250_port *up = up_to_u8250p(port);

	if (up->dma && !up->dma->tx_dma(up))
		return;

	if (serial8250_set_THRI_sier(up)) {
		if (up->bugs & UART_BUG_TXEN) {
			unsigned char lsr;

			lsr = serial_in(up, UART_LSR);
			up->lsr_saved_flags |= lsr & LSR_SAVE_FLAGS;
			if (lsr & UART_LSR_THRE)
				serial8250_tx_chars(up);
		}
	}

	/*
	 * Re-enable the transmitter if we disabled it.
	 */
	if (port->type == PORT_16C950 && up->acr & UART_ACR_TXDIS) {
		up->acr &= ~UART_ACR_TXDIS;
		serial_icr_write(up, UART_ACR, up->acr);
	}
}

static inline void start_tx_rs485(struct uart_port *port)
{
	struct uart_8250_port *up = up_to_u8250p(port);
	struct uart_8250_em485 *em485 = up->em485;
	unsigned char mcr;

	if (!(up->port.rs485.flags & SER_RS485_RX_DURING_TX))
		serial8250_stop_rx(&up->port);

	em485->active_timer = NULL;

	mcr = serial8250_in_MCR(up);
	if (!!(up->port.rs485.flags & SER_RS485_RTS_ON_SEND) !=
	    !!(mcr & UART_MCR_RTS)) {
		if (up->port.rs485.flags & SER_RS485_RTS_ON_SEND)
			mcr |= UART_MCR_RTS;
		else
			mcr &= ~UART_MCR_RTS;
		serial8250_out_MCR(up, mcr);

		if (up->port.rs485.delay_rts_before_send > 0) {
			em485->active_timer = &em485->start_tx_timer;
			start_hrtimer_ms(&em485->start_tx_timer,
					 up->port.rs485.delay_rts_before_send);
			return;
		}
	}

	__start_tx(port);
}

static enum hrtimer_restart serial8250_em485_handle_start_tx(struct hrtimer *t)
{
	struct uart_8250_em485 *em485;
	struct uart_8250_port *p;
	unsigned long flags;

	em485 = container_of(t, struct uart_8250_em485, start_tx_timer);
	p = em485->port;

	spin_lock_irqsave(&p->port.lock, flags);
	if (em485->active_timer == &em485->start_tx_timer) {
		__start_tx(&p->port);
		em485->active_timer = NULL;
	}
	spin_unlock_irqrestore(&p->port.lock, flags);
	return HRTIMER_NORESTART;
}

static void serial8250_start_tx(struct uart_port *port)
{
	struct uart_8250_port *up = up_to_u8250p(port);
	struct uart_8250_em485 *em485 = up->em485;

	serial8250_rpm_get_tx(up);

	if (em485 &&
	    em485->active_timer == &em485->start_tx_timer)
		return;

	if (em485)
		start_tx_rs485(port);
	else
		__start_tx(port);
}

static void serial8250_throttle(struct uart_port *port)
{
	port->throttle(port);
}

static void serial8250_unthrottle(struct uart_port *port)
{
	port->unthrottle(port);
}

static void serial8250_disable_ms(struct uart_port *port)
{
	struct uart_8250_port *up = up_to_u8250p(port);

	/* no MSR capabilities */
	if (up->bugs & UART_BUG_NOMSR)
		return;

	mctrl_gpio_disable_ms(up->gpios);

	up->ier &= ~UART_IER_MSI;
<<<<<<< HEAD
	set_ier(up, up->ier);
=======
	serial8250_set_IER(up, up->ier);
>>>>>>> 16b8016d
}

static void serial8250_enable_ms(struct uart_port *port)
{
	struct uart_8250_port *up = up_to_u8250p(port);

	/* no MSR capabilities */
	if (up->bugs & UART_BUG_NOMSR)
		return;

	mctrl_gpio_enable_ms(up->gpios);

	up->ier |= UART_IER_MSI;

	serial8250_rpm_get(up);
<<<<<<< HEAD
	set_ier(up, up->ier);
=======
	serial8250_set_IER(up, up->ier);
>>>>>>> 16b8016d
	serial8250_rpm_put(up);
}

void serial8250_read_char(struct uart_8250_port *up, unsigned char lsr)
{
	struct uart_port *port = &up->port;
	unsigned char ch;
	char flag = TTY_NORMAL;

	if (likely(lsr & UART_LSR_DR))
		ch = serial_in(up, UART_RX);
	else
		/*
		 * Intel 82571 has a Serial Over Lan device that will
		 * set UART_LSR_BI without setting UART_LSR_DR when
		 * it receives a break. To avoid reading from the
		 * receive buffer without UART_LSR_DR bit set, we
		 * just force the read character to be 0
		 */
		ch = 0;

	port->icount.rx++;

	lsr |= up->lsr_saved_flags;
	up->lsr_saved_flags = 0;

	if (unlikely(lsr & UART_LSR_BRK_ERROR_BITS)) {
		if (lsr & UART_LSR_BI) {
			lsr &= ~(UART_LSR_FE | UART_LSR_PE);
			port->icount.brk++;
			/*
			 * We do the SysRQ and SAK checking
			 * here because otherwise the break
			 * may get masked by ignore_status_mask
			 * or read_status_mask.
			 */
			if (uart_handle_break(port))
				return;
		} else if (lsr & UART_LSR_PE)
			port->icount.parity++;
		else if (lsr & UART_LSR_FE)
			port->icount.frame++;
		if (lsr & UART_LSR_OE)
			port->icount.overrun++;

		/*
		 * Mask off conditions which should be ignored.
		 */
		lsr &= port->read_status_mask;

		if (lsr & UART_LSR_BI) {
			pr_debug("%s: handling break\n", __func__);
			flag = TTY_BREAK;
		} else if (lsr & UART_LSR_PE)
			flag = TTY_PARITY;
		else if (lsr & UART_LSR_FE)
			flag = TTY_FRAME;
	}
	if (uart_prepare_sysrq_char(port, ch))
		return;

	uart_insert_char(port, lsr, UART_LSR_OE, ch, flag);
}
EXPORT_SYMBOL_GPL(serial8250_read_char);

/*
 * serial8250_rx_chars: processes according to the passed in LSR
 * value, and returns the remaining LSR bits not handled
 * by this Rx routine.
 */
unsigned char serial8250_rx_chars(struct uart_8250_port *up, unsigned char lsr)
{
	struct uart_port *port = &up->port;
	int max_count = 256;

	do {
		serial8250_read_char(up, lsr);
		if (--max_count == 0)
			break;
		lsr = serial_in(up, UART_LSR);
	} while (lsr & (UART_LSR_DR | UART_LSR_BI));

	tty_flip_buffer_push(&port->state->port);
	return lsr;
}
EXPORT_SYMBOL_GPL(serial8250_rx_chars);

void serial8250_tx_chars(struct uart_8250_port *up)
{
	struct uart_port *port = &up->port;
	struct circ_buf *xmit = &port->state->xmit;
	int count;

	if (port->x_char) {
		serial_out(up, UART_TX, port->x_char);
		port->icount.tx++;
		port->x_char = 0;
		return;
	}
	if (uart_tx_stopped(port)) {
		serial8250_stop_tx(port);
		return;
	}
	if (uart_circ_empty(xmit)) {
		__stop_tx(up);
		return;
	}

	count = up->tx_loadsz;
	do {
		serial_out(up, UART_TX, xmit->buf[xmit->tail]);
		xmit->tail = (xmit->tail + 1) & (UART_XMIT_SIZE - 1);
		port->icount.tx++;
		if (uart_circ_empty(xmit))
			break;
		if ((up->capabilities & UART_CAP_HFIFO) &&
		    (serial_in(up, UART_LSR) & BOTH_EMPTY) != BOTH_EMPTY)
			break;
		/* The BCM2835 MINI UART THRE bit is really a not-full bit. */
		if ((up->capabilities & UART_CAP_MINI) &&
		    !(serial_in(up, UART_LSR) & UART_LSR_THRE))
			break;
	} while (--count > 0);

	if (uart_circ_chars_pending(xmit) < WAKEUP_CHARS)
		uart_write_wakeup(port);

	/*
	 * With RPM enabled, we have to wait until the FIFO is empty before the
	 * HW can go idle. So we get here once again with empty FIFO and disable
	 * the interrupt and RPM in __stop_tx()
	 */
	if (uart_circ_empty(xmit) && !(up->capabilities & UART_CAP_RPM))
		__stop_tx(up);
}
EXPORT_SYMBOL_GPL(serial8250_tx_chars);

/* Caller holds uart port lock */
unsigned int serial8250_modem_status(struct uart_8250_port *up)
{
	struct uart_port *port = &up->port;
	unsigned int status = serial_in(up, UART_MSR);

	status |= up->msr_saved_flags;
	up->msr_saved_flags = 0;
	if (status & UART_MSR_ANY_DELTA && up->ier & UART_IER_MSI &&
	    port->state != NULL) {
		if (status & UART_MSR_TERI)
			port->icount.rng++;
		if (status & UART_MSR_DDSR)
			port->icount.dsr++;
		if (status & UART_MSR_DDCD)
			uart_handle_dcd_change(port, status & UART_MSR_DCD);
		if (status & UART_MSR_DCTS)
			uart_handle_cts_change(port, status & UART_MSR_CTS);

		wake_up_interruptible(&port->state->port.delta_msr_wait);
	}

	return status;
}
EXPORT_SYMBOL_GPL(serial8250_modem_status);

static bool handle_rx_dma(struct uart_8250_port *up, unsigned int iir)
{
	switch (iir & 0x3f) {
	case UART_IIR_RX_TIMEOUT:
		serial8250_rx_dma_flush(up);
		/* fall-through */
	case UART_IIR_RLSI:
		return true;
	}
	return up->dma->rx_dma(up);
}

/*
 * This handles the interrupt from one port.
 */
int serial8250_handle_irq(struct uart_port *port, unsigned int iir)
{
	unsigned char status;
	unsigned long flags;
	struct uart_8250_port *up = up_to_u8250p(port);

	if (iir & UART_IIR_NO_INT)
		return 0;

	spin_lock_irqsave(&port->lock, flags);

	status = serial_port_in(port, UART_LSR);

	if (status & (UART_LSR_DR | UART_LSR_BI)) {
		if (!up->dma || handle_rx_dma(up, iir))
			status = serial8250_rx_chars(up, status);
	}
	serial8250_modem_status(up);
	if ((!up->dma || up->dma->tx_err) && (status & UART_LSR_THRE) &&
		(up->ier & UART_IER_THRI))
		serial8250_tx_chars(up);

	uart_unlock_and_check_sysrq(port, flags);
	return 1;
}
EXPORT_SYMBOL_GPL(serial8250_handle_irq);

static int serial8250_default_handle_irq(struct uart_port *port)
{
	struct uart_8250_port *up = up_to_u8250p(port);
	unsigned int iir;
	int ret;

	serial8250_rpm_get(up);

	iir = serial_port_in(port, UART_IIR);
	ret = serial8250_handle_irq(port, iir);

	serial8250_rpm_put(up);
	return ret;
}

/*
 * Newer 16550 compatible parts such as the SC16C650 & Altera 16550 Soft IP
 * have a programmable TX threshold that triggers the THRE interrupt in
 * the IIR register. In this case, the THRE interrupt indicates the FIFO
 * has space available. Load it up with tx_loadsz bytes.
 */
static int serial8250_tx_threshold_handle_irq(struct uart_port *port)
{
	unsigned long flags;
	unsigned int iir = serial_port_in(port, UART_IIR);

	/* TX Threshold IRQ triggered so load up FIFO */
	if ((iir & UART_IIR_ID) == UART_IIR_THRI) {
		struct uart_8250_port *up = up_to_u8250p(port);

		spin_lock_irqsave(&port->lock, flags);
		serial8250_tx_chars(up);
		spin_unlock_irqrestore(&port->lock, flags);
	}

	iir = serial_port_in(port, UART_IIR);
	return serial8250_handle_irq(port, iir);
}

static unsigned int serial8250_tx_empty(struct uart_port *port)
{
	struct uart_8250_port *up = up_to_u8250p(port);
	unsigned long flags;
	unsigned int lsr;

	serial8250_rpm_get(up);

	spin_lock_irqsave(&port->lock, flags);
	lsr = serial_port_in(port, UART_LSR);
	up->lsr_saved_flags |= lsr & LSR_SAVE_FLAGS;
	spin_unlock_irqrestore(&port->lock, flags);

	serial8250_rpm_put(up);

	return (lsr & BOTH_EMPTY) == BOTH_EMPTY ? TIOCSER_TEMT : 0;
}

unsigned int serial8250_do_get_mctrl(struct uart_port *port)
{
	struct uart_8250_port *up = up_to_u8250p(port);
	unsigned int status;
	unsigned int val;

	serial8250_rpm_get(up);
	status = serial8250_modem_status(up);
	serial8250_rpm_put(up);

	val = serial8250_MSR_to_TIOCM(status);
	if (up->gpios)
		return mctrl_gpio_get(up->gpios, &val);

	return val;
}
EXPORT_SYMBOL_GPL(serial8250_do_get_mctrl);

static unsigned int serial8250_get_mctrl(struct uart_port *port)
{
	if (port->get_mctrl)
		return port->get_mctrl(port);
	return serial8250_do_get_mctrl(port);
}

void serial8250_do_set_mctrl(struct uart_port *port, unsigned int mctrl)
{
	struct uart_8250_port *up = up_to_u8250p(port);
	unsigned char mcr;

	mcr = serial8250_TIOCM_to_MCR(mctrl);

	mcr = (mcr & up->mcr_mask) | up->mcr_force | up->mcr;

	serial8250_out_MCR(up, mcr);
}
EXPORT_SYMBOL_GPL(serial8250_do_set_mctrl);

static void serial8250_set_mctrl(struct uart_port *port, unsigned int mctrl)
{
	if (port->set_mctrl)
		port->set_mctrl(port, mctrl);
	else
		serial8250_do_set_mctrl(port, mctrl);
}

static void serial8250_break_ctl(struct uart_port *port, int break_state)
{
	struct uart_8250_port *up = up_to_u8250p(port);
	unsigned long flags;

	serial8250_rpm_get(up);
	spin_lock_irqsave(&port->lock, flags);
	if (break_state == -1)
		up->lcr |= UART_LCR_SBC;
	else
		up->lcr &= ~UART_LCR_SBC;
	serial_port_out(port, UART_LCR, up->lcr);
	spin_unlock_irqrestore(&port->lock, flags);
	serial8250_rpm_put(up);
}

/*
 *	Wait for transmitter & holding register to empty
 */
static void wait_for_xmitr(struct uart_8250_port *up, int bits)
{
	unsigned int status, tmout = 10000;

	/* Wait up to 10ms for the character(s) to be sent. */
	for (;;) {
		status = serial_in(up, UART_LSR);

		up->lsr_saved_flags |= status & LSR_SAVE_FLAGS;

		if ((status & bits) == bits)
			break;
		if (--tmout == 0)
			break;
		udelay(1);
		touch_nmi_watchdog();
	}

	/* Wait up to 1s for flow control if necessary */
	if (up->port.flags & UPF_CONS_FLOW) {
		for (tmout = 1000000; tmout; tmout--) {
			unsigned int msr = serial_in(up, UART_MSR);
			up->msr_saved_flags |= msr & MSR_SAVE_FLAGS;
			if (msr & UART_MSR_CTS)
				break;
			udelay(1);
			touch_nmi_watchdog();
		}
	}
}

static atomic_t ier_counter = ATOMIC_INIT(0);
static atomic_t ier_value = ATOMIC_INIT(0);

void set_ier(struct uart_8250_port *up, unsigned char ier)
{
	struct uart_port *port = &up->port;
	unsigned int flags;

	console_atomic_lock(&flags);
	if (atomic_read(&ier_counter) > 0)
		atomic_set(&ier_value, ier);
	else
		serial_port_out(port, UART_IER, ier);
	console_atomic_unlock(flags);
}

void clear_ier(struct uart_8250_port *up)
{
	struct uart_port *port = &up->port;
	unsigned int ier_cleared = 0;
	unsigned int flags;
	unsigned int ier;

	console_atomic_lock(&flags);
	atomic_inc(&ier_counter);
	ier = serial_port_in(port, UART_IER);
	if (up->capabilities & UART_CAP_UUE)
		ier_cleared = UART_IER_UUE;
	if (ier != ier_cleared) {
		serial_port_out(port, UART_IER, ier_cleared);
		atomic_set(&ier_value, ier);
	}
	console_atomic_unlock(flags);
}
EXPORT_SYMBOL_GPL(clear_ier);

void restore_ier(struct uart_8250_port *up)
{
	struct uart_port *port = &up->port;
	unsigned int flags;

	console_atomic_lock(&flags);
	if (atomic_fetch_dec(&ier_counter) == 1)
		serial_port_out(port, UART_IER, atomic_read(&ier_value));
	console_atomic_unlock(flags);
}
EXPORT_SYMBOL_GPL(restore_ier);

#ifdef CONFIG_CONSOLE_POLL
/*
 * Console polling routines for writing and reading from the uart while
 * in an interrupt or debug context.
 */

static int serial8250_get_poll_char(struct uart_port *port)
{
	struct uart_8250_port *up = up_to_u8250p(port);
	unsigned char lsr;
	int status;

	serial8250_rpm_get(up);

	lsr = serial_port_in(port, UART_LSR);

	if (!(lsr & UART_LSR_DR)) {
		status = NO_POLL_CHAR;
		goto out;
	}

	status = serial_port_in(port, UART_RX);
out:
	serial8250_rpm_put(up);
	return status;
}


static void serial8250_put_poll_char(struct uart_port *port,
			 unsigned char c)
{
	struct uart_8250_port *up = up_to_u8250p(port);

	serial8250_rpm_get(up);
<<<<<<< HEAD
	clear_ier(up);
=======
	ier = serial8250_clear_IER(up);
>>>>>>> 16b8016d

	wait_for_xmitr(up, BOTH_EMPTY);
	/*
	 *	Send the character out.
	 */
	serial_port_out(port, UART_TX, c);

	/*
	 *	Finally, wait for transmitter to become empty
	 *	and restore the IER
	 */
	wait_for_xmitr(up, BOTH_EMPTY);
<<<<<<< HEAD
	restore_ier(up);
=======
	serial8250_set_IER(up, ier);
>>>>>>> 16b8016d
	serial8250_rpm_put(up);
}

#endif /* CONFIG_CONSOLE_POLL */

int serial8250_do_startup(struct uart_port *port)
{
	struct uart_8250_port *up = up_to_u8250p(port);
	unsigned long flags;
	unsigned char lsr, iir;
	int retval;

	if (!port->fifosize)
		port->fifosize = uart_config[port->type].fifo_size;
	if (!up->tx_loadsz)
		up->tx_loadsz = uart_config[port->type].tx_loadsz;
	if (!up->capabilities)
		up->capabilities = uart_config[port->type].flags;
	up->mcr = 0;

	if (port->iotype != up->cur_iotype)
		set_io_from_upio(port);

	serial8250_rpm_get(up);
	if (port->type == PORT_16C950) {
		/* Wake up and initialize UART */
		up->acr = 0;
		serial_port_out(port, UART_LCR, UART_LCR_CONF_MODE_B);
		serial_port_out(port, UART_EFR, UART_EFR_ECB);
		serial_port_out(port, UART_IER, 0);
		serial_port_out(port, UART_LCR, 0);
		serial_icr_write(up, UART_CSR, 0); /* Reset the UART */
		serial_port_out(port, UART_LCR, UART_LCR_CONF_MODE_B);
		serial_port_out(port, UART_EFR, UART_EFR_ECB);
		serial_port_out(port, UART_LCR, 0);
	}

	if (port->type == PORT_DA830) {
		/* Reset the port */
		serial_port_out(port, UART_IER, 0);
		serial_port_out(port, UART_DA830_PWREMU_MGMT, 0);
		mdelay(10);

		/* Enable Tx, Rx and free run mode */
		serial_port_out(port, UART_DA830_PWREMU_MGMT,
				UART_DA830_PWREMU_MGMT_UTRST |
				UART_DA830_PWREMU_MGMT_URRST |
				UART_DA830_PWREMU_MGMT_FREE);
	}

	if (port->type == PORT_NPCM) {
		/*
		 * Nuvoton calls the scratch register 'UART_TOR' (timeout
		 * register). Enable it, and set TIOC (timeout interrupt
		 * comparator) to be 0x20 for correct operation.
		 */
		serial_port_out(port, UART_NPCM_TOR, UART_NPCM_TOIE | 0x20);
	}

#ifdef CONFIG_SERIAL_8250_RSA
	/*
	 * If this is an RSA port, see if we can kick it up to the
	 * higher speed clock.
	 */
	enable_rsa(up);
#endif

	if (port->type == PORT_XR17V35X) {
		/*
		 * First enable access to IER [7:5], ISR [5:4], FCR [5:4],
		 * MCR [7:5] and MSR [7:0]
		 */
		serial_port_out(port, UART_XR_EFR, UART_EFR_ECB);

		/*
		 * Make sure all interrups are masked until initialization is
		 * complete and the FIFOs are cleared
		 */
		serial_port_out(port, UART_IER, 0);
	}

	/*
	 * Clear the FIFO buffers and disable them.
	 * (they will be reenabled in set_termios())
	 */
	serial8250_clear_fifos(up);

	/*
	 * Clear the interrupt registers.
	 */
	serial_port_in(port, UART_LSR);
	serial_port_in(port, UART_RX);
	serial_port_in(port, UART_IIR);
	serial_port_in(port, UART_MSR);

	/*
	 * At this point, there's no way the LSR could still be 0xff;
	 * if it is, then bail out, because there's likely no UART
	 * here.
	 */
	if (!(port->flags & UPF_BUGGY_UART) &&
	    (serial_port_in(port, UART_LSR) == 0xff)) {
		pr_info_ratelimited("%s: LSR safety check engaged!\n", port->name);
		retval = -ENODEV;
		goto out;
	}

	/*
	 * For a XR16C850, we need to set the trigger levels
	 */
	if (port->type == PORT_16850) {
		unsigned char fctr;

		serial_out(up, UART_LCR, UART_LCR_CONF_MODE_B);

		fctr = serial_in(up, UART_FCTR) & ~(UART_FCTR_RX|UART_FCTR_TX);
		serial_port_out(port, UART_FCTR,
				fctr | UART_FCTR_TRGD | UART_FCTR_RX);
		serial_port_out(port, UART_TRG, UART_TRG_96);
		serial_port_out(port, UART_FCTR,
				fctr | UART_FCTR_TRGD | UART_FCTR_TX);
		serial_port_out(port, UART_TRG, UART_TRG_96);

		serial_port_out(port, UART_LCR, 0);
	}

	/*
	 * For the Altera 16550 variants, set TX threshold trigger level.
	 */
	if (((port->type == PORT_ALTR_16550_F32) ||
	     (port->type == PORT_ALTR_16550_F64) ||
	     (port->type == PORT_ALTR_16550_F128)) && (port->fifosize > 1)) {
		/* Bounds checking of TX threshold (valid 0 to fifosize-2) */
		if ((up->tx_loadsz < 2) || (up->tx_loadsz > port->fifosize)) {
			pr_err("%s TX FIFO Threshold errors, skipping\n",
			       port->name);
		} else {
			serial_port_out(port, UART_ALTR_AFR,
					UART_ALTR_EN_TXFIFO_LW);
			serial_port_out(port, UART_ALTR_TX_LOW,
					port->fifosize - up->tx_loadsz);
			port->handle_irq = serial8250_tx_threshold_handle_irq;
		}
	}

	if (port->irq && !(up->port.flags & UPF_NO_THRE_TEST)) {
		unsigned char iir1;
		/*
		 * Test for UARTs that do not reassert THRE when the
		 * transmitter is idle and the interrupt has already
		 * been cleared.  Real 16550s should always reassert
		 * this interrupt whenever the transmitter is idle and
		 * the interrupt is enabled.  Delays are necessary to
		 * allow register changes to become visible.
		 */
		spin_lock_irqsave(&port->lock, flags);
		if (up->port.irqflags & IRQF_SHARED)
			disable_irq_nosync(port->irq);

		wait_for_xmitr(up, UART_LSR_THRE);
		serial_port_out_sync(port, UART_IER, UART_IER_THRI);
		udelay(1); /* allow THRE to set */
		iir1 = serial_port_in(port, UART_IIR);
		serial_port_out(port, UART_IER, 0);
		serial_port_out_sync(port, UART_IER, UART_IER_THRI);
		udelay(1); /* allow a working UART time to re-assert THRE */
		iir = serial_port_in(port, UART_IIR);
		serial_port_out(port, UART_IER, 0);

		if (port->irqflags & IRQF_SHARED)
			enable_irq(port->irq);
		spin_unlock_irqrestore(&port->lock, flags);

		/*
		 * If the interrupt is not reasserted, or we otherwise
		 * don't trust the iir, setup a timer to kick the UART
		 * on a regular basis.
		 */
		if ((!(iir1 & UART_IIR_NO_INT) && (iir & UART_IIR_NO_INT)) ||
		    up->port.flags & UPF_BUG_THRE) {
			up->bugs |= UART_BUG_THRE;
		}
	}

	retval = up->ops->setup_irq(up);
	if (retval)
		goto out;

	/*
	 * Now, initialize the UART
	 */
	serial_port_out(port, UART_LCR, UART_LCR_WLEN8);

	spin_lock_irqsave(&port->lock, flags);
	if (up->port.flags & UPF_FOURPORT) {
		if (!up->port.irq)
			up->port.mctrl |= TIOCM_OUT1;
	} else
		/*
		 * Most PC uarts need OUT2 raised to enable interrupts.
		 */
		if (port->irq)
			up->port.mctrl |= TIOCM_OUT2;

	serial8250_set_mctrl(port, port->mctrl);

	/*
	 * Serial over Lan (SoL) hack:
	 * Intel 8257x Gigabit ethernet chips have a 16550 emulation, to be
	 * used for Serial Over Lan.  Those chips take a longer time than a
	 * normal serial device to signalize that a transmission data was
	 * queued. Due to that, the above test generally fails. One solution
	 * would be to delay the reading of iir. However, this is not
	 * reliable, since the timeout is variable. So, let's just don't
	 * test if we receive TX irq.  This way, we'll never enable
	 * UART_BUG_TXEN.
	 */
	if (up->port.quirks & UPQ_NO_TXEN_TEST)
		goto dont_test_tx_en;

	/*
	 * Do a quick test to see if we receive an interrupt when we enable
	 * the TX irq.
	 */
	serial_port_out(port, UART_IER, UART_IER_THRI);
	lsr = serial_port_in(port, UART_LSR);
	iir = serial_port_in(port, UART_IIR);
	serial_port_out(port, UART_IER, 0);

	if (lsr & UART_LSR_TEMT && iir & UART_IIR_NO_INT) {
		if (!(up->bugs & UART_BUG_TXEN)) {
			up->bugs |= UART_BUG_TXEN;
			pr_debug("%s - enabling bad tx status workarounds\n",
				 port->name);
		}
	} else {
		up->bugs &= ~UART_BUG_TXEN;
	}

dont_test_tx_en:
	spin_unlock_irqrestore(&port->lock, flags);

	/*
	 * Clear the interrupt registers again for luck, and clear the
	 * saved flags to avoid getting false values from polling
	 * routines or the previous session.
	 */
	serial_port_in(port, UART_LSR);
	serial_port_in(port, UART_RX);
	serial_port_in(port, UART_IIR);
	serial_port_in(port, UART_MSR);
	up->lsr_saved_flags = 0;
	up->msr_saved_flags = 0;

	/*
	 * Request DMA channels for both RX and TX.
	 */
	if (up->dma) {
		retval = serial8250_request_dma(up);
		if (retval) {
			pr_warn_ratelimited("%s - failed to request DMA\n",
					    port->name);
			up->dma = NULL;
		}
	}

	/*
	 * Set the IER shadow for rx interrupts but defer actual interrupt
	 * enable until after the FIFOs are enabled; otherwise, an already-
	 * active sender can swamp the interrupt handler with "too much work".
	 */
	up->ier = UART_IER_RLSI | UART_IER_RDI;

	if (port->flags & UPF_FOURPORT) {
		unsigned int icp;
		/*
		 * Enable interrupts on the AST Fourport board
		 */
		icp = (port->iobase & 0xfe0) | 0x01f;
		outb_p(0x80, icp);
		inb_p(icp);
	}
	retval = 0;
out:
	serial8250_rpm_put(up);
	return retval;
}
EXPORT_SYMBOL_GPL(serial8250_do_startup);

static int serial8250_startup(struct uart_port *port)
{
	if (port->startup)
		return port->startup(port);
	return serial8250_do_startup(port);
}

void serial8250_do_shutdown(struct uart_port *port)
{
	struct uart_8250_port *up = up_to_u8250p(port);
	unsigned long flags;

	serial8250_rpm_get(up);
	/*
	 * Disable interrupts from this port
	 */
	spin_lock_irqsave(&port->lock, flags);
	up->ier = 0;
<<<<<<< HEAD
	set_ier(up, 0);
=======
	serial8250_set_IER(up, 0);
>>>>>>> 16b8016d
	spin_unlock_irqrestore(&port->lock, flags);

	synchronize_irq(port->irq);

	if (up->dma)
		serial8250_release_dma(up);

	spin_lock_irqsave(&port->lock, flags);
	if (port->flags & UPF_FOURPORT) {
		/* reset interrupts on the AST Fourport board */
		inb((port->iobase & 0xfe0) | 0x1f);
		port->mctrl |= TIOCM_OUT1;
	} else
		port->mctrl &= ~TIOCM_OUT2;

	serial8250_set_mctrl(port, port->mctrl);
	spin_unlock_irqrestore(&port->lock, flags);

	/*
	 * Disable break condition and FIFOs
	 */
	serial_port_out(port, UART_LCR,
			serial_port_in(port, UART_LCR) & ~UART_LCR_SBC);
	serial8250_clear_fifos(up);

#ifdef CONFIG_SERIAL_8250_RSA
	/*
	 * Reset the RSA board back to 115kbps compat mode.
	 */
	disable_rsa(up);
#endif

	/*
	 * Read data port to reset things, and then unlink from
	 * the IRQ chain.
	 */
	serial_port_in(port, UART_RX);
	serial8250_rpm_put(up);

	up->ops->release_irq(up);
}
EXPORT_SYMBOL_GPL(serial8250_do_shutdown);

static void serial8250_shutdown(struct uart_port *port)
{
	if (port->shutdown)
		port->shutdown(port);
	else
		serial8250_do_shutdown(port);
}

/* Nuvoton NPCM UARTs have a custom divisor calculation */
static unsigned int npcm_get_divisor(struct uart_8250_port *up,
		unsigned int baud)
{
	struct uart_port *port = &up->port;

	return DIV_ROUND_CLOSEST(port->uartclk, 16 * baud + 2) - 2;
}

static unsigned int serial8250_do_get_divisor(struct uart_port *port,
					      unsigned int baud,
					      unsigned int *frac)
{
	struct uart_8250_port *up = up_to_u8250p(port);
	unsigned int quot;

	/*
	 * Handle magic divisors for baud rates above baud_base on
	 * SMSC SuperIO chips.
	 *
	 */
	if ((port->flags & UPF_MAGIC_MULTIPLIER) &&
	    baud == (port->uartclk/4))
		quot = 0x8001;
	else if ((port->flags & UPF_MAGIC_MULTIPLIER) &&
		 baud == (port->uartclk/8))
		quot = 0x8002;
	else if (up->port.type == PORT_NPCM)
		quot = npcm_get_divisor(up, baud);
	else
		quot = uart_get_divisor(port, baud);

	/*
	 * Oxford Semi 952 rev B workaround
	 */
	if (up->bugs & UART_BUG_QUOT && (quot & 0xff) == 0)
		quot++;

	return quot;
}

static unsigned int serial8250_get_divisor(struct uart_port *port,
					   unsigned int baud,
					   unsigned int *frac)
{
	if (port->get_divisor)
		return port->get_divisor(port, baud, frac);

	return serial8250_do_get_divisor(port, baud, frac);
}

static unsigned char serial8250_compute_lcr(struct uart_8250_port *up,
					    tcflag_t c_cflag)
{
	unsigned char cval;

	switch (c_cflag & CSIZE) {
	case CS5:
		cval = UART_LCR_WLEN5;
		break;
	case CS6:
		cval = UART_LCR_WLEN6;
		break;
	case CS7:
		cval = UART_LCR_WLEN7;
		break;
	default:
	case CS8:
		cval = UART_LCR_WLEN8;
		break;
	}

	if (c_cflag & CSTOPB)
		cval |= UART_LCR_STOP;
	if (c_cflag & PARENB) {
		cval |= UART_LCR_PARITY;
		if (up->bugs & UART_BUG_PARITY)
			up->fifo_bug = true;
	}
	if (!(c_cflag & PARODD))
		cval |= UART_LCR_EPAR;
#ifdef CMSPAR
	if (c_cflag & CMSPAR)
		cval |= UART_LCR_SPAR;
#endif

	return cval;
}

void serial8250_do_set_divisor(struct uart_port *port, unsigned int baud,
			       unsigned int quot, unsigned int quot_frac)
{
	struct uart_8250_port *up = up_to_u8250p(port);

	/* Workaround to enable 115200 baud on OMAP1510 internal ports */
	if (is_omap1510_8250(up)) {
		if (baud == 115200) {
			quot = 1;
			serial_port_out(port, UART_OMAP_OSC_12M_SEL, 1);
		} else
			serial_port_out(port, UART_OMAP_OSC_12M_SEL, 0);
	}

	/*
	 * For NatSemi, switch to bank 2 not bank 1, to avoid resetting EXCR2,
	 * otherwise just set DLAB
	 */
	if (up->capabilities & UART_NATSEMI)
		serial_port_out(port, UART_LCR, 0xe0);
	else
		serial_port_out(port, UART_LCR, up->lcr | UART_LCR_DLAB);

	serial_dl_write(up, quot);
}
EXPORT_SYMBOL_GPL(serial8250_do_set_divisor);

static void serial8250_set_divisor(struct uart_port *port, unsigned int baud,
				   unsigned int quot, unsigned int quot_frac)
{
	if (port->set_divisor)
		port->set_divisor(port, baud, quot, quot_frac);
	else
		serial8250_do_set_divisor(port, baud, quot, quot_frac);
}

static unsigned int serial8250_get_baud_rate(struct uart_port *port,
					     struct ktermios *termios,
					     struct ktermios *old)
{
	/*
	 * Ask the core to calculate the divisor for us.
	 * Allow 1% tolerance at the upper limit so uart clks marginally
	 * slower than nominal still match standard baud rates without
	 * causing transmission errors.
	 */
	return uart_get_baud_rate(port, termios, old,
				  port->uartclk / 16 / UART_DIV_MAX,
				  port->uartclk);
}

void
serial8250_do_set_termios(struct uart_port *port, struct ktermios *termios,
			  struct ktermios *old)
{
	struct uart_8250_port *up = up_to_u8250p(port);
	unsigned char cval;
	unsigned long flags;
	unsigned int baud, quot, frac = 0;

	if (up->capabilities & UART_CAP_MINI) {
		termios->c_cflag &= ~(CSTOPB | PARENB | PARODD | CMSPAR);
		if ((termios->c_cflag & CSIZE) == CS5 ||
		    (termios->c_cflag & CSIZE) == CS6)
			termios->c_cflag = (termios->c_cflag & ~CSIZE) | CS7;
	}
	cval = serial8250_compute_lcr(up, termios->c_cflag);

	baud = serial8250_get_baud_rate(port, termios, old);
	quot = serial8250_get_divisor(port, baud, &frac);

	/*
	 * Ok, we're now changing the port state.  Do it with
	 * interrupts disabled.
	 */
	serial8250_rpm_get(up);
	spin_lock_irqsave(&port->lock, flags);

	up->lcr = cval;					/* Save computed LCR */

	if (up->capabilities & UART_CAP_FIFO && port->fifosize > 1) {
		/* NOTE: If fifo_bug is not set, a user can set RX_trigger. */
		if ((baud < 2400 && !up->dma) || up->fifo_bug) {
			up->fcr &= ~UART_FCR_TRIGGER_MASK;
			up->fcr |= UART_FCR_TRIGGER_1;
		}
	}

	/*
	 * MCR-based auto flow control.  When AFE is enabled, RTS will be
	 * deasserted when the receive FIFO contains more characters than
	 * the trigger, or the MCR RTS bit is cleared.
	 */
	if (up->capabilities & UART_CAP_AFE) {
		up->mcr &= ~UART_MCR_AFE;
		if (termios->c_cflag & CRTSCTS)
			up->mcr |= UART_MCR_AFE;
	}

	/*
	 * Update the per-port timeout.
	 */
	uart_update_timeout(port, termios->c_cflag, baud);

	port->read_status_mask = UART_LSR_OE | UART_LSR_THRE | UART_LSR_DR;
	if (termios->c_iflag & INPCK)
		port->read_status_mask |= UART_LSR_FE | UART_LSR_PE;
	if (termios->c_iflag & (IGNBRK | BRKINT | PARMRK))
		port->read_status_mask |= UART_LSR_BI;

	/*
	 * Characteres to ignore
	 */
	port->ignore_status_mask = 0;
	if (termios->c_iflag & IGNPAR)
		port->ignore_status_mask |= UART_LSR_PE | UART_LSR_FE;
	if (termios->c_iflag & IGNBRK) {
		port->ignore_status_mask |= UART_LSR_BI;
		/*
		 * If we're ignoring parity and break indicators,
		 * ignore overruns too (for real raw support).
		 */
		if (termios->c_iflag & IGNPAR)
			port->ignore_status_mask |= UART_LSR_OE;
	}

	/*
	 * ignore all characters if CREAD is not set
	 */
	if ((termios->c_cflag & CREAD) == 0)
		port->ignore_status_mask |= UART_LSR_DR;

	/*
	 * CTS flow control flag and modem status interrupts
	 */
	up->ier &= ~UART_IER_MSI;
	if (!(up->bugs & UART_BUG_NOMSR) &&
			UART_ENABLE_MS(&up->port, termios->c_cflag))
		up->ier |= UART_IER_MSI;
	if (up->capabilities & UART_CAP_UUE)
		up->ier |= UART_IER_UUE;
	if (up->capabilities & UART_CAP_RTOIE)
		up->ier |= UART_IER_RTOIE;

<<<<<<< HEAD
	set_ier(up, up->ier);
=======
	serial8250_set_IER(up, up->ier);
>>>>>>> 16b8016d

	if (up->capabilities & UART_CAP_EFR) {
		unsigned char efr = 0;
		/*
		 * TI16C752/Startech hardware flow control.  FIXME:
		 * - TI16C752 requires control thresholds to be set.
		 * - UART_MCR_RTS is ineffective if auto-RTS mode is enabled.
		 */
		if (termios->c_cflag & CRTSCTS)
			efr |= UART_EFR_CTS;

		serial_port_out(port, UART_LCR, UART_LCR_CONF_MODE_B);
		if (port->flags & UPF_EXAR_EFR)
			serial_port_out(port, UART_XR_EFR, efr);
		else
			serial_port_out(port, UART_EFR, efr);
	}

	serial8250_set_divisor(port, baud, quot, frac);

	/*
	 * LCR DLAB must be set to enable 64-byte FIFO mode. If the FCR
	 * is written without DLAB set, this mode will be disabled.
	 */
	if (port->type == PORT_16750)
		serial_port_out(port, UART_FCR, up->fcr);

	serial_port_out(port, UART_LCR, up->lcr);	/* reset DLAB */
	if (port->type != PORT_16750) {
		/* emulated UARTs (Lucent Venus 167x) need two steps */
		if (up->fcr & UART_FCR_ENABLE_FIFO)
			serial_port_out(port, UART_FCR, UART_FCR_ENABLE_FIFO);
		serial_port_out(port, UART_FCR, up->fcr);	/* set fcr */
	}
	serial8250_set_mctrl(port, port->mctrl);
	spin_unlock_irqrestore(&port->lock, flags);
	serial8250_rpm_put(up);

	/* Don't rewrite B0 */
	if (tty_termios_baud_rate(termios))
		tty_termios_encode_baud_rate(termios, baud, baud);
}
EXPORT_SYMBOL(serial8250_do_set_termios);

static void
serial8250_set_termios(struct uart_port *port, struct ktermios *termios,
		       struct ktermios *old)
{
	if (port->set_termios)
		port->set_termios(port, termios, old);
	else
		serial8250_do_set_termios(port, termios, old);
}

void serial8250_do_set_ldisc(struct uart_port *port, struct ktermios *termios)
{
	if (termios->c_line == N_PPS) {
		port->flags |= UPF_HARDPPS_CD;
		spin_lock_irq(&port->lock);
		serial8250_enable_ms(port);
		spin_unlock_irq(&port->lock);
	} else {
		port->flags &= ~UPF_HARDPPS_CD;
		if (!UART_ENABLE_MS(port, termios->c_cflag)) {
			spin_lock_irq(&port->lock);
			serial8250_disable_ms(port);
			spin_unlock_irq(&port->lock);
		}
	}
}
EXPORT_SYMBOL_GPL(serial8250_do_set_ldisc);

static void
serial8250_set_ldisc(struct uart_port *port, struct ktermios *termios)
{
	if (port->set_ldisc)
		port->set_ldisc(port, termios);
	else
		serial8250_do_set_ldisc(port, termios);
}

void serial8250_do_pm(struct uart_port *port, unsigned int state,
		      unsigned int oldstate)
{
	struct uart_8250_port *p = up_to_u8250p(port);

	serial8250_set_sleep(p, state != 0);
}
EXPORT_SYMBOL(serial8250_do_pm);

static void
serial8250_pm(struct uart_port *port, unsigned int state,
	      unsigned int oldstate)
{
	if (port->pm)
		port->pm(port, state, oldstate);
	else
		serial8250_do_pm(port, state, oldstate);
}

static unsigned int serial8250_port_size(struct uart_8250_port *pt)
{
	if (pt->port.mapsize)
		return pt->port.mapsize;
	if (pt->port.iotype == UPIO_AU) {
		if (pt->port.type == PORT_RT2880)
			return 0x100;
		return 0x1000;
	}
	if (is_omap1_8250(pt))
		return 0x16 << pt->port.regshift;

	return 8 << pt->port.regshift;
}

/*
 * Resource handling.
 */
static int serial8250_request_std_resource(struct uart_8250_port *up)
{
	unsigned int size = serial8250_port_size(up);
	struct uart_port *port = &up->port;
	int ret = 0;

	switch (port->iotype) {
	case UPIO_AU:
	case UPIO_TSI:
	case UPIO_MEM32:
	case UPIO_MEM32BE:
	case UPIO_MEM16:
	case UPIO_MEM:
		if (!port->mapbase)
			break;

		if (!request_mem_region(port->mapbase, size, "serial")) {
			ret = -EBUSY;
			break;
		}

		if (port->flags & UPF_IOREMAP) {
			port->membase = ioremap_nocache(port->mapbase, size);
			if (!port->membase) {
				release_mem_region(port->mapbase, size);
				ret = -ENOMEM;
			}
		}
		break;

	case UPIO_HUB6:
	case UPIO_PORT:
		if (!request_region(port->iobase, size, "serial"))
			ret = -EBUSY;
		break;
	}
	return ret;
}

static void serial8250_release_std_resource(struct uart_8250_port *up)
{
	unsigned int size = serial8250_port_size(up);
	struct uart_port *port = &up->port;

	switch (port->iotype) {
	case UPIO_AU:
	case UPIO_TSI:
	case UPIO_MEM32:
	case UPIO_MEM32BE:
	case UPIO_MEM16:
	case UPIO_MEM:
		if (!port->mapbase)
			break;

		if (port->flags & UPF_IOREMAP) {
			iounmap(port->membase);
			port->membase = NULL;
		}

		release_mem_region(port->mapbase, size);
		break;

	case UPIO_HUB6:
	case UPIO_PORT:
		release_region(port->iobase, size);
		break;
	}
}

static void serial8250_release_port(struct uart_port *port)
{
	struct uart_8250_port *up = up_to_u8250p(port);

	serial8250_release_std_resource(up);
}

static int serial8250_request_port(struct uart_port *port)
{
	struct uart_8250_port *up = up_to_u8250p(port);

	return serial8250_request_std_resource(up);
}

static int fcr_get_rxtrig_bytes(struct uart_8250_port *up)
{
	const struct serial8250_config *conf_type = &uart_config[up->port.type];
	unsigned char bytes;

	bytes = conf_type->rxtrig_bytes[UART_FCR_R_TRIG_BITS(up->fcr)];

	return bytes ? bytes : -EOPNOTSUPP;
}

static int bytes_to_fcr_rxtrig(struct uart_8250_port *up, unsigned char bytes)
{
	const struct serial8250_config *conf_type = &uart_config[up->port.type];
	int i;

	if (!conf_type->rxtrig_bytes[UART_FCR_R_TRIG_BITS(UART_FCR_R_TRIG_00)])
		return -EOPNOTSUPP;

	for (i = 1; i < UART_FCR_R_TRIG_MAX_STATE; i++) {
		if (bytes < conf_type->rxtrig_bytes[i])
			/* Use the nearest lower value */
			return (--i) << UART_FCR_R_TRIG_SHIFT;
	}

	return UART_FCR_R_TRIG_11;
}

static int do_get_rxtrig(struct tty_port *port)
{
	struct uart_state *state = container_of(port, struct uart_state, port);
	struct uart_port *uport = state->uart_port;
	struct uart_8250_port *up = up_to_u8250p(uport);

	if (!(up->capabilities & UART_CAP_FIFO) || uport->fifosize <= 1)
		return -EINVAL;

	return fcr_get_rxtrig_bytes(up);
}

static int do_serial8250_get_rxtrig(struct tty_port *port)
{
	int rxtrig_bytes;

	mutex_lock(&port->mutex);
	rxtrig_bytes = do_get_rxtrig(port);
	mutex_unlock(&port->mutex);

	return rxtrig_bytes;
}

static ssize_t serial8250_get_attr_rx_trig_bytes(struct device *dev,
	struct device_attribute *attr, char *buf)
{
	struct tty_port *port = dev_get_drvdata(dev);
	int rxtrig_bytes;

	rxtrig_bytes = do_serial8250_get_rxtrig(port);
	if (rxtrig_bytes < 0)
		return rxtrig_bytes;

	return snprintf(buf, PAGE_SIZE, "%d\n", rxtrig_bytes);
}

static int do_set_rxtrig(struct tty_port *port, unsigned char bytes)
{
	struct uart_state *state = container_of(port, struct uart_state, port);
	struct uart_port *uport = state->uart_port;
	struct uart_8250_port *up = up_to_u8250p(uport);
	int rxtrig;

	if (!(up->capabilities & UART_CAP_FIFO) || uport->fifosize <= 1 ||
	    up->fifo_bug)
		return -EINVAL;

	rxtrig = bytes_to_fcr_rxtrig(up, bytes);
	if (rxtrig < 0)
		return rxtrig;

	serial8250_clear_fifos(up);
	up->fcr &= ~UART_FCR_TRIGGER_MASK;
	up->fcr |= (unsigned char)rxtrig;
	serial_out(up, UART_FCR, up->fcr);
	return 0;
}

static int do_serial8250_set_rxtrig(struct tty_port *port, unsigned char bytes)
{
	int ret;

	mutex_lock(&port->mutex);
	ret = do_set_rxtrig(port, bytes);
	mutex_unlock(&port->mutex);

	return ret;
}

static ssize_t serial8250_set_attr_rx_trig_bytes(struct device *dev,
	struct device_attribute *attr, const char *buf, size_t count)
{
	struct tty_port *port = dev_get_drvdata(dev);
	unsigned char bytes;
	int ret;

	if (!count)
		return -EINVAL;

	ret = kstrtou8(buf, 10, &bytes);
	if (ret < 0)
		return ret;

	ret = do_serial8250_set_rxtrig(port, bytes);
	if (ret < 0)
		return ret;

	return count;
}

static DEVICE_ATTR(rx_trig_bytes, S_IRUSR | S_IWUSR | S_IRGRP,
		   serial8250_get_attr_rx_trig_bytes,
		   serial8250_set_attr_rx_trig_bytes);

static struct attribute *serial8250_dev_attrs[] = {
	&dev_attr_rx_trig_bytes.attr,
	NULL,
	};

static struct attribute_group serial8250_dev_attr_group = {
	.attrs = serial8250_dev_attrs,
	};

static void register_dev_spec_attr_grp(struct uart_8250_port *up)
{
	const struct serial8250_config *conf_type = &uart_config[up->port.type];

	if (conf_type->rxtrig_bytes[0])
		up->port.attr_group = &serial8250_dev_attr_group;
}

static void serial8250_config_port(struct uart_port *port, int flags)
{
	struct uart_8250_port *up = up_to_u8250p(port);
	int ret;

	/*
	 * Find the region that we can probe for.  This in turn
	 * tells us whether we can probe for the type of port.
	 */
	ret = serial8250_request_std_resource(up);
	if (ret < 0)
		return;

	if (port->iotype != up->cur_iotype)
		set_io_from_upio(port);

	if (flags & UART_CONFIG_TYPE)
		autoconfig(up);

	/* if access method is AU, it is a 16550 with a quirk */
	if (port->type == PORT_16550A && port->iotype == UPIO_AU)
		up->bugs |= UART_BUG_NOMSR;

	/* HW bugs may trigger IRQ while IIR == NO_INT */
	if (port->type == PORT_TEGRA)
		up->bugs |= UART_BUG_NOMSR;

	if (port->type != PORT_UNKNOWN && flags & UART_CONFIG_IRQ)
		autoconfig_irq(up);

	if (port->type == PORT_UNKNOWN)
		serial8250_release_std_resource(up);

	register_dev_spec_attr_grp(up);
	up->fcr = uart_config[up->port.type].fcr;
}

static int
serial8250_verify_port(struct uart_port *port, struct serial_struct *ser)
{
	if (ser->irq >= nr_irqs || ser->irq < 0 ||
	    ser->baud_base < 9600 || ser->type < PORT_UNKNOWN ||
	    ser->type >= ARRAY_SIZE(uart_config) || ser->type == PORT_CIRRUS ||
	    ser->type == PORT_STARTECH)
		return -EINVAL;
	return 0;
}

static const char *serial8250_type(struct uart_port *port)
{
	int type = port->type;

	if (type >= ARRAY_SIZE(uart_config))
		type = 0;
	return uart_config[type].name;
}

static const struct uart_ops serial8250_pops = {
	.tx_empty	= serial8250_tx_empty,
	.set_mctrl	= serial8250_set_mctrl,
	.get_mctrl	= serial8250_get_mctrl,
	.stop_tx	= serial8250_stop_tx,
	.start_tx	= serial8250_start_tx,
	.throttle	= serial8250_throttle,
	.unthrottle	= serial8250_unthrottle,
	.stop_rx	= serial8250_stop_rx,
	.enable_ms	= serial8250_enable_ms,
	.break_ctl	= serial8250_break_ctl,
	.startup	= serial8250_startup,
	.shutdown	= serial8250_shutdown,
	.set_termios	= serial8250_set_termios,
	.set_ldisc	= serial8250_set_ldisc,
	.pm		= serial8250_pm,
	.type		= serial8250_type,
	.release_port	= serial8250_release_port,
	.request_port	= serial8250_request_port,
	.config_port	= serial8250_config_port,
	.verify_port	= serial8250_verify_port,
#ifdef CONFIG_CONSOLE_POLL
	.poll_get_char = serial8250_get_poll_char,
	.poll_put_char = serial8250_put_poll_char,
#endif
};

void serial8250_init_port(struct uart_8250_port *up)
{
	struct uart_port *port = &up->port;

	spin_lock_init(&port->lock);
	port->ops = &serial8250_pops;

	up->cur_iotype = 0xFF;
}
EXPORT_SYMBOL_GPL(serial8250_init_port);

void serial8250_set_defaults(struct uart_8250_port *up)
{
	struct uart_port *port = &up->port;

	if (up->port.flags & UPF_FIXED_TYPE) {
		unsigned int type = up->port.type;

		if (!up->port.fifosize)
			up->port.fifosize = uart_config[type].fifo_size;
		if (!up->tx_loadsz)
			up->tx_loadsz = uart_config[type].tx_loadsz;
		if (!up->capabilities)
			up->capabilities = uart_config[type].flags;
	}

	set_io_from_upio(port);

	/* default dma handlers */
	if (up->dma) {
		if (!up->dma->tx_dma)
			up->dma->tx_dma = serial8250_tx_dma;
		if (!up->dma->rx_dma)
			up->dma->rx_dma = serial8250_rx_dma;
	}
}
EXPORT_SYMBOL_GPL(serial8250_set_defaults);

#ifdef CONFIG_SERIAL_8250_CONSOLE

static void serial8250_console_putchar_locked(struct uart_port *port, int ch)
{
	struct uart_8250_port *up = up_to_u8250p(port);

	wait_for_xmitr(up, UART_LSR_THRE);
	serial_port_out(port, UART_TX, ch);
}

static void serial8250_console_putchar(struct uart_port *port, int ch)
{
	struct uart_8250_port *up = up_to_u8250p(port);
	unsigned int flags;

	wait_for_xmitr(up, UART_LSR_THRE);

	console_atomic_lock(&flags);
	serial8250_console_putchar_locked(port, ch);
	console_atomic_unlock(flags);
}

/*
 *	Restore serial console when h/w power-off detected
 */
static void serial8250_console_restore(struct uart_8250_port *up)
{
	struct uart_port *port = &up->port;
	struct ktermios termios;
	unsigned int baud, quot, frac = 0;

	termios.c_cflag = port->cons->cflag;
	if (port->state->port.tty && termios.c_cflag == 0)
		termios.c_cflag = port->state->port.tty->termios.c_cflag;

	baud = serial8250_get_baud_rate(port, &termios, NULL);
	quot = serial8250_get_divisor(port, baud, &frac);

	serial8250_set_divisor(port, baud, quot, frac);
	serial_port_out(port, UART_LCR, up->lcr);
	serial8250_out_MCR(up, UART_MCR_DTR | UART_MCR_RTS);
}

void serial8250_console_write_atomic(struct uart_8250_port *up,
				     const char *s, unsigned int count)
{
	struct uart_port *port = &up->port;
	unsigned int flags;
<<<<<<< HEAD
=======
	unsigned int ier;
>>>>>>> 16b8016d

	console_atomic_lock(&flags);

	touch_nmi_watchdog();

<<<<<<< HEAD
	clear_ier(up);
=======
	ier = serial8250_clear_IER(up);
>>>>>>> 16b8016d

	if (atomic_fetch_inc(&up->console_printing)) {
		uart_console_write(port, "\n", 1,
				   serial8250_console_putchar_locked);
	}
	uart_console_write(port, s, count, serial8250_console_putchar_locked);
	atomic_dec(&up->console_printing);

	wait_for_xmitr(up, BOTH_EMPTY);
<<<<<<< HEAD
	restore_ier(up);
=======
	serial8250_set_IER(up, ier);
>>>>>>> 16b8016d

	console_atomic_unlock(flags);
}

/*
 *	Print a string to the serial port trying not to disturb
 *	any possible real use of the port...
 *
 *	The console_lock must be held when we get here.
 */
void serial8250_console_write(struct uart_8250_port *up, const char *s,
			      unsigned int count)
{
	struct uart_port *port = &up->port;
	unsigned long flags;
<<<<<<< HEAD
=======
	unsigned int ier;
>>>>>>> 16b8016d

	touch_nmi_watchdog();

	serial8250_rpm_get(up);
	spin_lock_irqsave(&port->lock, flags);

<<<<<<< HEAD
	clear_ier(up);
=======
	ier = serial8250_clear_IER(up);
>>>>>>> 16b8016d

	/* check scratch reg to see if port powered off during system sleep */
	if (up->canary && (up->canary != serial_port_in(port, UART_SCR))) {
		serial8250_console_restore(up);
		up->canary = 0;
	}

	atomic_inc(&up->console_printing);
	uart_console_write(port, s, count, serial8250_console_putchar);
	atomic_dec(&up->console_printing);

	/*
	 *	Finally, wait for transmitter to become empty
	 *	and restore the IER
	 */
	wait_for_xmitr(up, BOTH_EMPTY);
<<<<<<< HEAD
	restore_ier(up);
=======
	serial8250_set_IER(up, ier);
>>>>>>> 16b8016d

	/*
	 *	The receive handling will happen properly because the
	 *	receive ready bit will still be set; it is not cleared
	 *	on read.  However, modem control will not, we must
	 *	call it if we have saved something in the saved flags
	 *	while processing with interrupts off.
	 */
	if (up->msr_saved_flags)
		serial8250_modem_status(up);

	spin_unlock_irqrestore(&port->lock, flags);
	serial8250_rpm_put(up);
}

static unsigned int probe_baud(struct uart_port *port)
{
	unsigned char lcr, dll, dlm;
	unsigned int quot;

	lcr = serial_port_in(port, UART_LCR);
	serial_port_out(port, UART_LCR, lcr | UART_LCR_DLAB);
	dll = serial_port_in(port, UART_DLL);
	dlm = serial_port_in(port, UART_DLM);
	serial_port_out(port, UART_LCR, lcr);

	quot = (dlm << 8) | dll;
	return (port->uartclk / 16) / quot;
}

int serial8250_console_setup(struct uart_port *port, char *options, bool probe)
{
	struct uart_8250_port *up = up_to_u8250p(port);
	int baud = 9600;
	int bits = 8;
	int parity = 'n';
	int flow = 'n';

	if (!port->iobase && !port->membase)
		return -ENODEV;

	atomic_set(&up->console_printing, 0);

	if (options)
		uart_parse_options(options, &baud, &parity, &bits, &flow);
	else if (probe)
		baud = probe_baud(port);

	return uart_set_options(port, port->cons, baud, parity, bits, flow);
}

#endif /* CONFIG_SERIAL_8250_CONSOLE */

MODULE_LICENSE("GPL");<|MERGE_RESOLUTION|>--- conflicted
+++ resolved
@@ -721,11 +721,7 @@
 			serial_out(p, UART_EFR, UART_EFR_ECB);
 			serial_out(p, UART_LCR, 0);
 		}
-<<<<<<< HEAD
-		set_ier(p, sleep ? UART_IERX_SLEEP : 0);
-=======
 		serial8250_set_IER(p, sleep ? UART_IERX_SLEEP : 0);
->>>>>>> 16b8016d
 		if (p->capabilities & UART_CAP_EFR) {
 			serial_out(p, UART_LCR, UART_LCR_CONF_MODE_B);
 			serial_out(p, UART_EFR, efr);
@@ -1394,11 +1390,7 @@
 
 	up->ier &= ~(UART_IER_RLSI | UART_IER_RDI);
 	up->port.read_status_mask &= ~UART_LSR_DR;
-<<<<<<< HEAD
-	set_ier(up, up->ier);
-=======
 	serial8250_set_IER(up, up->ier);
->>>>>>> 16b8016d
 
 	serial8250_rpm_put(up);
 }
@@ -1416,11 +1408,7 @@
 		serial8250_clear_and_reinit_fifos(p);
 
 		p->ier |= UART_IER_RLSI | UART_IER_RDI;
-<<<<<<< HEAD
-		set_ier(p, p->ier);
-=======
 		serial8250_set_IER(p, p->ier);
->>>>>>> 16b8016d
 	}
 }
 static enum hrtimer_restart serial8250_em485_handle_stop_tx(struct hrtimer *t)
@@ -1471,7 +1459,7 @@
 
 static inline void __do_stop_tx(struct uart_8250_port *p)
 {
-	if (serial8250_clear_THRI_sier(p))
+	if (serial8250_clear_THRI(p))
 		serial8250_rpm_put_tx(p);
 }
 
@@ -1521,7 +1509,7 @@
 	if (up->dma && !up->dma->tx_dma(up))
 		return;
 
-	if (serial8250_set_THRI_sier(up)) {
+	if (serial8250_set_THRI(up)) {
 		if (up->bugs & UART_BUG_TXEN) {
 			unsigned char lsr;
 
@@ -1628,11 +1616,7 @@
 	mctrl_gpio_disable_ms(up->gpios);
 
 	up->ier &= ~UART_IER_MSI;
-<<<<<<< HEAD
-	set_ier(up, up->ier);
-=======
 	serial8250_set_IER(up, up->ier);
->>>>>>> 16b8016d
 }
 
 static void serial8250_enable_ms(struct uart_port *port)
@@ -1648,11 +1632,7 @@
 	up->ier |= UART_IER_MSI;
 
 	serial8250_rpm_get(up);
-<<<<<<< HEAD
-	set_ier(up, up->ier);
-=======
 	serial8250_set_IER(up, up->ier);
->>>>>>> 16b8016d
 	serial8250_rpm_put(up);
 }
 
@@ -2011,54 +1991,6 @@
 	}
 }
 
-static atomic_t ier_counter = ATOMIC_INIT(0);
-static atomic_t ier_value = ATOMIC_INIT(0);
-
-void set_ier(struct uart_8250_port *up, unsigned char ier)
-{
-	struct uart_port *port = &up->port;
-	unsigned int flags;
-
-	console_atomic_lock(&flags);
-	if (atomic_read(&ier_counter) > 0)
-		atomic_set(&ier_value, ier);
-	else
-		serial_port_out(port, UART_IER, ier);
-	console_atomic_unlock(flags);
-}
-
-void clear_ier(struct uart_8250_port *up)
-{
-	struct uart_port *port = &up->port;
-	unsigned int ier_cleared = 0;
-	unsigned int flags;
-	unsigned int ier;
-
-	console_atomic_lock(&flags);
-	atomic_inc(&ier_counter);
-	ier = serial_port_in(port, UART_IER);
-	if (up->capabilities & UART_CAP_UUE)
-		ier_cleared = UART_IER_UUE;
-	if (ier != ier_cleared) {
-		serial_port_out(port, UART_IER, ier_cleared);
-		atomic_set(&ier_value, ier);
-	}
-	console_atomic_unlock(flags);
-}
-EXPORT_SYMBOL_GPL(clear_ier);
-
-void restore_ier(struct uart_8250_port *up)
-{
-	struct uart_port *port = &up->port;
-	unsigned int flags;
-
-	console_atomic_lock(&flags);
-	if (atomic_fetch_dec(&ier_counter) == 1)
-		serial_port_out(port, UART_IER, atomic_read(&ier_value));
-	console_atomic_unlock(flags);
-}
-EXPORT_SYMBOL_GPL(restore_ier);
-
 #ifdef CONFIG_CONSOLE_POLL
 /*
  * Console polling routines for writing and reading from the uart while
@@ -2090,14 +2022,11 @@
 static void serial8250_put_poll_char(struct uart_port *port,
 			 unsigned char c)
 {
+	unsigned int ier;
 	struct uart_8250_port *up = up_to_u8250p(port);
 
 	serial8250_rpm_get(up);
-<<<<<<< HEAD
-	clear_ier(up);
-=======
 	ier = serial8250_clear_IER(up);
->>>>>>> 16b8016d
 
 	wait_for_xmitr(up, BOTH_EMPTY);
 	/*
@@ -2110,11 +2039,7 @@
 	 *	and restore the IER
 	 */
 	wait_for_xmitr(up, BOTH_EMPTY);
-<<<<<<< HEAD
-	restore_ier(up);
-=======
 	serial8250_set_IER(up, ier);
->>>>>>> 16b8016d
 	serial8250_rpm_put(up);
 }
 
@@ -2422,11 +2347,7 @@
 	 */
 	spin_lock_irqsave(&port->lock, flags);
 	up->ier = 0;
-<<<<<<< HEAD
-	set_ier(up, 0);
-=======
 	serial8250_set_IER(up, 0);
->>>>>>> 16b8016d
 	spin_unlock_irqrestore(&port->lock, flags);
 
 	synchronize_irq(port->irq);
@@ -2711,11 +2632,7 @@
 	if (up->capabilities & UART_CAP_RTOIE)
 		up->ier |= UART_IER_RTOIE;
 
-<<<<<<< HEAD
-	set_ier(up, up->ier);
-=======
 	serial8250_set_IER(up, up->ier);
->>>>>>> 16b8016d
 
 	if (up->capabilities & UART_CAP_EFR) {
 		unsigned char efr = 0;
@@ -3225,20 +3142,13 @@
 {
 	struct uart_port *port = &up->port;
 	unsigned int flags;
-<<<<<<< HEAD
-=======
 	unsigned int ier;
->>>>>>> 16b8016d
 
 	console_atomic_lock(&flags);
 
 	touch_nmi_watchdog();
 
-<<<<<<< HEAD
-	clear_ier(up);
-=======
 	ier = serial8250_clear_IER(up);
->>>>>>> 16b8016d
 
 	if (atomic_fetch_inc(&up->console_printing)) {
 		uart_console_write(port, "\n", 1,
@@ -3248,11 +3158,7 @@
 	atomic_dec(&up->console_printing);
 
 	wait_for_xmitr(up, BOTH_EMPTY);
-<<<<<<< HEAD
-	restore_ier(up);
-=======
 	serial8250_set_IER(up, ier);
->>>>>>> 16b8016d
 
 	console_atomic_unlock(flags);
 }
@@ -3268,21 +3174,14 @@
 {
 	struct uart_port *port = &up->port;
 	unsigned long flags;
-<<<<<<< HEAD
-=======
 	unsigned int ier;
->>>>>>> 16b8016d
 
 	touch_nmi_watchdog();
 
 	serial8250_rpm_get(up);
 	spin_lock_irqsave(&port->lock, flags);
 
-<<<<<<< HEAD
-	clear_ier(up);
-=======
 	ier = serial8250_clear_IER(up);
->>>>>>> 16b8016d
 
 	/* check scratch reg to see if port powered off during system sleep */
 	if (up->canary && (up->canary != serial_port_in(port, UART_SCR))) {
@@ -3299,11 +3198,7 @@
 	 *	and restore the IER
 	 */
 	wait_for_xmitr(up, BOTH_EMPTY);
-<<<<<<< HEAD
-	restore_ier(up);
-=======
 	serial8250_set_IER(up, ier);
->>>>>>> 16b8016d
 
 	/*
 	 *	The receive handling will happen properly because the
