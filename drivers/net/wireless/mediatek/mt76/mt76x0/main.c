--- conflicted
+++ resolved
@@ -14,16 +14,9 @@
 	int ret;
 
 	cancel_delayed_work_sync(&dev->cal_work);
-<<<<<<< HEAD
-	if (mt76_is_mmio(dev)) {
-		tasklet_disable(&dev->pre_tbtt_tasklet);
-		tasklet_disable(&dev->dfs_pd.dfs_tasklet);
-	}
-=======
 	dev->beacon_ops->pre_tbtt_enable(dev, false);
 	if (mt76_is_mmio(dev))
 		tasklet_disable(&dev->dfs_pd.dfs_tasklet);
->>>>>>> 0ecfebd2
 
 	mt76_set_channel(&dev->mt76);
 	ret = mt76x0_phy_set_channel(dev, chandef);
@@ -36,16 +29,10 @@
 
 	if (mt76_is_mmio(dev)) {
 		mt76x02_dfs_init_params(dev);
-<<<<<<< HEAD
-		tasklet_enable(&dev->pre_tbtt_tasklet);
-		tasklet_enable(&dev->dfs_pd.dfs_tasklet);
-	}
-=======
 		tasklet_enable(&dev->dfs_pd.dfs_tasklet);
 	}
 	dev->beacon_ops->pre_tbtt_enable(dev, true);
 
->>>>>>> 0ecfebd2
 	mt76_txq_schedule_all(&dev->mt76);
 
 	return ret;
