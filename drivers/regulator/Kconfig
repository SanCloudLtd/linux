menuconfig REGULATOR
	bool "Voltage and Current Regulator Support"
	default n
	help
	  Generic Voltage and Current Regulator support.

	  This framework is designed to provide a generic interface to voltage
	  and current regulators within the Linux kernel. It's intended to
	  provide voltage and current control to client or consumer drivers and
	  also provide status information to user space applications through a
	  sysfs interface.

	  The intention is to allow systems to dynamically control regulator
	  output in order to save power and prolong battery life. This applies
	  to both voltage regulators (where voltage output is controllable) and
	  current sinks (where current output is controllable).

	  This framework safely compiles out if not selected so that client
	  drivers can still be used in systems with no software controllable
	  regulators.

	  If unsure, say no.

if REGULATOR

config REGULATOR_DEBUG
	bool "Regulator debug support"
	help
	  Say yes here to enable debugging support.

config REGULATOR_FIXED_VOLTAGE
	tristate
	default n

config REGULATOR_VIRTUAL_CONSUMER
	tristate "Virtual regulator consumer support"
	default n
	help
	  This driver provides a virtual consumer for the voltage and
          current regulator API which provides sysfs controls for
          configuring the supplies requested.  This is mainly useful
          for test purposes.

          If unsure, say no.

config REGULATOR_BQ24022
	tristate "TI bq24022 Dual Input 1-Cell Li-Ion Charger IC"
	default n
	help
	  This driver controls a TI bq24022 Charger attached via
	  GPIOs. The provided current regulator can enable/disable
	  charging select between 100 mA and 500 mA charging current
	  limit.

config REGULATOR_WM8350
	tristate "Wolfson Microelectroncis WM8350 AudioPlus PMIC"
	depends on MFD_WM8350
<<<<<<< HEAD
	select REGULATOR
=======
>>>>>>> c07f62e5
	help
	  This driver provides support for the voltage and current regulators
          of the WM8350 AudioPlus PMIC.

config REGULATOR_WM8400
	tristate "Wolfson Microelectroncis WM8400 AudioPlus PMIC"
	depends on MFD_WM8400
<<<<<<< HEAD
	select REGULATOR
=======
>>>>>>> c07f62e5
	help
	  This driver provides support for the voltage regulators of the
	  WM8400 AudioPlus PMIC.

config REGULATOR_DA903X
	tristate "Support regulators on Dialog Semiconductor DA9030/DA9034 PMIC"
	depends on PMIC_DA903X
<<<<<<< HEAD
	select REGULATOR
=======
>>>>>>> c07f62e5
	help
	  Say y here to support the BUCKs and LDOs regulators found on
	  Dialog Semiconductor DA9030/DA9034 PMIC.

<<<<<<< HEAD
endmenu
=======
endif
>>>>>>> c07f62e5
<|MERGE_RESOLUTION|>--- conflicted
+++ resolved
@@ -55,10 +55,6 @@
 config REGULATOR_WM8350
 	tristate "Wolfson Microelectroncis WM8350 AudioPlus PMIC"
 	depends on MFD_WM8350
-<<<<<<< HEAD
-	select REGULATOR
-=======
->>>>>>> c07f62e5
 	help
 	  This driver provides support for the voltage and current regulators
           of the WM8350 AudioPlus PMIC.
@@ -66,10 +62,6 @@
 config REGULATOR_WM8400
 	tristate "Wolfson Microelectroncis WM8400 AudioPlus PMIC"
 	depends on MFD_WM8400
-<<<<<<< HEAD
-	select REGULATOR
-=======
->>>>>>> c07f62e5
 	help
 	  This driver provides support for the voltage regulators of the
 	  WM8400 AudioPlus PMIC.
@@ -77,16 +69,8 @@
 config REGULATOR_DA903X
 	tristate "Support regulators on Dialog Semiconductor DA9030/DA9034 PMIC"
 	depends on PMIC_DA903X
-<<<<<<< HEAD
-	select REGULATOR
-=======
->>>>>>> c07f62e5
 	help
 	  Say y here to support the BUCKs and LDOs regulators found on
 	  Dialog Semiconductor DA9030/DA9034 PMIC.
 
-<<<<<<< HEAD
-endmenu
-=======
-endif
->>>>>>> c07f62e5
+endif