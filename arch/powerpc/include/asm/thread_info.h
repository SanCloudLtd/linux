--- conflicted
+++ resolved
@@ -152,11 +152,7 @@
 #define _TIF_USER_WORK_MASK	(_TIF_SIGPENDING | _TIF_NEED_RESCHED | \
 				 _TIF_NOTIFY_RESUME | _TIF_UPROBE | \
 				 _TIF_RESTORE_TM | _TIF_PATCH_PENDING | \
-<<<<<<< HEAD
-				 _TIF_NEED_RESCHED_LAZY)
-=======
-				 _TIF_NOTIFY_SIGNAL)
->>>>>>> 0fe45486
+				 _TIF_NEED_RESCHED_LAZY | _TIF_NOTIFY_SIGNAL)
 #define _TIF_PERSYSCALL_MASK	(_TIF_RESTOREALL|_TIF_NOERROR)
 #define _TIF_NEED_RESCHED_MASK	(_TIF_NEED_RESCHED | _TIF_NEED_RESCHED_LAZY)
 
