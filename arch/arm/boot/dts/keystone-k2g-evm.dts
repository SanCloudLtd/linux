/*
 * Device Tree Source for K2G EVM
 *
 * Copyright (C) 2016 Texas Instruments Incorporated - http://www.ti.com/
 *
 * This program is free software; you can redistribute it and/or modify
 * it under the terms of the GNU General Public License version 2 as
 * published by the Free Software Foundation.
 *
 * This program is distributed "as is" WITHOUT ANY WARRANTY of any
 * kind, whether express or implied; without even the implied warranty
 * of MERCHANTABILITY or FITNESS FOR A PARTICULAR PURPOSE.  See the
 * GNU General Public License for more details.
 */
/dts-v1/;

#include "keystone-k2g.dtsi"

/ {
	compatible =  "ti,k2g-evm", "ti,k2g", "ti,keystone";
	model = "Texas Instruments K2G General Purpose EVM";

	memory {
		device_type = "memory";
		reg = <0x00000008 0x00000000 0x00000000 0x80000000>;
	};

	vcc3v3_dcin_reg: fixedregulator-vcc3v3-dcin {
		compatible = "regulator-fixed";
		regulator-name = "mmc0_fixed";
		regulator-min-microvolt = <3300000>;
		regulator-max-microvolt = <3300000>;
		regulator-always-on;
	};
};

&k2g_pinctrl {
	ecap0_pins: ecap0_pins {
		pinctrl-single,pins = <
			K2G_CORE_IOPAD(0x1374) (BUFFER_CLASS_B | MUX_MODE4)	/* pr1_mdio_data.ecap0_in_apwm0_out */
		>;
	};

	uart0_pins: pinmux_uart0_pins {
		pinctrl-single,pins = <
			K2G_CORE_IOPAD(0x11cc) (BUFFER_CLASS_B | PULL_DISABLE | MUX_MODE0)	/* uart0_rxd.uart0_rxd */
			K2G_CORE_IOPAD(0x11d0) (BUFFER_CLASS_B | PIN_PULLDOWN | MUX_MODE0)	/* uart0_txd.uart0_txd */
		>;
	};

	mmc0_pins: pinmux_mmc0_pins {
		pinctrl-single,pins = <
			K2G_CORE_IOPAD(0x1300) (BUFFER_CLASS_B | PIN_PULLUP | MUX_MODE2)	/* mmc0_dat3.mmc0_dat3 */
			K2G_CORE_IOPAD(0x1304) (BUFFER_CLASS_B | PIN_PULLUP | MUX_MODE2)	/* mmc0_dat2.mmc0_dat2 */
			K2G_CORE_IOPAD(0x1308) (BUFFER_CLASS_B | PIN_PULLUP | MUX_MODE2)	/* mmc0_dat1.mmc0_dat1 */
			K2G_CORE_IOPAD(0x130c) (BUFFER_CLASS_B | PIN_PULLUP | MUX_MODE2)	/* mmc0_dat0.mmc0_dat0 */
			K2G_CORE_IOPAD(0x1310) (BUFFER_CLASS_B | PIN_PULLUP | MUX_MODE2)	/* mmc0_clk.mmc0_clk */
			K2G_CORE_IOPAD(0x1314) (BUFFER_CLASS_B | PIN_PULLUP | MUX_MODE2)	/* mmc0_cmd.mmc0_cmd */
			K2G_CORE_IOPAD(0x12ec) (BUFFER_CLASS_B | PIN_PULLUP | MUX_MODE3)	/* mmc0_sdcd.gpio1_12 */
		>;
	};

	mmc1_pins: pinmux_mmc1_pins {
		pinctrl-single,pins = <
			K2G_CORE_IOPAD(0x10ec) (BUFFER_CLASS_B | PIN_PULLUP | MUX_MODE0)	/* mmc1_dat7.mmc1_dat7 */
			K2G_CORE_IOPAD(0x10f0) (BUFFER_CLASS_B | PIN_PULLUP | MUX_MODE0)	/* mmc1_dat6.mmc1_dat6 */
			K2G_CORE_IOPAD(0x10f4) (BUFFER_CLASS_B | PIN_PULLUP | MUX_MODE0)	/* mmc1_dat5.mmc1_dat5 */
			K2G_CORE_IOPAD(0x10f8) (BUFFER_CLASS_B | PIN_PULLUP | MUX_MODE0)	/* mmc1_dat4.mmc1_dat4 */
			K2G_CORE_IOPAD(0x10fc) (BUFFER_CLASS_B | PIN_PULLUP | MUX_MODE0)	/* mmc1_dat3.mmc1_dat3 */
			K2G_CORE_IOPAD(0x1100) (BUFFER_CLASS_B | PIN_PULLUP | MUX_MODE0)	/* mmc1_dat2.mmc1_dat2 */
			K2G_CORE_IOPAD(0x1104) (BUFFER_CLASS_B | PIN_PULLUP | MUX_MODE0)	/* mmc1_dat1.mmc1_dat1 */
			K2G_CORE_IOPAD(0x1108) (BUFFER_CLASS_B | PIN_PULLUP | MUX_MODE0)	/* mmc1_dat0.mmc1_dat0 */
			K2G_CORE_IOPAD(0x110c) (BUFFER_CLASS_B | PIN_PULLUP | MUX_MODE0)	/* mmc1_clk.mmc1_clk */
			K2G_CORE_IOPAD(0x1110) (BUFFER_CLASS_B | PIN_PULLUP | MUX_MODE0)	/* mmc1_cmd.mmc1_cmd */
		>;
	};

	qspi_pins: pinmux_qspi_pins {
		pinctrl-single,pins = <
			K2G_CORE_IOPAD(0x1204) (BUFFER_CLASS_B | PULL_DISABLE | MUX_MODE0) /* qspi_clk.qspi_clk */
			K2G_CORE_IOPAD(0x1208) (BUFFER_CLASS_B | PULL_DISABLE | MUX_MODE0) /* qspi_rclk.qspi_rclk */
			K2G_CORE_IOPAD(0x120c) (BUFFER_CLASS_B | PULL_DISABLE | MUX_MODE0) /* qspi_d0.qspi_d0 */
			K2G_CORE_IOPAD(0x1210) (BUFFER_CLASS_B | PULL_DISABLE | MUX_MODE0) /* qspi_d1.qspi_d1 */
			K2G_CORE_IOPAD(0x1214) (BUFFER_CLASS_B | PULL_DISABLE | MUX_MODE0) /* qspi_d2.qspi_d2 */
			K2G_CORE_IOPAD(0x1218) (BUFFER_CLASS_B | PULL_DISABLE | MUX_MODE0) /* qspi_d3.qspi_d3 */
			K2G_CORE_IOPAD(0x121c) (BUFFER_CLASS_B | PULL_DISABLE | MUX_MODE0) /* qspi_csn0.qspi_csn0 */
		>;
	};

	i2c0_pins: pinmux_i2c0_pins {
		pinctrl-single,pins = <
			K2G_CORE_IOPAD(0x137c) (BUFFER_CLASS_B | PIN_PULLUP | MUX_MODE0)	/* i2c0_scl.i2c0_scl */
			K2G_CORE_IOPAD(0x1380) (BUFFER_CLASS_B | PIN_PULLUP | MUX_MODE0)	/* i2c0_sda.i2c0_sda */
		>;
	};

};

&uart0 {
	pinctrl-names = "default";
	pinctrl-0 = <&uart0_pins>;
	status = "okay";
};

<<<<<<< HEAD
&gbe0 {
	phy-handle = <&ethphy0>;
};

&mdio {
	status = "okay";
	ethphy0: ethernet-phy@0 {
		reg = <0>;
		phy-mode = "rgmii-id";
	};
};

&gpio1 {
	status = "okay";
};

&mmc0 {
	pinctrl-names = "default";
	pinctrl-0 = <&mmc0_pins>;
	vmmc-supply = <&vcc3v3_dcin_reg>;
	cd-gpios = <&gpio1 12 GPIO_ACTIVE_LOW>;
	status = "okay";
};

&mmc1 {
	pinctrl-names = "default";
	pinctrl-0 = <&mmc1_pins>;
	vmmc-supply = <&vcc3v3_dcin_reg>; /* VCC3V3_EMMC is connected to VCC3V3_DCIN */
};

&pcie0_phy {
	status = "okay";
};

&pcie0 {
	status = "okay";
};

&qspi {
	status = "okay";

	flash0: m25p80@0 {
		compatible = "s25fl512s", "jedec,spi-nor";
		reg = <0>;
		spi-tx-bus-width = <1>;
		spi-rx-bus-width = <4>;
		spi-max-frequency = <96000000>;
		#address-cells = <1>;
		#size-cells = <1>;
		cdns,read-delay = <5>;
		cdns,tshsl-ns = <500>;
		cdns,tsd2d-ns = <500>;
		cdns,tchsh-ns = <119>;
		cdns,tslch-ns = <119>;

		partition@0 {
			label = "QSPI.u-boot-spl-os";
			reg = <0x00000000 0x00100000>;
		};
		partition@1 {
			label = "QSPI.u-boot-env";
			reg = <0x00100000 0x00040000>;
		};
		partition@2 {
			label = "QSPI.skern";
			reg = <0x00140000 0x0040000>;
		};
		partition@3 {
			label = "QSPI.pmmc-firmware";
			reg = <0x00180000 0x0040000>;
		};
		partition@4 {
			label = "QSPI.kernel";
			reg = <0x001C0000 0x0800000>;
		};
		partition@5 {
			label = "QSPI.file-system";
			reg = <0x009C0000 0x3640000>;
		};
	};
};

&ecap0 {
	status = "okay";
	pinctrl-names = "default";
	pinctrl-0 = <&ecap0_pins>;
};

&i2c0 {
	pinctrl-names = "default";
	pinctrl-0 = <&i2c0_pins>;
	status = "okay";

	eeprom@50 {
		compatible = "atmel,24c1024";
		reg = <0x50>;
	};
=======
&ddr3edac {
	status = "okay";
>>>>>>> 607b7e23
};<|MERGE_RESOLUTION|>--- conflicted
+++ resolved
@@ -102,7 +102,10 @@
 	status = "okay";
 };
 
-<<<<<<< HEAD
+&ddr3edac {
+	status = "okay";
+};
+
 &gbe0 {
 	phy-handle = <&ethphy0>;
 };
@@ -200,8 +203,4 @@
 		compatible = "atmel,24c1024";
 		reg = <0x50>;
 	};
-=======
-&ddr3edac {
-	status = "okay";
->>>>>>> 607b7e23
 };