--- conflicted
+++ resolved
@@ -391,7 +391,6 @@
 			status = "disabled";
 		};
 
-<<<<<<< HEAD
 		mmc0: mmc@23000000 {
 			compatible = "ti,omap4-hsmmc";
 			reg = <0x23000000 0x400>;
@@ -765,10 +764,7 @@
 			clock-names = "fck";
 		};
 
-		dsp0: dsp0 {
-=======
 		dsp0: dsp@10800000 {
->>>>>>> 6725e98f
 			compatible = "ti,k2g-dsp";
 			reg = <0x10800000 0x00100000>,
 			      <0x10e00000 0x00008000>,
