/*
 * Copyright 2008 Sascha Hauer, kernel@pengutronix.de
 *
 * This program is free software; you can redistribute it and/or
 * modify it under the terms of the GNU General Public License
 * as published by the Free Software Foundation; either version 2
 * of the License, or (at your option) any later version.
 * This program is distributed in the hope that it will be useful,
 * but WITHOUT ANY WARRANTY; without even the implied warranty of
 * MERCHANTABILITY or FITNESS FOR A PARTICULAR PURPOSE.  See the
 * GNU General Public License for more details.
 *
 * You should have received a copy of the GNU General Public License
 * along with this program; if not, write to the Free Software
 * Foundation, Inc., 51 Franklin Street, Fifth Floor,
 * Boston, MA  02110-1301, USA.
 */

#include <linux/kernel.h>
#include <linux/slab.h>
#include <linux/init.h>
#include <linux/err.h>
#include <linux/platform_device.h>
#include <mach/common.h>

<<<<<<< HEAD
int __init mxc_register_device(struct platform_device *pdev, void *data)
{
	int ret;

	pdev->dev.platform_data = data;

	ret = platform_device_register(pdev);
	if (ret)
		pr_debug("Unable to register platform device '%s': %d\n",
			 pdev->name, ret);

	return ret;
=======
struct platform_device *__init imx_add_platform_device_dmamask(
		const char *name, int id,
		const struct resource *res, unsigned int num_resources,
		const void *data, size_t size_data, u64 dmamask)
{
	int ret = -ENOMEM;
	struct platform_device *pdev;

	pdev = platform_device_alloc(name, id);
	if (!pdev)
		goto err;

	if (dmamask) {
		/*
		 * This memory isn't freed when the device is put,
		 * I don't have a nice idea for that though.  Conceptually
		 * dma_mask in struct device should not be a pointer.
		 * See http://thread.gmane.org/gmane.linux.kernel.pci/9081
		 */
		pdev->dev.dma_mask =
			kmalloc(sizeof(*pdev->dev.dma_mask), GFP_KERNEL);
		if (!pdev->dev.dma_mask)
			/* ret is still -ENOMEM; */
			goto err;

		*pdev->dev.dma_mask = dmamask;
		pdev->dev.coherent_dma_mask = dmamask;
	}

	if (res) {
		ret = platform_device_add_resources(pdev, res, num_resources);
		if (ret)
			goto err;
	}

	if (data) {
		ret = platform_device_add_data(pdev, data, size_data);
		if (ret)
			goto err;
	}

	ret = platform_device_add(pdev);
	if (ret) {
err:
		if (dmamask)
			kfree(pdev->dev.dma_mask);
		platform_device_put(pdev);
		return ERR_PTR(ret);
	}

	return pdev;
>>>>>>> 3e965b17
}

struct device mxc_aips_bus = {
	.init_name	= "mxc_aips",
	.parent		= &platform_bus,
};

struct device mxc_ahb_bus = {
	.init_name	= "mxc_ahb",
	.parent		= &platform_bus,
};

static int __init mxc_device_init(void)
{
	int ret;

	ret = device_register(&mxc_aips_bus);
	if (IS_ERR_VALUE(ret))
		goto done;

	ret = device_register(&mxc_ahb_bus);

done:
	return ret;
}
core_initcall(mxc_device_init);<|MERGE_RESOLUTION|>--- conflicted
+++ resolved
@@ -23,74 +23,6 @@
 #include <linux/platform_device.h>
 #include <mach/common.h>
 
-<<<<<<< HEAD
-int __init mxc_register_device(struct platform_device *pdev, void *data)
-{
-	int ret;
-
-	pdev->dev.platform_data = data;
-
-	ret = platform_device_register(pdev);
-	if (ret)
-		pr_debug("Unable to register platform device '%s': %d\n",
-			 pdev->name, ret);
-
-	return ret;
-=======
-struct platform_device *__init imx_add_platform_device_dmamask(
-		const char *name, int id,
-		const struct resource *res, unsigned int num_resources,
-		const void *data, size_t size_data, u64 dmamask)
-{
-	int ret = -ENOMEM;
-	struct platform_device *pdev;
-
-	pdev = platform_device_alloc(name, id);
-	if (!pdev)
-		goto err;
-
-	if (dmamask) {
-		/*
-		 * This memory isn't freed when the device is put,
-		 * I don't have a nice idea for that though.  Conceptually
-		 * dma_mask in struct device should not be a pointer.
-		 * See http://thread.gmane.org/gmane.linux.kernel.pci/9081
-		 */
-		pdev->dev.dma_mask =
-			kmalloc(sizeof(*pdev->dev.dma_mask), GFP_KERNEL);
-		if (!pdev->dev.dma_mask)
-			/* ret is still -ENOMEM; */
-			goto err;
-
-		*pdev->dev.dma_mask = dmamask;
-		pdev->dev.coherent_dma_mask = dmamask;
-	}
-
-	if (res) {
-		ret = platform_device_add_resources(pdev, res, num_resources);
-		if (ret)
-			goto err;
-	}
-
-	if (data) {
-		ret = platform_device_add_data(pdev, data, size_data);
-		if (ret)
-			goto err;
-	}
-
-	ret = platform_device_add(pdev);
-	if (ret) {
-err:
-		if (dmamask)
-			kfree(pdev->dev.dma_mask);
-		platform_device_put(pdev);
-		return ERR_PTR(ret);
-	}
-
-	return pdev;
->>>>>>> 3e965b17
-}
-
 struct device mxc_aips_bus = {
 	.init_name	= "mxc_aips",
 	.parent		= &platform_bus,
