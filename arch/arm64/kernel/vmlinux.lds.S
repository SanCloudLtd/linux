--- conflicted
+++ resolved
@@ -233,14 +233,11 @@
 	. += RESERVED_TTBR0_SIZE;
 #endif
 
-<<<<<<< HEAD
-=======
 #ifdef CONFIG_UNMAP_KERNEL_AT_EL0
 	tramp_pg_dir = .;
 	. += PAGE_SIZE;
 #endif
 
->>>>>>> 86a04ba0
 	_end = .;
 
 	STABS_DEBUG
