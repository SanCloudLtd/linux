/*
 * Low-level exception handling code
 *
 * Copyright (C) 2012 ARM Ltd.
 * Authors:	Catalin Marinas <catalin.marinas@arm.com>
 *		Will Deacon <will.deacon@arm.com>
 *
 * This program is free software; you can redistribute it and/or modify
 * it under the terms of the GNU General Public License version 2 as
 * published by the Free Software Foundation.
 *
 * This program is distributed in the hope that it will be useful,
 * but WITHOUT ANY WARRANTY; without even the implied warranty of
 * MERCHANTABILITY or FITNESS FOR A PARTICULAR PURPOSE.  See the
 * GNU General Public License for more details.
 *
 * You should have received a copy of the GNU General Public License
 * along with this program.  If not, see <http://www.gnu.org/licenses/>.
 */

#include <linux/init.h>
#include <linux/linkage.h>

#include <asm/alternative.h>
#include <asm/assembler.h>
#include <asm/asm-offsets.h>
#include <asm/cpufeature.h>
#include <asm/errno.h>
#include <asm/esr.h>
#include <asm/irq.h>
#include <asm/memory.h>
#include <asm/ptrace.h>
#include <asm/uaccess.h>
<<<<<<< HEAD
=======
#include <asm/mmu.h>
#include <asm/processor.h>
>>>>>>> 86a04ba0
#include <asm/thread_info.h>
#include <asm/asm-uaccess.h>
#include <asm/unistd.h>
#include <asm/kernel-pgtable.h>

/*
 * Context tracking subsystem.  Used to instrument transitions
 * between user and kernel mode.
 */
	.macro ct_user_exit, syscall = 0
#ifdef CONFIG_CONTEXT_TRACKING
	bl	context_tracking_user_exit
	.if \syscall == 1
	/*
	 * Save/restore needed during syscalls.  Restore syscall arguments from
	 * the values already saved on stack during kernel_entry.
	 */
	ldp	x0, x1, [sp]
	ldp	x2, x3, [sp, #S_X2]
	ldp	x4, x5, [sp, #S_X4]
	ldp	x6, x7, [sp, #S_X6]
	.endif
#endif
	.endm

	.macro ct_user_enter
#ifdef CONFIG_CONTEXT_TRACKING
	bl	context_tracking_user_enter
#endif
	.endm

/*
 * Bad Abort numbers
 *-----------------
 */
#define BAD_SYNC	0
#define BAD_IRQ		1
#define BAD_FIQ		2
#define BAD_ERROR	3

	.macro kernel_ventry, el, label, regsize = 64
	.align 7
#ifdef CONFIG_UNMAP_KERNEL_AT_EL0
alternative_if ARM64_UNMAP_KERNEL_AT_EL0
	.if	\el == 0
	.if	\regsize == 64
	mrs	x30, tpidrro_el0
	msr	tpidrro_el0, xzr
	.else
	mov	x30, xzr
	.endif
	.endif
alternative_else_nop_endif
#endif

	sub	sp, sp, #S_FRAME_SIZE
	b	el\()\el\()_\label
	.endm

	.macro tramp_alias, dst, sym
	mov_q	\dst, TRAMP_VALIAS
	add	\dst, \dst, #(\sym - .entry.tramp.text)
	.endm

	.macro	kernel_entry, el, regsize = 64
	.if	\regsize == 32
	mov	w0, w0				// zero upper 32 bits of x0
	.endif
	stp	x0, x1, [sp, #16 * 0]
	stp	x2, x3, [sp, #16 * 1]
	stp	x4, x5, [sp, #16 * 2]
	stp	x6, x7, [sp, #16 * 3]
	stp	x8, x9, [sp, #16 * 4]
	stp	x10, x11, [sp, #16 * 5]
	stp	x12, x13, [sp, #16 * 6]
	stp	x14, x15, [sp, #16 * 7]
	stp	x16, x17, [sp, #16 * 8]
	stp	x18, x19, [sp, #16 * 9]
	stp	x20, x21, [sp, #16 * 10]
	stp	x22, x23, [sp, #16 * 11]
	stp	x24, x25, [sp, #16 * 12]
	stp	x26, x27, [sp, #16 * 13]
	stp	x28, x29, [sp, #16 * 14]

	.if	\el == 0
	mrs	x21, sp_el0
	ldr_this_cpu	tsk, __entry_task, x20	// Ensure MDSCR_EL1.SS is clear,
	ldr	x19, [tsk, #TSK_TI_FLAGS]	// since we can unmask debug
	disable_step_tsk x19, x20		// exceptions when scheduling.

	mov	x29, xzr			// fp pointed to user-space
	.else
	add	x21, sp, #S_FRAME_SIZE
	get_thread_info tsk
	/* Save the task's original addr_limit and set USER_DS (TASK_SIZE_64) */
	ldr	x20, [tsk, #TSK_TI_ADDR_LIMIT]
	str	x20, [sp, #S_ORIG_ADDR_LIMIT]
<<<<<<< HEAD
	mov	x20, #TASK_SIZE_64
=======
	mov	x20, #USER_DS
>>>>>>> 86a04ba0
	str	x20, [tsk, #TSK_TI_ADDR_LIMIT]
	/* No need to reset PSTATE.UAO, hardware's already set it to 0 for us */
	.endif /* \el == 0 */
	mrs	x22, elr_el1
	mrs	x23, spsr_el1
	stp	lr, x21, [sp, #S_LR]

#ifdef CONFIG_ARM64_SW_TTBR0_PAN
	/*
	 * Set the TTBR0 PAN bit in SPSR. When the exception is taken from
	 * EL0, there is no need to check the state of TTBR0_EL1 since
	 * accesses are always enabled.
	 * Note that the meaning of this bit differs from the ARMv8.1 PAN
	 * feature as all TTBR0_EL1 accesses are disabled, not just those to
	 * user mappings.
	 */
alternative_if ARM64_HAS_PAN
	b	1f				// skip TTBR0 PAN
alternative_else_nop_endif

	.if	\el != 0
	mrs	x21, ttbr0_el1
	tst	x21, #0xffff << 48		// Check for the reserved ASID
	orr	x23, x23, #PSR_PAN_BIT		// Set the emulated PAN in the saved SPSR
	b.eq	1f				// TTBR0 access already disabled
	and	x23, x23, #~PSR_PAN_BIT		// Clear the emulated PAN in the saved SPSR
	.endif

	__uaccess_ttbr0_disable x21
1:
#endif

	stp	x22, x23, [sp, #S_PC]

	/*
	 * Set syscallno to -1 by default (overridden later if real syscall).
	 */
	.if	\el == 0
	mvn	x21, xzr
	str	x21, [sp, #S_SYSCALLNO]
	.endif

	/*
	 * Set sp_el0 to current thread_info.
	 */
	.if	\el == 0
	msr	sp_el0, tsk
	.endif

	/*
	 * Registers that may be useful after this macro is invoked:
	 *
	 * x21 - aborted SP
	 * x22 - aborted PC
	 * x23 - aborted PSTATE
	*/
	.endm

	.macro	kernel_exit, el
	.if	\el != 0
	/* Restore the task's original addr_limit. */
	ldr	x20, [sp, #S_ORIG_ADDR_LIMIT]
	str	x20, [tsk, #TSK_TI_ADDR_LIMIT]

	/* No need to restore UAO, it will be restored from SPSR_EL1 */
	.endif

	ldp	x21, x22, [sp, #S_PC]		// load ELR, SPSR
	.if	\el == 0
	ct_user_enter
	.endif

#ifdef CONFIG_ARM64_SW_TTBR0_PAN
	/*
	 * Restore access to TTBR0_EL1. If returning to EL0, no need for SPSR
	 * PAN bit checking.
	 */
alternative_if ARM64_HAS_PAN
	b	2f				// skip TTBR0 PAN
alternative_else_nop_endif

	.if	\el != 0
	tbnz	x22, #22, 1f			// Skip re-enabling TTBR0 access if the PSR_PAN_BIT is set
	.endif

	__uaccess_ttbr0_enable x0

	.if	\el == 0
	/*
	 * Enable errata workarounds only if returning to user. The only
	 * workaround currently required for TTBR0_EL1 changes are for the
	 * Cavium erratum 27456 (broadcast TLBI instructions may cause I-cache
	 * corruption).
	 */
	post_ttbr0_update_workaround
	.endif
1:
	.if	\el != 0
	and	x22, x22, #~PSR_PAN_BIT		// ARMv8.0 CPUs do not understand this bit
	.endif
2:
#endif

	.if	\el == 0
	ldr	x23, [sp, #S_SP]		// load return stack pointer
	msr	sp_el0, x23
	tst	x22, #PSR_MODE32_BIT		// native task?
	b.eq	3f

#ifdef CONFIG_ARM64_ERRATUM_845719
alternative_if ARM64_WORKAROUND_845719
#ifdef CONFIG_PID_IN_CONTEXTIDR
	mrs	x29, contextidr_el1
	msr	contextidr_el1, x29
#else
	msr contextidr_el1, xzr
#endif
alternative_else_nop_endif
#endif
3:
	.endif

	msr	elr_el1, x21			// set up the return data
	msr	spsr_el1, x22
	ldp	x0, x1, [sp, #16 * 0]
	ldp	x2, x3, [sp, #16 * 1]
	ldp	x4, x5, [sp, #16 * 2]
	ldp	x6, x7, [sp, #16 * 3]
	ldp	x8, x9, [sp, #16 * 4]
	ldp	x10, x11, [sp, #16 * 5]
	ldp	x12, x13, [sp, #16 * 6]
	ldp	x14, x15, [sp, #16 * 7]
	ldp	x16, x17, [sp, #16 * 8]
	ldp	x18, x19, [sp, #16 * 9]
	ldp	x20, x21, [sp, #16 * 10]
	ldp	x22, x23, [sp, #16 * 11]
	ldp	x24, x25, [sp, #16 * 12]
	ldp	x26, x27, [sp, #16 * 13]
	ldp	x28, x29, [sp, #16 * 14]
	ldr	lr, [sp, #S_LR]
	add	sp, sp, #S_FRAME_SIZE		// restore sp

<<<<<<< HEAD
=======
	.if	\el == 0
alternative_insn eret, nop, ARM64_UNMAP_KERNEL_AT_EL0
#ifdef CONFIG_UNMAP_KERNEL_AT_EL0
	bne	4f
	msr	far_el1, x30
	tramp_alias	x30, tramp_exit_native
	br	x30
4:
	tramp_alias	x30, tramp_exit_compat
	br	x30
#endif
	.else
	eret
	.endif
	.endm

>>>>>>> 86a04ba0
	.macro	irq_stack_entry
	mov	x19, sp			// preserve the original sp

	/*
	 * Compare sp with the base of the task stack.
	 * If the top ~(THREAD_SIZE - 1) bits match, we are on a task stack,
	 * and should switch to the irq stack.
	 */
	ldr	x25, [tsk, TSK_STACK]
	eor	x25, x25, x19
	and	x25, x25, #~(THREAD_SIZE - 1)
	cbnz	x25, 9998f

	adr_this_cpu x25, irq_stack, x26
	mov	x26, #IRQ_STACK_START_SP
	add	x26, x25, x26

	/* switch to the irq stack */
	mov	sp, x26

	/*
	 * Add a dummy stack frame, this non-standard format is fixed up
	 * by unwind_frame()
	 */
	stp     x29, x19, [sp, #-16]!
	mov	x29, sp

9998:
	.endm

	/*
	 * x19 should be preserved between irq_stack_entry and
	 * irq_stack_exit.
	 */
	.macro	irq_stack_exit
	mov	sp, x19
	.endm

/*
 * These are the registers used in the syscall handler, and allow us to
 * have in theory up to 7 arguments to a function - x0 to x6.
 *
 * x7 is reserved for the system call number in 32-bit mode.
 */
sc_nr	.req	x25		// number of system calls
scno	.req	x26		// syscall number
stbl	.req	x27		// syscall table pointer
tsk	.req	x28		// current thread_info

/*
 * Interrupt handling.
 */
	.macro	irq_handler
	ldr_l	x1, handle_arch_irq
	mov	x0, sp
	irq_stack_entry
	blr	x1
	irq_stack_exit
	.endm

	.text

/*
 * Exception vectors.
 */
	.pushsection ".entry.text", "ax"

	.align	11
ENTRY(vectors)
	kernel_ventry	1, sync_invalid			// Synchronous EL1t
	kernel_ventry	1, irq_invalid			// IRQ EL1t
	kernel_ventry	1, fiq_invalid			// FIQ EL1t
	kernel_ventry	1, error_invalid		// Error EL1t

	kernel_ventry	1, sync				// Synchronous EL1h
	kernel_ventry	1, irq				// IRQ EL1h
	kernel_ventry	1, fiq_invalid			// FIQ EL1h
	kernel_ventry	1, error_invalid		// Error EL1h

	kernel_ventry	0, sync				// Synchronous 64-bit EL0
	kernel_ventry	0, irq				// IRQ 64-bit EL0
	kernel_ventry	0, fiq_invalid			// FIQ 64-bit EL0
	kernel_ventry	0, error_invalid		// Error 64-bit EL0

#ifdef CONFIG_COMPAT
	kernel_ventry	0, sync_compat, 32		// Synchronous 32-bit EL0
	kernel_ventry	0, irq_compat, 32		// IRQ 32-bit EL0
	kernel_ventry	0, fiq_invalid_compat, 32	// FIQ 32-bit EL0
	kernel_ventry	0, error_invalid_compat, 32	// Error 32-bit EL0
#else
	kernel_ventry	0, sync_invalid, 32		// Synchronous 32-bit EL0
	kernel_ventry	0, irq_invalid, 32		// IRQ 32-bit EL0
	kernel_ventry	0, fiq_invalid, 32		// FIQ 32-bit EL0
	kernel_ventry	0, error_invalid, 32		// Error 32-bit EL0
#endif
END(vectors)

/*
 * Invalid mode handlers
 */
	.macro	inv_entry, el, reason, regsize = 64
	kernel_entry \el, \regsize
	mov	x0, sp
	mov	x1, #\reason
	mrs	x2, esr_el1
	b	bad_mode
	.endm

el0_sync_invalid:
	inv_entry 0, BAD_SYNC
ENDPROC(el0_sync_invalid)

el0_irq_invalid:
	inv_entry 0, BAD_IRQ
ENDPROC(el0_irq_invalid)

el0_fiq_invalid:
	inv_entry 0, BAD_FIQ
ENDPROC(el0_fiq_invalid)

el0_error_invalid:
	inv_entry 0, BAD_ERROR
ENDPROC(el0_error_invalid)

#ifdef CONFIG_COMPAT
el0_fiq_invalid_compat:
	inv_entry 0, BAD_FIQ, 32
ENDPROC(el0_fiq_invalid_compat)

el0_error_invalid_compat:
	inv_entry 0, BAD_ERROR, 32
ENDPROC(el0_error_invalid_compat)
#endif

el1_sync_invalid:
	inv_entry 1, BAD_SYNC
ENDPROC(el1_sync_invalid)

el1_irq_invalid:
	inv_entry 1, BAD_IRQ
ENDPROC(el1_irq_invalid)

el1_fiq_invalid:
	inv_entry 1, BAD_FIQ
ENDPROC(el1_fiq_invalid)

el1_error_invalid:
	inv_entry 1, BAD_ERROR
ENDPROC(el1_error_invalid)

/*
 * EL1 mode handlers.
 */
	.align	6
el1_sync:
	kernel_entry 1
	mrs	x1, esr_el1			// read the syndrome register
	lsr	x24, x1, #ESR_ELx_EC_SHIFT	// exception class
	cmp	x24, #ESR_ELx_EC_DABT_CUR	// data abort in EL1
	b.eq	el1_da
	cmp	x24, #ESR_ELx_EC_IABT_CUR	// instruction abort in EL1
	b.eq	el1_ia
	cmp	x24, #ESR_ELx_EC_SYS64		// configurable trap
	b.eq	el1_undef
	cmp	x24, #ESR_ELx_EC_SP_ALIGN	// stack alignment exception
	b.eq	el1_sp_pc
	cmp	x24, #ESR_ELx_EC_PC_ALIGN	// pc alignment exception
	b.eq	el1_sp_pc
	cmp	x24, #ESR_ELx_EC_UNKNOWN	// unknown exception in EL1
	b.eq	el1_undef
	cmp	x24, #ESR_ELx_EC_BREAKPT_CUR	// debug exception in EL1
	b.ge	el1_dbg
	b	el1_inv

el1_ia:
	/*
	 * Fall through to the Data abort case
	 */
el1_da:
	/*
	 * Data abort handling
	 */
	mrs	x3, far_el1
	enable_dbg
	// re-enable interrupts if they were enabled in the aborted context
	tbnz	x23, #7, 1f			// PSR_I_BIT
	enable_irq
1:
	clear_address_tag x0, x3
	mov	x2, sp				// struct pt_regs
	bl	do_mem_abort

	// disable interrupts before pulling preserved data off the stack
	disable_irq
	kernel_exit 1
el1_sp_pc:
	/*
	 * Stack or PC alignment exception handling
	 */
	mrs	x0, far_el1
	enable_dbg
	mov	x2, sp
	b	do_sp_pc_abort
el1_undef:
	/*
	 * Undefined instruction
	 */
	enable_dbg
	mov	x0, sp
	b	do_undefinstr
el1_dbg:
	/*
	 * Debug exception handling
	 */
	cmp	x24, #ESR_ELx_EC_BRK64		// if BRK64
	cinc	x24, x24, eq			// set bit '0'
	tbz	x24, #0, el1_inv		// EL1 only
	mrs	x0, far_el1
	mov	x2, sp				// struct pt_regs
	bl	do_debug_exception
	kernel_exit 1
el1_inv:
	// TODO: add support for undefined instructions in kernel mode
	enable_dbg
	mov	x0, sp
	mov	x2, x1
	mov	x1, #BAD_SYNC
	b	bad_mode
ENDPROC(el1_sync)

	.align	6
el1_irq:
	kernel_entry 1
	enable_dbg
#ifdef CONFIG_TRACE_IRQFLAGS
	bl	trace_hardirqs_off
#endif

	irq_handler

#ifdef CONFIG_PREEMPT
	ldr	w24, [tsk, #TSK_TI_PREEMPT]	// get preempt count
	cbnz	w24, 1f				// preempt count != 0
	ldr	x0, [tsk, #TSK_TI_FLAGS]	// get flags
	tbz	x0, #TIF_NEED_RESCHED, 1f	// needs rescheduling?
	bl	el1_preempt
1:
#endif
#ifdef CONFIG_TRACE_IRQFLAGS
	bl	trace_hardirqs_on
#endif
	kernel_exit 1
ENDPROC(el1_irq)

#ifdef CONFIG_PREEMPT
el1_preempt:
	mov	x24, lr
1:	bl	preempt_schedule_irq		// irq en/disable is done inside
	ldr	x0, [tsk, #TSK_TI_FLAGS]	// get new tasks TI_FLAGS
	tbnz	x0, #TIF_NEED_RESCHED, 1b	// needs rescheduling?
	ret	x24
#endif

/*
 * EL0 mode handlers.
 */
	.align	6
el0_sync:
	kernel_entry 0
	mrs	x25, esr_el1			// read the syndrome register
	lsr	x24, x25, #ESR_ELx_EC_SHIFT	// exception class
	cmp	x24, #ESR_ELx_EC_SVC64		// SVC in 64-bit state
	b.eq	el0_svc
	cmp	x24, #ESR_ELx_EC_DABT_LOW	// data abort in EL0
	b.eq	el0_da
	cmp	x24, #ESR_ELx_EC_IABT_LOW	// instruction abort in EL0
	b.eq	el0_ia
	cmp	x24, #ESR_ELx_EC_FP_ASIMD	// FP/ASIMD access
	b.eq	el0_fpsimd_acc
	cmp	x24, #ESR_ELx_EC_FP_EXC64	// FP/ASIMD exception
	b.eq	el0_fpsimd_exc
	cmp	x24, #ESR_ELx_EC_SYS64		// configurable trap
	b.eq	el0_sys
	cmp	x24, #ESR_ELx_EC_SP_ALIGN	// stack alignment exception
	b.eq	el0_sp_pc
	cmp	x24, #ESR_ELx_EC_PC_ALIGN	// pc alignment exception
	b.eq	el0_sp_pc
	cmp	x24, #ESR_ELx_EC_UNKNOWN	// unknown exception in EL0
	b.eq	el0_undef
	cmp	x24, #ESR_ELx_EC_BREAKPT_LOW	// debug exception in EL0
	b.ge	el0_dbg
	b	el0_inv

#ifdef CONFIG_COMPAT
	.align	6
el0_sync_compat:
	kernel_entry 0, 32
	mrs	x25, esr_el1			// read the syndrome register
	lsr	x24, x25, #ESR_ELx_EC_SHIFT	// exception class
	cmp	x24, #ESR_ELx_EC_SVC32		// SVC in 32-bit state
	b.eq	el0_svc_compat
	cmp	x24, #ESR_ELx_EC_DABT_LOW	// data abort in EL0
	b.eq	el0_da
	cmp	x24, #ESR_ELx_EC_IABT_LOW	// instruction abort in EL0
	b.eq	el0_ia
	cmp	x24, #ESR_ELx_EC_FP_ASIMD	// FP/ASIMD access
	b.eq	el0_fpsimd_acc
	cmp	x24, #ESR_ELx_EC_FP_EXC32	// FP/ASIMD exception
	b.eq	el0_fpsimd_exc
	cmp	x24, #ESR_ELx_EC_PC_ALIGN	// pc alignment exception
	b.eq	el0_sp_pc
	cmp	x24, #ESR_ELx_EC_UNKNOWN	// unknown exception in EL0
	b.eq	el0_undef
	cmp	x24, #ESR_ELx_EC_CP15_32	// CP15 MRC/MCR trap
	b.eq	el0_undef
	cmp	x24, #ESR_ELx_EC_CP15_64	// CP15 MRRC/MCRR trap
	b.eq	el0_undef
	cmp	x24, #ESR_ELx_EC_CP14_MR	// CP14 MRC/MCR trap
	b.eq	el0_undef
	cmp	x24, #ESR_ELx_EC_CP14_LS	// CP14 LDC/STC trap
	b.eq	el0_undef
	cmp	x24, #ESR_ELx_EC_CP14_64	// CP14 MRRC/MCRR trap
	b.eq	el0_undef
	cmp	x24, #ESR_ELx_EC_BREAKPT_LOW	// debug exception in EL0
	b.ge	el0_dbg
	b	el0_inv
el0_svc_compat:
	/*
	 * AArch32 syscall handling
	 */
	adrp	stbl, compat_sys_call_table	// load compat syscall table pointer
	uxtw	scno, w7			// syscall number in w7 (r7)
	mov     sc_nr, #__NR_compat_syscalls
	b	el0_svc_naked

	.align	6
el0_irq_compat:
	kernel_entry 0, 32
	b	el0_irq_naked
#endif

el0_da:
	/*
	 * Data abort handling
	 */
	mrs	x26, far_el1
	// enable interrupts before calling the main handler
	enable_dbg_and_irq
	ct_user_exit
	clear_address_tag x0, x26
	mov	x1, x25
	mov	x2, sp
	bl	do_mem_abort
	b	ret_to_user
el0_ia:
	/*
	 * Instruction abort handling
	 */
	mrs	x26, far_el1
	msr     daifclr, #(8 | 4 | 1)
#ifdef CONFIG_TRACE_IRQFLAGS
	bl	trace_hardirqs_off
#endif
	ct_user_exit
	mov	x0, x26
	mov	x1, x25
	mov	x2, sp
	bl	do_el0_ia_bp_hardening
	b	ret_to_user
el0_fpsimd_acc:
	/*
	 * Floating Point or Advanced SIMD access
	 */
	enable_dbg
	ct_user_exit
	mov	x0, x25
	mov	x1, sp
	bl	do_fpsimd_acc
	b	ret_to_user
el0_fpsimd_exc:
	/*
	 * Floating Point or Advanced SIMD exception
	 */
	enable_dbg
	ct_user_exit
	mov	x0, x25
	mov	x1, sp
	bl	do_fpsimd_exc
	b	ret_to_user
el0_sp_pc:
	/*
	 * Stack or PC alignment exception handling
	 */
	mrs	x26, far_el1
	enable_dbg
#ifdef CONFIG_TRACE_IRQFLAGS
	bl	trace_hardirqs_off
#endif
	ct_user_exit
	mov	x0, x26
	mov	x1, x25
	mov	x2, sp
	bl	do_sp_pc_abort
	b	ret_to_user
el0_undef:
	/*
	 * Undefined instruction
	 */
	// enable interrupts before calling the main handler
	enable_dbg_and_irq
	ct_user_exit
	mov	x0, sp
	bl	do_undefinstr
	b	ret_to_user
el0_sys:
	/*
	 * System instructions, for trapped cache maintenance instructions
	 */
	enable_dbg_and_irq
	ct_user_exit
	mov	x0, x25
	mov	x1, sp
	bl	do_sysinstr
	b	ret_to_user
el0_dbg:
	/*
	 * Debug exception handling
	 */
	tbnz	x24, #0, el0_inv		// EL0 only
	mrs	x0, far_el1
	mov	x1, x25
	mov	x2, sp
	bl	do_debug_exception
	enable_dbg
	ct_user_exit
	b	ret_to_user
el0_inv:
	enable_dbg
	ct_user_exit
	mov	x0, sp
	mov	x1, #BAD_SYNC
	mov	x2, x25
	bl	bad_el0_sync
	b	ret_to_user
ENDPROC(el0_sync)

	.align	6
el0_irq:
	kernel_entry 0
el0_irq_naked:
	enable_dbg
#ifdef CONFIG_TRACE_IRQFLAGS
	bl	trace_hardirqs_off
#endif

	ct_user_exit
#ifdef CONFIG_HARDEN_BRANCH_PREDICTOR
	tbz	x22, #55, 1f
	bl	do_el0_irq_bp_hardening
1:
#endif
	irq_handler

#ifdef CONFIG_TRACE_IRQFLAGS
	bl	trace_hardirqs_on
#endif
	b	ret_to_user
ENDPROC(el0_irq)

/*
 * Register switch for AArch64. The callee-saved registers need to be saved
 * and restored. On entry:
 *   x0 = previous task_struct (must be preserved across the switch)
 *   x1 = next task_struct
 * Previous and next are guaranteed not to be the same.
 *
 */
ENTRY(cpu_switch_to)
	mov	x10, #THREAD_CPU_CONTEXT
	add	x8, x0, x10
	mov	x9, sp
	stp	x19, x20, [x8], #16		// store callee-saved registers
	stp	x21, x22, [x8], #16
	stp	x23, x24, [x8], #16
	stp	x25, x26, [x8], #16
	stp	x27, x28, [x8], #16
	stp	x29, x9, [x8], #16
	str	lr, [x8]
	add	x8, x1, x10
	ldp	x19, x20, [x8], #16		// restore callee-saved registers
	ldp	x21, x22, [x8], #16
	ldp	x23, x24, [x8], #16
	ldp	x25, x26, [x8], #16
	ldp	x27, x28, [x8], #16
	ldp	x29, x9, [x8], #16
	ldr	lr, [x8]
	mov	sp, x9
	msr	sp_el0, x1
	ret
ENDPROC(cpu_switch_to)

/*
 * This is the fast syscall return path.  We do as little as possible here,
 * and this includes saving x0 back into the kernel stack.
 */
ret_fast_syscall:
	disable_irq				// disable interrupts
	str	x0, [sp, #S_X0]			// returned x0
	ldr	x1, [tsk, #TSK_TI_FLAGS]	// re-check for syscall tracing
	and	x2, x1, #_TIF_SYSCALL_WORK
	cbnz	x2, ret_fast_syscall_trace
	and	x2, x1, #_TIF_WORK_MASK
	cbnz	x2, work_pending
	enable_step_tsk x1, x2
	kernel_exit 0
ret_fast_syscall_trace:
	enable_irq				// enable interrupts
	b	__sys_trace_return_skipped	// we already saved x0

/*
 * Ok, we need to do extra processing, enter the slow path.
 */
work_pending:
	mov	x0, sp				// 'regs'
	bl	do_notify_resume
#ifdef CONFIG_TRACE_IRQFLAGS
	bl	trace_hardirqs_on		// enabled while in userspace
#endif
	ldr	x1, [tsk, #TSK_TI_FLAGS]	// re-check for single-step
	b	finish_ret_to_user
/*
 * "slow" syscall return path.
 */
ret_to_user:
	disable_irq				// disable interrupts
	ldr	x1, [tsk, #TSK_TI_FLAGS]
	and	x2, x1, #_TIF_WORK_MASK
	cbnz	x2, work_pending
finish_ret_to_user:
	enable_step_tsk x1, x2
	kernel_exit 0
ENDPROC(ret_to_user)

/*
 * This is how we return from a fork.
 */
ENTRY(ret_from_fork)
	bl	schedule_tail
	cbz	x19, 1f				// not a kernel thread
	mov	x0, x20
	blr	x19
1:	get_thread_info tsk
	b	ret_to_user
ENDPROC(ret_from_fork)

/*
 * SVC handler.
 */
	.align	6
el0_svc:
	adrp	stbl, sys_call_table		// load syscall table pointer
	uxtw	scno, w8			// syscall number in w8
	mov	sc_nr, #__NR_syscalls
el0_svc_naked:					// compat entry point
	stp	x0, scno, [sp, #S_ORIG_X0]	// save the original x0 and syscall number
	enable_dbg_and_irq
	ct_user_exit 1

	ldr	x16, [tsk, #TSK_TI_FLAGS]	// check for syscall hooks
	tst	x16, #_TIF_SYSCALL_WORK
	b.ne	__sys_trace
	cmp     scno, sc_nr                     // check upper syscall limit
	b.hs	ni_sys
	mask_nospec64 scno, sc_nr, x19	// enforce bounds for syscall number
	ldr	x16, [stbl, scno, lsl #3]	// address in the syscall table
	blr	x16				// call sys_* routine
	b	ret_fast_syscall
ni_sys:
	mov	x0, sp
	bl	do_ni_syscall
	b	ret_fast_syscall
ENDPROC(el0_svc)

	/*
	 * This is the really slow path.  We're going to be doing context
	 * switches, and waiting for our parent to respond.
	 */
__sys_trace:
	mov	w0, #-1				// set default errno for
	cmp     scno, x0			// user-issued syscall(-1)
	b.ne	1f
	mov	x0, #-ENOSYS
	str	x0, [sp, #S_X0]
1:	mov	x0, sp
	bl	syscall_trace_enter
	cmp	w0, #-1				// skip the syscall?
	b.eq	__sys_trace_return_skipped
	uxtw	scno, w0			// syscall number (possibly new)
	mov	x1, sp				// pointer to regs
	cmp	scno, sc_nr			// check upper syscall limit
	b.hs	__ni_sys_trace
	ldp	x0, x1, [sp]			// restore the syscall args
	ldp	x2, x3, [sp, #S_X2]
	ldp	x4, x5, [sp, #S_X4]
	ldp	x6, x7, [sp, #S_X6]
	ldr	x16, [stbl, scno, lsl #3]	// address in the syscall table
	blr	x16				// call sys_* routine

__sys_trace_return:
	str	x0, [sp, #S_X0]			// save returned x0
__sys_trace_return_skipped:
	mov	x0, sp
	bl	syscall_trace_exit
	b	ret_to_user

__ni_sys_trace:
	mov	x0, sp
	bl	do_ni_syscall
	b	__sys_trace_return

	.popsection				// .entry.text

#ifdef CONFIG_UNMAP_KERNEL_AT_EL0
/*
 * Exception vectors trampoline.
 */
	.pushsection ".entry.tramp.text", "ax"

	.macro tramp_map_kernel, tmp
	mrs	\tmp, ttbr1_el1
	sub	\tmp, \tmp, #SWAPPER_DIR_SIZE
	bic	\tmp, \tmp, #USER_ASID_FLAG
	msr	ttbr1_el1, \tmp
	.endm

	.macro tramp_unmap_kernel, tmp
	mrs	\tmp, ttbr1_el1
	add	\tmp, \tmp, #SWAPPER_DIR_SIZE
	orr	\tmp, \tmp, #USER_ASID_FLAG
	msr	ttbr1_el1, \tmp
	/*
	 * We avoid running the post_ttbr_update_workaround here because
	 * it's only needed by Cavium ThunderX, which requires KPTI to be
	 * disabled.
	 */
	.endm

	.macro tramp_ventry, regsize = 64
	.align	7
1:
	.if	\regsize == 64
	msr	tpidrro_el0, x30	// Restored in kernel_ventry
	.endif
	/*
	 * Defend against branch aliasing attacks by pushing a dummy
	 * entry onto the return stack and using a RET instruction to
	 * enter the full-fat kernel vectors.
	 */
	bl	2f
	b	.
2:
	tramp_map_kernel	x30
#ifdef CONFIG_RANDOMIZE_BASE
	adr	x30, tramp_vectors + PAGE_SIZE
	isb
	ldr	x30, [x30]
#else
	ldr	x30, =vectors
#endif
	prfm	plil1strm, [x30, #(1b - tramp_vectors)]
	msr	vbar_el1, x30
	add	x30, x30, #(1b - tramp_vectors)
	isb
	ret
	.endm

	.macro tramp_exit, regsize = 64
	adr	x30, tramp_vectors
	msr	vbar_el1, x30
	tramp_unmap_kernel	x30
	.if	\regsize == 64
	mrs	x30, far_el1
	.endif
	eret
	.endm

	.align	11
ENTRY(tramp_vectors)
	.space	0x400

	tramp_ventry
	tramp_ventry
	tramp_ventry
	tramp_ventry

	tramp_ventry	32
	tramp_ventry	32
	tramp_ventry	32
	tramp_ventry	32
END(tramp_vectors)

ENTRY(tramp_exit_native)
	tramp_exit
END(tramp_exit_native)

ENTRY(tramp_exit_compat)
	tramp_exit	32
END(tramp_exit_compat)

	.ltorg
	.popsection				// .entry.tramp.text
#ifdef CONFIG_RANDOMIZE_BASE
	.pushsection ".rodata", "a"
	.align PAGE_SHIFT
	.globl	__entry_tramp_data_start
__entry_tramp_data_start:
	.quad	vectors
	.popsection				// .rodata
#endif /* CONFIG_RANDOMIZE_BASE */
#endif /* CONFIG_UNMAP_KERNEL_AT_EL0 */

/*
 * Special system call wrappers.
 */
ENTRY(sys_rt_sigreturn_wrapper)
	mov	x0, sp
	b	sys_rt_sigreturn
ENDPROC(sys_rt_sigreturn_wrapper)<|MERGE_RESOLUTION|>--- conflicted
+++ resolved
@@ -31,11 +31,8 @@
 #include <asm/memory.h>
 #include <asm/ptrace.h>
 #include <asm/uaccess.h>
-<<<<<<< HEAD
-=======
 #include <asm/mmu.h>
 #include <asm/processor.h>
->>>>>>> 86a04ba0
 #include <asm/thread_info.h>
 #include <asm/asm-uaccess.h>
 #include <asm/unistd.h>
@@ -133,11 +130,7 @@
 	/* Save the task's original addr_limit and set USER_DS (TASK_SIZE_64) */
 	ldr	x20, [tsk, #TSK_TI_ADDR_LIMIT]
 	str	x20, [sp, #S_ORIG_ADDR_LIMIT]
-<<<<<<< HEAD
-	mov	x20, #TASK_SIZE_64
-=======
 	mov	x20, #USER_DS
->>>>>>> 86a04ba0
 	str	x20, [tsk, #TSK_TI_ADDR_LIMIT]
 	/* No need to reset PSTATE.UAO, hardware's already set it to 0 for us */
 	.endif /* \el == 0 */
@@ -280,8 +273,6 @@
 	ldr	lr, [sp, #S_LR]
 	add	sp, sp, #S_FRAME_SIZE		// restore sp
 
-<<<<<<< HEAD
-=======
 	.if	\el == 0
 alternative_insn eret, nop, ARM64_UNMAP_KERNEL_AT_EL0
 #ifdef CONFIG_UNMAP_KERNEL_AT_EL0
@@ -298,7 +289,6 @@
 	.endif
 	.endm
 
->>>>>>> 86a04ba0
 	.macro	irq_stack_entry
 	mov	x19, sp			// preserve the original sp
 
