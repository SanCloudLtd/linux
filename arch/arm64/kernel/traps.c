/*
 * Based on arch/arm/kernel/traps.c
 *
 * Copyright (C) 1995-2009 Russell King
 * Copyright (C) 2012 ARM Ltd.
 *
 * This program is free software; you can redistribute it and/or modify
 * it under the terms of the GNU General Public License version 2 as
 * published by the Free Software Foundation.
 *
 * This program is distributed in the hope that it will be useful,
 * but WITHOUT ANY WARRANTY; without even the implied warranty of
 * MERCHANTABILITY or FITNESS FOR A PARTICULAR PURPOSE.  See the
 * GNU General Public License for more details.
 *
 * You should have received a copy of the GNU General Public License
 * along with this program.  If not, see <http://www.gnu.org/licenses/>.
 */

#include <linux/bug.h>
#include <linux/signal.h>
#include <linux/personality.h>
#include <linux/kallsyms.h>
#include <linux/spinlock.h>
#include <linux/uaccess.h>
#include <linux/hardirq.h>
#include <linux/kdebug.h>
#include <linux/module.h>
#include <linux/kexec.h>
#include <linux/delay.h>
#include <linux/init.h>
#include <linux/sched.h>
#include <linux/syscalls.h>

#include <asm/atomic.h>
#include <asm/bug.h>
#include <asm/debug-monitors.h>
#include <asm/esr.h>
#include <asm/insn.h>
#include <asm/traps.h>
#include <asm/stack_pointer.h>
#include <asm/stacktrace.h>
#include <asm/exception.h>
#include <asm/system_misc.h>
#include <asm/sysreg.h>

static const char *handler[]= {
	"Synchronous Abort",
	"IRQ",
	"FIQ",
	"Error"
};

int show_unhandled_signals = 1;

/*
 * Dump out the contents of some kernel memory nicely...
 */
static void dump_mem(const char *lvl, const char *str, unsigned long bottom,
		     unsigned long top)
{
	unsigned long first;
	mm_segment_t fs;
	int i;

	/*
	 * We need to switch to kernel mode so that we can use __get_user
	 * to safely read from kernel space.
	 */
	fs = get_fs();
	set_fs(KERNEL_DS);

	printk("%s%s(0x%016lx to 0x%016lx)\n", lvl, str, bottom, top);

	for (first = bottom & ~31; first < top; first += 32) {
		unsigned long p;
		char str[sizeof(" 12345678") * 8 + 1];

		memset(str, ' ', sizeof(str));
		str[sizeof(str) - 1] = '\0';

		for (p = first, i = 0; i < (32 / 8)
					&& p < top; i++, p += 8) {
			if (p >= bottom && p < top) {
				unsigned long val;

				if (__get_user(val, (unsigned long *)p) == 0)
					sprintf(str + i * 17, " %016lx", val);
				else
					sprintf(str + i * 17, " ????????????????");
			}
		}
		printk("%s%04lx:%s\n", lvl, first & 0xffff, str);
	}

	set_fs(fs);
}

static void dump_backtrace_entry(unsigned long where)
{
	/*
	 * Note that 'where' can have a physical address, but it's not handled.
	 */
	print_ip_sym(where);
}

static void __dump_instr(const char *lvl, struct pt_regs *regs)
{
	unsigned long addr = instruction_pointer(regs);
	char str[sizeof("00000000 ") * 5 + 2 + 1], *p = str;
	int i;

	for (i = -4; i < 1; i++) {
		unsigned int val, bad;

		bad = __get_user(val, &((u32 *)addr)[i]);

		if (!bad)
			p += sprintf(p, i == 0 ? "(%08x) " : "%08x ", val);
		else {
			p += sprintf(p, "bad PC value");
			break;
		}
	}
	printk("%sCode: %s\n", lvl, str);
}

static void dump_instr(const char *lvl, struct pt_regs *regs)
{
	if (!user_mode(regs)) {
		mm_segment_t fs = get_fs();
		set_fs(KERNEL_DS);
		__dump_instr(lvl, regs);
		set_fs(fs);
	} else {
		__dump_instr(lvl, regs);
	}
}

static void dump_backtrace(struct pt_regs *regs, struct task_struct *tsk)
{
	struct stackframe frame;
	unsigned long irq_stack_ptr;
	int skip;

	pr_debug("%s(regs = %p tsk = %p)\n", __func__, regs, tsk);

	if (!tsk)
		tsk = current;

	if (!try_get_task_stack(tsk))
		return;

	/*
	 * Switching between stacks is valid when tracing current and in
	 * non-preemptible context.
	 */
	if (tsk == current && !preemptible())
		irq_stack_ptr = IRQ_STACK_PTR(smp_processor_id());
	else
		irq_stack_ptr = 0;

	if (tsk == current) {
		frame.fp = (unsigned long)__builtin_frame_address(0);
		frame.sp = current_stack_pointer;
		frame.pc = (unsigned long)dump_backtrace;
	} else {
		/*
		 * task blocked in __switch_to
		 */
		frame.fp = thread_saved_fp(tsk);
		frame.sp = thread_saved_sp(tsk);
		frame.pc = thread_saved_pc(tsk);
	}
#ifdef CONFIG_FUNCTION_GRAPH_TRACER
	frame.graph = tsk->curr_ret_stack;
#endif

	skip = !!regs;
	printk("Call trace:\n");
	while (1) {
		unsigned long where = frame.pc;
		unsigned long stack;
		int ret;

		/* skip until specified stack frame */
		if (!skip) {
			dump_backtrace_entry(where);
		} else if (frame.fp == regs->regs[29]) {
			skip = 0;
			/*
			 * Mostly, this is the case where this function is
			 * called in panic/abort. As exception handler's
			 * stack frame does not contain the corresponding pc
			 * at which an exception has taken place, use regs->pc
			 * instead.
			 */
			dump_backtrace_entry(regs->pc);
		}
		ret = unwind_frame(tsk, &frame);
		if (ret < 0)
			break;
		stack = frame.sp;
		if (in_exception_text(where)) {
			/*
			 * If we switched to the irq_stack before calling this
			 * exception handler, then the pt_regs will be on the
			 * task stack. The easiest way to tell is if the large
			 * pt_regs would overlap with the end of the irq_stack.
			 */
			if (stack < irq_stack_ptr &&
			    (stack + sizeof(struct pt_regs)) > irq_stack_ptr)
				stack = IRQ_STACK_TO_TASK_STACK(irq_stack_ptr);

			dump_mem("", "Exception stack", stack,
				 stack + sizeof(struct pt_regs));
		}
	}

	put_task_stack(tsk);
}

void show_stack(struct task_struct *tsk, unsigned long *sp)
{
	dump_backtrace(NULL, tsk);
	barrier();
}

#ifdef CONFIG_PREEMPT
#define S_PREEMPT " PREEMPT"
#else
#define S_PREEMPT ""
#endif
#define S_SMP " SMP"

static int __die(const char *str, int err, struct pt_regs *regs)
{
	struct task_struct *tsk = current;
	static int die_counter;
	int ret;

	pr_emerg("Internal error: %s: %x [#%d]" S_PREEMPT S_SMP "\n",
		 str, err, ++die_counter);

	/* trap and error numbers are mostly meaningless on ARM */
	ret = notify_die(DIE_OOPS, str, regs, err, 0, SIGSEGV);
	if (ret == NOTIFY_STOP)
		return ret;

	print_modules();
	__show_regs(regs);
	pr_emerg("Process %.*s (pid: %d, stack limit = 0x%p)\n",
		 TASK_COMM_LEN, tsk->comm, task_pid_nr(tsk),
		 end_of_stack(tsk));

	if (!user_mode(regs)) {
		dump_mem(KERN_EMERG, "Stack: ", regs->sp,
			 THREAD_SIZE + (unsigned long)task_stack_page(tsk));
		dump_backtrace(regs, tsk);
		dump_instr(KERN_EMERG, regs);
	}

	return ret;
}

static DEFINE_RAW_SPINLOCK(die_lock);

/*
 * This function is protected against re-entrancy.
 */
void die(const char *str, struct pt_regs *regs, int err)
{
	int ret;

	oops_enter();

	raw_spin_lock_irq(&die_lock);
	console_verbose();
	bust_spinlocks(1);
	ret = __die(str, err, regs);

	if (regs && kexec_should_crash(current))
		crash_kexec(regs);

	bust_spinlocks(0);
	add_taint(TAINT_DIE, LOCKDEP_NOW_UNRELIABLE);
	raw_spin_unlock_irq(&die_lock);
	oops_exit();

	if (in_interrupt())
		panic("Fatal exception in interrupt");
	if (panic_on_oops)
		panic("Fatal exception");
	if (ret != NOTIFY_STOP)
		do_exit(SIGSEGV);
}

void arm64_notify_die(const char *str, struct pt_regs *regs,
		      struct siginfo *info, int err)
{
	if (user_mode(regs)) {
		current->thread.fault_address = 0;
		current->thread.fault_code = err;
		force_sig_info(info->si_signo, info, current);
	} else {
		die(str, regs, err);
	}
}

static LIST_HEAD(undef_hook);
static DEFINE_RAW_SPINLOCK(undef_lock);

void register_undef_hook(struct undef_hook *hook)
{
	unsigned long flags;

	raw_spin_lock_irqsave(&undef_lock, flags);
	list_add(&hook->node, &undef_hook);
	raw_spin_unlock_irqrestore(&undef_lock, flags);
}

void unregister_undef_hook(struct undef_hook *hook)
{
	unsigned long flags;

	raw_spin_lock_irqsave(&undef_lock, flags);
	list_del(&hook->node);
	raw_spin_unlock_irqrestore(&undef_lock, flags);
}

static int call_undef_hook(struct pt_regs *regs)
{
	struct undef_hook *hook;
	unsigned long flags;
	u32 instr;
	int (*fn)(struct pt_regs *regs, u32 instr) = NULL;
	void __user *pc = (void __user *)instruction_pointer(regs);

	if (!user_mode(regs))
		return 1;

	if (compat_thumb_mode(regs)) {
		/* 16-bit Thumb instruction */
		if (get_user(instr, (u16 __user *)pc))
			goto exit;
		instr = le16_to_cpu(instr);
		if (aarch32_insn_is_wide(instr)) {
			u32 instr2;

			if (get_user(instr2, (u16 __user *)(pc + 2)))
				goto exit;
			instr2 = le16_to_cpu(instr2);
			instr = (instr << 16) | instr2;
		}
	} else {
		/* 32-bit ARM instruction */
		if (get_user(instr, (u32 __user *)pc))
			goto exit;
		instr = le32_to_cpu(instr);
	}

	raw_spin_lock_irqsave(&undef_lock, flags);
	list_for_each_entry(hook, &undef_hook, node)
		if ((instr & hook->instr_mask) == hook->instr_val &&
			(regs->pstate & hook->pstate_mask) == hook->pstate_val)
			fn = hook->fn;

	raw_spin_unlock_irqrestore(&undef_lock, flags);
exit:
	return fn ? fn(regs, instr) : 1;
}

static void force_signal_inject(int signal, int code, struct pt_regs *regs,
				unsigned long address)
{
	siginfo_t info;
	void __user *pc = (void __user *)instruction_pointer(regs);
	const char *desc;

	switch (signal) {
	case SIGILL:
		desc = "undefined instruction";
		break;
	case SIGSEGV:
		desc = "illegal memory access";
		break;
	default:
		desc = "bad mode";
		break;
	}

	if (unhandled_signal(current, signal) &&
	    show_unhandled_signals_ratelimited()) {
		pr_info("%s[%d]: %s: pc=%p\n",
			current->comm, task_pid_nr(current), desc, pc);
		dump_instr(KERN_INFO, regs);
	}

	info.si_signo = signal;
	info.si_errno = 0;
	info.si_code  = code;
	info.si_addr  = pc;

	arm64_notify_die(desc, regs, &info, 0);
}

/*
 * Set up process info to signal segmentation fault - called on access error.
 */
void arm64_notify_segfault(struct pt_regs *regs, unsigned long addr)
{
	int code;

	down_read(&current->mm->mmap_sem);
	if (find_vma(current->mm, addr) == NULL)
		code = SEGV_MAPERR;
	else
		code = SEGV_ACCERR;
	up_read(&current->mm->mmap_sem);

	force_signal_inject(SIGSEGV, code, regs, addr);
}

asmlinkage void __exception do_undefinstr(struct pt_regs *regs)
{
	/* check for AArch32 breakpoint instructions */
	if (!aarch32_break_handler(regs))
		return;

	if (call_undef_hook(regs) == 0)
		return;

	force_signal_inject(SIGILL, ILL_ILLOPC, regs, 0);
}

int cpu_enable_cache_maint_trap(void *__unused)
{
	config_sctlr_el1(SCTLR_EL1_UCI, 0);
	return 0;
}

#define __user_cache_maint(insn, address, res)			\
<<<<<<< HEAD
	if (untagged_addr(address) >= user_addr_max()) {	\
=======
	if (address >= user_addr_max())	{			\
>>>>>>> 841d6816
		res = -EFAULT;					\
	} else {						\
		uaccess_ttbr0_enable();				\
		asm volatile (					\
			"1:	" insn ", %1\n"			\
			"	mov	%w0, #0\n"		\
			"2:\n"					\
			"	.pushsection .fixup,\"ax\"\n"	\
			"	.align	2\n"			\
			"3:	mov	%w0, %w2\n"		\
			"	b	2b\n"			\
			"	.popsection\n"			\
			_ASM_EXTABLE(1b, 3b)			\
			: "=r" (res)				\
			: "r" (address), "i" (-EFAULT));	\
		uaccess_ttbr0_disable();			\
	}

static void user_cache_maint_handler(unsigned int esr, struct pt_regs *regs)
{
	unsigned long address;
	int rt = (esr & ESR_ELx_SYS64_ISS_RT_MASK) >> ESR_ELx_SYS64_ISS_RT_SHIFT;
	int crm = (esr & ESR_ELx_SYS64_ISS_CRM_MASK) >> ESR_ELx_SYS64_ISS_CRM_SHIFT;
	int ret = 0;

	address = (rt == 31) ? 0 : untagged_addr(regs->regs[rt]);

	switch (crm) {
	case ESR_ELx_SYS64_ISS_CRM_DC_CVAU:	/* DC CVAU, gets promoted */
		__user_cache_maint("dc civac", address, ret);
		break;
	case ESR_ELx_SYS64_ISS_CRM_DC_CVAC:	/* DC CVAC, gets promoted */
		__user_cache_maint("dc civac", address, ret);
		break;
	case ESR_ELx_SYS64_ISS_CRM_DC_CIVAC:	/* DC CIVAC */
		__user_cache_maint("dc civac", address, ret);
		break;
	case ESR_ELx_SYS64_ISS_CRM_IC_IVAU:	/* IC IVAU */
		__user_cache_maint("ic ivau", address, ret);
		break;
	default:
		force_signal_inject(SIGILL, ILL_ILLOPC, regs, 0);
		return;
	}

	if (ret)
		arm64_notify_segfault(regs, address);
	else
		regs->pc += 4;
}

static void ctr_read_handler(unsigned int esr, struct pt_regs *regs)
{
	int rt = (esr & ESR_ELx_SYS64_ISS_RT_MASK) >> ESR_ELx_SYS64_ISS_RT_SHIFT;

	regs->regs[rt] = arm64_ftr_reg_ctrel0.sys_val;
	regs->pc += 4;
}

struct sys64_hook {
	unsigned int esr_mask;
	unsigned int esr_val;
	void (*handler)(unsigned int esr, struct pt_regs *regs);
};

static struct sys64_hook sys64_hooks[] = {
	{
		.esr_mask = ESR_ELx_SYS64_ISS_EL0_CACHE_OP_MASK,
		.esr_val = ESR_ELx_SYS64_ISS_EL0_CACHE_OP_VAL,
		.handler = user_cache_maint_handler,
	},
	{
		/* Trap read access to CTR_EL0 */
		.esr_mask = ESR_ELx_SYS64_ISS_SYS_OP_MASK,
		.esr_val = ESR_ELx_SYS64_ISS_SYS_CTR_READ,
		.handler = ctr_read_handler,
	},
	{},
};

asmlinkage void __exception do_sysinstr(unsigned int esr, struct pt_regs *regs)
{
	struct sys64_hook *hook;

	for (hook = sys64_hooks; hook->handler; hook++)
		if ((hook->esr_mask & esr) == hook->esr_val) {
			hook->handler(esr, regs);
			return;
		}

	force_signal_inject(SIGILL, ILL_ILLOPC, regs, 0);
}

long compat_arm_syscall(struct pt_regs *regs);

asmlinkage long do_ni_syscall(struct pt_regs *regs)
{
#ifdef CONFIG_COMPAT
	long ret;
	if (is_compat_task()) {
		ret = compat_arm_syscall(regs);
		if (ret != -ENOSYS)
			return ret;
	}
#endif

	if (show_unhandled_signals_ratelimited()) {
		pr_info("%s[%d]: syscall %d\n", current->comm,
			task_pid_nr(current), (int)regs->syscallno);
		dump_instr("", regs);
		if (user_mode(regs))
			__show_regs(regs);
	}

	return sys_ni_syscall();
}

static const char *esr_class_str[] = {
	[0 ... ESR_ELx_EC_MAX]		= "UNRECOGNIZED EC",
	[ESR_ELx_EC_UNKNOWN]		= "Unknown/Uncategorized",
	[ESR_ELx_EC_WFx]		= "WFI/WFE",
	[ESR_ELx_EC_CP15_32]		= "CP15 MCR/MRC",
	[ESR_ELx_EC_CP15_64]		= "CP15 MCRR/MRRC",
	[ESR_ELx_EC_CP14_MR]		= "CP14 MCR/MRC",
	[ESR_ELx_EC_CP14_LS]		= "CP14 LDC/STC",
	[ESR_ELx_EC_FP_ASIMD]		= "ASIMD",
	[ESR_ELx_EC_CP10_ID]		= "CP10 MRC/VMRS",
	[ESR_ELx_EC_CP14_64]		= "CP14 MCRR/MRRC",
	[ESR_ELx_EC_ILL]		= "PSTATE.IL",
	[ESR_ELx_EC_SVC32]		= "SVC (AArch32)",
	[ESR_ELx_EC_HVC32]		= "HVC (AArch32)",
	[ESR_ELx_EC_SMC32]		= "SMC (AArch32)",
	[ESR_ELx_EC_SVC64]		= "SVC (AArch64)",
	[ESR_ELx_EC_HVC64]		= "HVC (AArch64)",
	[ESR_ELx_EC_SMC64]		= "SMC (AArch64)",
	[ESR_ELx_EC_SYS64]		= "MSR/MRS (AArch64)",
	[ESR_ELx_EC_IMP_DEF]		= "EL3 IMP DEF",
	[ESR_ELx_EC_IABT_LOW]		= "IABT (lower EL)",
	[ESR_ELx_EC_IABT_CUR]		= "IABT (current EL)",
	[ESR_ELx_EC_PC_ALIGN]		= "PC Alignment",
	[ESR_ELx_EC_DABT_LOW]		= "DABT (lower EL)",
	[ESR_ELx_EC_DABT_CUR]		= "DABT (current EL)",
	[ESR_ELx_EC_SP_ALIGN]		= "SP Alignment",
	[ESR_ELx_EC_FP_EXC32]		= "FP (AArch32)",
	[ESR_ELx_EC_FP_EXC64]		= "FP (AArch64)",
	[ESR_ELx_EC_SERROR]		= "SError",
	[ESR_ELx_EC_BREAKPT_LOW]	= "Breakpoint (lower EL)",
	[ESR_ELx_EC_BREAKPT_CUR]	= "Breakpoint (current EL)",
	[ESR_ELx_EC_SOFTSTP_LOW]	= "Software Step (lower EL)",
	[ESR_ELx_EC_SOFTSTP_CUR]	= "Software Step (current EL)",
	[ESR_ELx_EC_WATCHPT_LOW]	= "Watchpoint (lower EL)",
	[ESR_ELx_EC_WATCHPT_CUR]	= "Watchpoint (current EL)",
	[ESR_ELx_EC_BKPT32]		= "BKPT (AArch32)",
	[ESR_ELx_EC_VECTOR32]		= "Vector catch (AArch32)",
	[ESR_ELx_EC_BRK64]		= "BRK (AArch64)",
};

const char *esr_get_class_string(u32 esr)
{
	return esr_class_str[ESR_ELx_EC(esr)];
}

/*
 * bad_mode handles the impossible case in the exception vector. This is always
 * fatal.
 */
asmlinkage void bad_mode(struct pt_regs *regs, int reason, unsigned int esr)
{
	console_verbose();

	pr_crit("Bad mode in %s handler detected on CPU%d, code 0x%08x -- %s\n",
		handler[reason], smp_processor_id(), esr,
		esr_get_class_string(esr));

	die("Oops - bad mode", regs, 0);
	local_irq_disable();
	panic("bad mode");
}

/*
 * bad_el0_sync handles unexpected, but potentially recoverable synchronous
 * exceptions taken from EL0. Unlike bad_mode, this returns.
 */
asmlinkage void bad_el0_sync(struct pt_regs *regs, int reason, unsigned int esr)
{
	siginfo_t info;
	void __user *pc = (void __user *)instruction_pointer(regs);
	console_verbose();

	pr_crit("Bad EL0 synchronous exception detected on CPU%d, code 0x%08x -- %s\n",
		smp_processor_id(), esr, esr_get_class_string(esr));
	__show_regs(regs);

	info.si_signo = SIGILL;
	info.si_errno = 0;
	info.si_code  = ILL_ILLOPC;
	info.si_addr  = pc;

	current->thread.fault_address = 0;
	current->thread.fault_code = 0;

	force_sig_info(info.si_signo, &info, current);
}

void __pte_error(const char *file, int line, unsigned long val)
{
	pr_err("%s:%d: bad pte %016lx.\n", file, line, val);
}

void __pmd_error(const char *file, int line, unsigned long val)
{
	pr_err("%s:%d: bad pmd %016lx.\n", file, line, val);
}

void __pud_error(const char *file, int line, unsigned long val)
{
	pr_err("%s:%d: bad pud %016lx.\n", file, line, val);
}

void __pgd_error(const char *file, int line, unsigned long val)
{
	pr_err("%s:%d: bad pgd %016lx.\n", file, line, val);
}

/* GENERIC_BUG traps */

int is_valid_bugaddr(unsigned long addr)
{
	/*
	 * bug_handler() only called for BRK #BUG_BRK_IMM.
	 * So the answer is trivial -- any spurious instances with no
	 * bug table entry will be rejected by report_bug() and passed
	 * back to the debug-monitors code and handled as a fatal
	 * unexpected debug exception.
	 */
	return 1;
}

static int bug_handler(struct pt_regs *regs, unsigned int esr)
{
	if (user_mode(regs))
		return DBG_HOOK_ERROR;

	switch (report_bug(regs->pc, regs)) {
	case BUG_TRAP_TYPE_BUG:
		die("Oops - BUG", regs, 0);
		break;

	case BUG_TRAP_TYPE_WARN:
		/* Ideally, report_bug() should backtrace for us... but no. */
		dump_backtrace(regs, NULL);
		break;

	default:
		/* unknown/unrecognised bug trap type */
		return DBG_HOOK_ERROR;
	}

	/* If thread survives, skip over the BUG instruction and continue: */
	regs->pc += AARCH64_INSN_SIZE;	/* skip BRK and resume */
	return DBG_HOOK_HANDLED;
}

static struct break_hook bug_break_hook = {
	.esr_val = 0xf2000000 | BUG_BRK_IMM,
	.esr_mask = 0xffffffff,
	.fn = bug_handler,
};

/*
 * Initial handler for AArch64 BRK exceptions
 * This handler only used until debug_traps_init().
 */
int __init early_brk64(unsigned long addr, unsigned int esr,
		struct pt_regs *regs)
{
	return bug_handler(regs, esr) != DBG_HOOK_HANDLED;
}

/* This registration must happen early, before debug_traps_init(). */
void __init trap_init(void)
{
	register_break_hook(&bug_break_hook);
}<|MERGE_RESOLUTION|>--- conflicted
+++ resolved
@@ -440,11 +440,7 @@
 }
 
 #define __user_cache_maint(insn, address, res)			\
-<<<<<<< HEAD
-	if (untagged_addr(address) >= user_addr_max()) {	\
-=======
 	if (address >= user_addr_max())	{			\
->>>>>>> 841d6816
 		res = -EFAULT;					\
 	} else {						\
 		uaccess_ttbr0_enable();				\
