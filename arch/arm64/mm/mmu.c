--- conflicted
+++ resolved
@@ -358,7 +358,6 @@
 
 		__map_memblock(pgd, start, end,
 			       PAGE_KERNEL, !debug_pagealloc_enabled());
-<<<<<<< HEAD
 	}
 
 	/*
@@ -383,32 +382,6 @@
 		memblock_clear_nomap(crashk_res.start,
 				     resource_size(&crashk_res));
 	}
-=======
-	}
-
-	/*
-	 * Map the linear alias of the [_text, __init_begin) interval as
-	 * read-only/non-executable. This makes the contents of the
-	 * region accessible to subsystems such as hibernate, but
-	 * protects it from inadvertent modification or execution.
-	 */
-	__map_memblock(pgd, kernel_start, kernel_end,
-		       PAGE_KERNEL_RO, !debug_pagealloc_enabled());
-	memblock_clear_nomap(kernel_start, kernel_end - kernel_start);
-
-#ifdef CONFIG_KEXEC_CORE
-	/*
-	 * Use page-level mappings here so that we can shrink the region
-	 * in page granularity and put back unused memory to buddy system
-	 * through /sys/kernel/kexec_crash_size interface.
-	 */
-	if (crashk_res.end) {
-		__map_memblock(pgd, crashk_res.start, crashk_res.end + 1,
-			       PAGE_KERNEL, false);
-		memblock_clear_nomap(crashk_res.start,
-				     resource_size(&crashk_res));
-	}
->>>>>>> 86a04ba0
 #endif
 }
 
