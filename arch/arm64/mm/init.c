--- conflicted
+++ resolved
@@ -53,21 +53,6 @@
 s64 memstart_addr __ro_after_init = -1;
 EXPORT_SYMBOL(memstart_addr);
 
-<<<<<<< HEAD
-s64 physvirt_offset __ro_after_init;
-EXPORT_SYMBOL(physvirt_offset);
-
-struct page *vmemmap __ro_after_init;
-EXPORT_SYMBOL(vmemmap);
-
-/*
- * We create both ZONE_DMA and ZONE_DMA32. ZONE_DMA covers the first 1G of
- * memory as some devices, namely the Raspberry Pi 4, have peripherals with
- * this limited view of the memory. ZONE_DMA32 will cover the rest of the 32
- * bit addressable memory area.
- */
-=======
->>>>>>> 0437de26
 phys_addr_t arm64_dma_phys_limit __ro_after_init;
 static phys_addr_t arm64_dma32_phys_limit __ro_after_init;
 
