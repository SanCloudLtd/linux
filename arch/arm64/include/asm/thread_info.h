--- conflicted
+++ resolved
@@ -69,16 +69,13 @@
 #define TIF_UPROBE		4	/* uprobe breakpoint or singlestep */
 #define TIF_FSCHECK		5	/* Check FS is USER_DS on return */
 #define TIF_MTE_ASYNC_FAULT	6	/* MTE Asynchronous Tag Check Fault */
-<<<<<<< HEAD
-#define TIF_NEED_RESCHED_LAZY	7
-=======
 #define TIF_NOTIFY_SIGNAL	7	/* signal notifications exist */
->>>>>>> 0fe45486
 #define TIF_SYSCALL_TRACE	8	/* syscall trace active */
 #define TIF_SYSCALL_AUDIT	9	/* syscall auditing */
 #define TIF_SYSCALL_TRACEPOINT	10	/* syscall tracepoint for ftrace */
 #define TIF_SECCOMP		11	/* syscall secure computing */
 #define TIF_SYSCALL_EMU		12	/* syscall emulation active */
+#define TIF_NEED_RESCHED_LAZY	13
 #define TIF_MEMDIE		18	/* is terminating due to OOM killer */
 #define TIF_FREEZE		19
 #define TIF_RESTORE_SIGMASK	20
@@ -104,20 +101,13 @@
 #define _TIF_32BIT		(1 << TIF_32BIT)
 #define _TIF_SVE		(1 << TIF_SVE)
 #define _TIF_MTE_ASYNC_FAULT	(1 << TIF_MTE_ASYNC_FAULT)
-<<<<<<< HEAD
 #define _TIF_NEED_RESCHED_LAZY	(1 << TIF_NEED_RESCHED_LAZY)
-=======
 #define _TIF_NOTIFY_SIGNAL	(1 << TIF_NOTIFY_SIGNAL)
->>>>>>> 0fe45486
 
 #define _TIF_WORK_MASK		(_TIF_NEED_RESCHED | _TIF_SIGPENDING | \
 				 _TIF_NOTIFY_RESUME | _TIF_FOREIGN_FPSTATE | \
 				 _TIF_UPROBE | _TIF_FSCHECK | _TIF_MTE_ASYNC_FAULT | \
-<<<<<<< HEAD
-				 _TIF_NEED_RESCHED_LAZY)
-=======
-				 _TIF_NOTIFY_SIGNAL)
->>>>>>> 0fe45486
+				 _TIF_NEED_RESCHED_LAZY | _TIF_NOTIFY_SIGNAL)
 
 #define _TIF_NEED_RESCHED_MASK	(_TIF_NEED_RESCHED | _TIF_NEED_RESCHED_LAZY)
 #define _TIF_SYSCALL_WORK	(_TIF_SYSCALL_TRACE | _TIF_SYSCALL_AUDIT | \
