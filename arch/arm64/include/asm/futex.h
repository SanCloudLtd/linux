/*
 * Copyright (C) 2012 ARM Ltd.
 *
 * This program is free software; you can redistribute it and/or modify
 * it under the terms of the GNU General Public License version 2 as
 * published by the Free Software Foundation.
 *
 * This program is distributed in the hope that it will be useful,
 * but WITHOUT ANY WARRANTY; without even the implied warranty of
 * MERCHANTABILITY or FITNESS FOR A PARTICULAR PURPOSE.  See the
 * GNU General Public License for more details.
 *
 * You should have received a copy of the GNU General Public License
 * along with this program.  If not, see <http://www.gnu.org/licenses/>.
 */
#ifndef __ASM_FUTEX_H
#define __ASM_FUTEX_H

#ifdef __KERNEL__

#include <linux/futex.h>
#include <linux/uaccess.h>

#include <asm/errno.h>

#define __futex_atomic_op(insn, ret, oldval, uaddr, tmp, oparg)		\
do {									\
	uaccess_enable();						\
	asm volatile(							\
"	prfm	pstl1strm, %2\n"					\
"1:	ldxr	%w1, %2\n"						\
	insn "\n"							\
"2:	stlxr	%w3, %w0, %2\n"						\
"	cbnz	%w3, 1b\n"						\
"	dmb	ish\n"							\
"3:\n"									\
"	.pushsection .fixup,\"ax\"\n"					\
"	.align	2\n"							\
"4:	mov	%w0, %w5\n"						\
"	b	3b\n"							\
"	.popsection\n"							\
	_ASM_EXTABLE(1b, 4b)						\
	_ASM_EXTABLE(2b, 4b)						\
	: "=&r" (ret), "=&r" (oldval), "+Q" (*uaddr), "=&r" (tmp)	\
	: "r" (oparg), "Ir" (-EFAULT)					\
	: "memory");							\
	uaccess_disable();						\
} while (0)

static inline int
arch_futex_atomic_op_inuser(int op, int oparg, int *oval, u32 __user *uaddr)
{
	int oldval = 0, ret, tmp;

	pagefault_disable();

	switch (op) {
	case FUTEX_OP_SET:
		__futex_atomic_op("mov	%w0, %w4",
				  ret, oldval, uaddr, tmp, oparg);
		break;
	case FUTEX_OP_ADD:
		__futex_atomic_op("add	%w0, %w1, %w4",
				  ret, oldval, uaddr, tmp, oparg);
		break;
	case FUTEX_OP_OR:
		__futex_atomic_op("orr	%w0, %w1, %w4",
				  ret, oldval, uaddr, tmp, oparg);
		break;
	case FUTEX_OP_ANDN:
		__futex_atomic_op("and	%w0, %w1, %w4",
				  ret, oldval, uaddr, tmp, ~oparg);
		break;
	case FUTEX_OP_XOR:
		__futex_atomic_op("eor	%w0, %w1, %w4",
				  ret, oldval, uaddr, tmp, oparg);
		break;
	default:
		ret = -ENOSYS;
	}

	pagefault_enable();

	if (!ret)
		*oval = oldval;

	return ret;
}

static inline int
futex_atomic_cmpxchg_inatomic(u32 *uval, u32 __user *_uaddr,
			      u32 oldval, u32 newval)
{
	int ret = 0;
	u32 val, tmp;
	u32 __user *uaddr;

	if (!access_ok(VERIFY_WRITE, _uaddr, sizeof(u32)))
		return -EFAULT;

<<<<<<< HEAD
=======
	uaddr = __uaccess_mask_ptr(_uaddr);
>>>>>>> 86a04ba0
	uaccess_enable();
	asm volatile("// futex_atomic_cmpxchg_inatomic\n"
"	prfm	pstl1strm, %2\n"
"1:	ldxr	%w1, %2\n"
"	sub	%w3, %w1, %w4\n"
"	cbnz	%w3, 3f\n"
"2:	stlxr	%w3, %w5, %2\n"
"	cbnz	%w3, 1b\n"
"	dmb	ish\n"
"3:\n"
"	.pushsection .fixup,\"ax\"\n"
"4:	mov	%w0, %w6\n"
"	b	3b\n"
"	.popsection\n"
	_ASM_EXTABLE(1b, 4b)
	_ASM_EXTABLE(2b, 4b)
	: "+r" (ret), "=&r" (val), "+Q" (*uaddr), "=&r" (tmp)
	: "r" (oldval), "r" (newval), "Ir" (-EFAULT)
	: "memory");
	uaccess_disable();

	*uval = val;
	return ret;
}

#endif /* __KERNEL__ */
#endif /* __ASM_FUTEX_H */<|MERGE_RESOLUTION|>--- conflicted
+++ resolved
@@ -98,10 +98,7 @@
 	if (!access_ok(VERIFY_WRITE, _uaddr, sizeof(u32)))
 		return -EFAULT;
 
-<<<<<<< HEAD
-=======
 	uaddr = __uaccess_mask_ptr(_uaddr);
->>>>>>> 86a04ba0
 	uaccess_enable();
 	asm volatile("// futex_atomic_cmpxchg_inatomic\n"
 "	prfm	pstl1strm, %2\n"
