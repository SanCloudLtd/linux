/* SPDX-License-Identifier: GPL-2.0 */
#ifndef __LINUX_PREEMPT_H
#define __LINUX_PREEMPT_H

/*
 * include/linux/preempt.h - macros for accessing and manipulating
 * preempt_count (used for kernel preemption, interrupt count, etc.)
 */

#include <linux/linkage.h>
#include <linux/list.h>

/*
 * We put the hardirq and softirq counter into the preemption
 * counter. The bitmask has the following meaning:
 *
 * - bits 0-7 are the preemption count (max preemption depth: 256)
 * - bits 8-15 are the softirq count (max # of softirqs: 256)
 *
 * The hardirq count could in theory be the same as the number of
 * interrupts in the system, but we run all interrupt handlers with
 * interrupts disabled, so we cannot have nesting interrupts. Though
 * there are a few palaeontologic drivers which reenable interrupts in
 * the handler, so we need more than one bit here.
 *
 *         PREEMPT_MASK:	0x000000ff
 *         SOFTIRQ_MASK:	0x0000ff00
 *         HARDIRQ_MASK:	0x000f0000
 *             NMI_MASK:	0x00100000
 * PREEMPT_NEED_RESCHED:	0x80000000
 */
#define PREEMPT_BITS	8
#define SOFTIRQ_BITS	8
#define HARDIRQ_BITS	4
#define NMI_BITS	1

#define PREEMPT_SHIFT	0
#define SOFTIRQ_SHIFT	(PREEMPT_SHIFT + PREEMPT_BITS)
#define HARDIRQ_SHIFT	(SOFTIRQ_SHIFT + SOFTIRQ_BITS)
#define NMI_SHIFT	(HARDIRQ_SHIFT + HARDIRQ_BITS)

#define __IRQ_MASK(x)	((1UL << (x))-1)

#define PREEMPT_MASK	(__IRQ_MASK(PREEMPT_BITS) << PREEMPT_SHIFT)
#define SOFTIRQ_MASK	(__IRQ_MASK(SOFTIRQ_BITS) << SOFTIRQ_SHIFT)
#define HARDIRQ_MASK	(__IRQ_MASK(HARDIRQ_BITS) << HARDIRQ_SHIFT)
#define NMI_MASK	(__IRQ_MASK(NMI_BITS)     << NMI_SHIFT)

#define PREEMPT_OFFSET	(1UL << PREEMPT_SHIFT)
#define SOFTIRQ_OFFSET	(1UL << SOFTIRQ_SHIFT)
#define HARDIRQ_OFFSET	(1UL << HARDIRQ_SHIFT)
#define NMI_OFFSET	(1UL << NMI_SHIFT)

#define SOFTIRQ_DISABLE_OFFSET	(2 * SOFTIRQ_OFFSET)

#define PREEMPT_DISABLED	(PREEMPT_DISABLE_OFFSET + PREEMPT_ENABLED)

/*
 * Disable preemption until the scheduler is running -- use an unconditional
 * value so that it also works on !PREEMPT_COUNT kernels.
 *
 * Reset by start_kernel()->sched_init()->init_idle()->init_idle_preempt_count().
 */
#define INIT_PREEMPT_COUNT	PREEMPT_OFFSET

/*
 * Initial preempt_count value; reflects the preempt_count schedule invariant
 * which states that during context switches:
 *
 *    preempt_count() == 2*PREEMPT_DISABLE_OFFSET
 *
 * Note: PREEMPT_DISABLE_OFFSET is 0 for !PREEMPT_COUNT kernels.
 * Note: See finish_task_switch().
 */
#define FORK_PREEMPT_COUNT	(2*PREEMPT_DISABLE_OFFSET + PREEMPT_ENABLED)

/* preempt_count() and related functions, depends on PREEMPT_NEED_RESCHED */
#include <asm/preempt.h>

#define hardirq_count()	(preempt_count() & HARDIRQ_MASK)
#define irq_count()	(preempt_count() & (HARDIRQ_MASK | SOFTIRQ_MASK \
				 | NMI_MASK))
/*
 * Are we doing bottom half or hardware interrupt processing?
 *
 * in_irq()       - We're in (hard) IRQ context
 * in_softirq()   - We have BH disabled, or are processing softirqs
 * in_interrupt() - We're in NMI,IRQ,SoftIRQ context or have BH disabled
 * in_serving_softirq() - We're in softirq context
 * in_nmi()       - We're in NMI context
 * in_task()	  - We're in task context
 *
 * Note: due to the BH disabled confusion: in_softirq(),in_interrupt() really
 *       should not be used in new code.
 */
#define in_irq()		(hardirq_count())
#define in_interrupt()		(irq_count())
#define in_nmi()		(preempt_count() & NMI_MASK)
#define in_task()		(!(preempt_count() & \
				   (NMI_MASK | HARDIRQ_MASK | SOFTIRQ_OFFSET)))
#ifdef CONFIG_PREEMPT_RT

#define softirq_count()		((long)current->softirq_count)
#define in_softirq()		(softirq_count())
#define in_serving_softirq()	(current->softirq_count & SOFTIRQ_OFFSET)

#else

#define softirq_count()		(preempt_count() & SOFTIRQ_MASK)
#define in_softirq()		(softirq_count())
#define in_serving_softirq()	(softirq_count() & SOFTIRQ_OFFSET)

#endif

/*
 * The preempt_count offset after preempt_disable();
 */
#if defined(CONFIG_PREEMPT_COUNT)
# define PREEMPT_DISABLE_OFFSET	PREEMPT_OFFSET
#else
# define PREEMPT_DISABLE_OFFSET	0
#endif

/*
 * The preempt_count offset after spin_lock()
 */
#if !defined(CONFIG_PREEMPT_RT)
#define PREEMPT_LOCK_OFFSET	PREEMPT_DISABLE_OFFSET
#else
#define PREEMPT_LOCK_OFFSET	0
#endif

/*
 * The preempt_count offset needed for things like:
 *
 *  spin_lock_bh()
 *
 * Which need to disable both preemption (CONFIG_PREEMPT_COUNT) and
 * softirqs, such that unlock sequences of:
 *
 *  spin_unlock();
 *  local_bh_enable();
 *
 * Work as expected.
 */
#define SOFTIRQ_LOCK_OFFSET (SOFTIRQ_DISABLE_OFFSET + PREEMPT_LOCK_OFFSET)

/*
 * Are we running in atomic context?  WARNING: this macro cannot
 * always detect atomic context; in particular, it cannot know about
 * held spinlocks in non-preemptible kernels.  Thus it should not be
 * used in the general case to determine whether sleeping is possible.
 * Do not use in_atomic() in driver code.
 */
#define in_atomic()	(preempt_count() != 0)

/*
 * Check whether we were atomic before we did preempt_disable():
 * (used by the scheduler)
 */
#define in_atomic_preempt_off() (preempt_count() != PREEMPT_DISABLE_OFFSET)

#if defined(CONFIG_DEBUG_PREEMPT) || defined(CONFIG_TRACE_PREEMPT_TOGGLE)
extern void preempt_count_add(int val);
extern void preempt_count_sub(int val);
#define preempt_count_dec_and_test() \
	({ preempt_count_sub(1); should_resched(0); })
#else
#define preempt_count_add(val)	__preempt_count_add(val)
#define preempt_count_sub(val)	__preempt_count_sub(val)
#define preempt_count_dec_and_test() __preempt_count_dec_and_test()
#endif

#define __preempt_count_inc() __preempt_count_add(1)
#define __preempt_count_dec() __preempt_count_sub(1)

#define preempt_count_inc() preempt_count_add(1)
#define preempt_count_dec() preempt_count_sub(1)

#ifdef CONFIG_PREEMPT_LAZY
#define add_preempt_lazy_count(val)	do { preempt_lazy_count() += (val); } while (0)
#define sub_preempt_lazy_count(val)	do { preempt_lazy_count() -= (val); } while (0)
#define inc_preempt_lazy_count()	add_preempt_lazy_count(1)
#define dec_preempt_lazy_count()	sub_preempt_lazy_count(1)
#define preempt_lazy_count()		(current_thread_info()->preempt_lazy_count)
#else
#define add_preempt_lazy_count(val)	do { } while (0)
#define sub_preempt_lazy_count(val)	do { } while (0)
#define inc_preempt_lazy_count()	do { } while (0)
#define dec_preempt_lazy_count()	do { } while (0)
#define preempt_lazy_count()		(0)
#endif

#ifdef CONFIG_PREEMPT_COUNT

#define preempt_disable() \
do { \
	preempt_count_inc(); \
	barrier(); \
} while (0)

#define preempt_lazy_disable() \
do { \
	inc_preempt_lazy_count(); \
	barrier(); \
} while (0)

#define sched_preempt_enable_no_resched() \
do { \
	barrier(); \
	preempt_count_dec(); \
} while (0)

#ifdef CONFIG_PREEMPT_RT
# define preempt_enable_no_resched() sched_preempt_enable_no_resched()
# define preempt_check_resched_rt() preempt_check_resched()
#else
# define preempt_enable_no_resched() preempt_enable()
# define preempt_check_resched_rt() barrier();
#endif

#define preemptible()	(preempt_count() == 0 && !irqs_disabled())

#if defined(CONFIG_SMP) && defined(CONFIG_PREEMPT_RT)

extern void migrate_disable(void);
extern void migrate_enable(void);

int __migrate_disabled(struct task_struct *p);

#elif !defined(CONFIG_SMP) && defined(CONFIG_PREEMPT_RT)

extern void migrate_disable(void);
extern void migrate_enable(void);
static inline int __migrate_disabled(struct task_struct *p)
{
	return 0;
}

#else
<<<<<<< HEAD
/**
 * migrate_disable - Prevent migration of the current task
 *
 * Maps to preempt_disable() which also disables preemption. Use
 * migrate_disable() to annotate that the intent is to prevent migration
 * but not necessarily preemption.
 *
 * Can be invoked nested like preempt_disable() and needs the corresponding
 * number of migrate_enable() invocations.
 */
#define migrate_disable()	preempt_disable()

/**
 * migrate_enable - Allow migration of the current task
 *
 * Counterpart to migrate_disable().
 *
 * As migrate_disable() can be invoked nested only the uttermost invocation
 * reenables migration.
 *
 * Currently mapped to preempt_enable().
 */
#define migrate_enable()	preempt_enable()

=======
#define migrate_disable()		preempt_disable()
#define migrate_enable()		preempt_enable()
>>>>>>> fa578e9d
static inline int __migrate_disabled(struct task_struct *p)
{
	return 0;
}
#endif

#ifdef CONFIG_PREEMPTION
#define preempt_enable() \
do { \
	barrier(); \
	if (unlikely(preempt_count_dec_and_test())) \
		__preempt_schedule(); \
} while (0)

#define preempt_enable_notrace() \
do { \
	barrier(); \
	if (unlikely(__preempt_count_dec_and_test())) \
		__preempt_schedule_notrace(); \
} while (0)

#define preempt_check_resched() \
do { \
	if (should_resched(0)) \
		__preempt_schedule(); \
} while (0)

#define preempt_lazy_enable() \
do { \
	dec_preempt_lazy_count(); \
	barrier(); \
	preempt_check_resched(); \
} while (0)

#else /* !CONFIG_PREEMPTION */
#define preempt_enable() \
do { \
	barrier(); \
	preempt_count_dec(); \
} while (0)

#define preempt_lazy_enable() \
do { \
	dec_preempt_lazy_count(); \
	barrier(); \
} while (0)

#define preempt_enable_notrace() \
do { \
	barrier(); \
	__preempt_count_dec(); \
} while (0)

#define preempt_check_resched() do { } while (0)
#endif /* CONFIG_PREEMPTION */

#define preempt_disable_notrace() \
do { \
	__preempt_count_inc(); \
	barrier(); \
} while (0)

#define preempt_enable_no_resched_notrace() \
do { \
	barrier(); \
	__preempt_count_dec(); \
} while (0)

#else /* !CONFIG_PREEMPT_COUNT */

/*
 * Even if we don't have any preemption, we need preempt disable/enable
 * to be barriers, so that we don't have things like get_user/put_user
 * that can cause faults and scheduling migrate into our preempt-protected
 * region.
 */
#define preempt_disable()			barrier()
#define sched_preempt_enable_no_resched()	barrier()
#define preempt_enable_no_resched()		barrier()
#define preempt_enable()			barrier()
#define preempt_check_resched()			do { } while (0)

#define preempt_disable_notrace()		barrier()
#define preempt_enable_no_resched_notrace()	barrier()
#define preempt_enable_notrace()		barrier()
#define preempt_check_resched_rt()		barrier()
#define preemptible()				0

#define migrate_disable()			barrier()
#define migrate_enable()			barrier()

static inline int __migrate_disabled(struct task_struct *p)
{
	return 0;
}
#endif /* CONFIG_PREEMPT_COUNT */

#ifdef MODULE
/*
 * Modules have no business playing preemption tricks.
 */
#undef sched_preempt_enable_no_resched
#undef preempt_enable_no_resched
#undef preempt_enable_no_resched_notrace
#undef preempt_check_resched
#endif

#define preempt_set_need_resched() \
do { \
	set_preempt_need_resched(); \
} while (0)
#define preempt_fold_need_resched() \
do { \
	if (tif_need_resched_now()) \
		set_preempt_need_resched(); \
} while (0)

#ifdef CONFIG_PREEMPT_RT
# define preempt_disable_rt()		preempt_disable()
# define preempt_enable_rt()		preempt_enable()
# define preempt_disable_nort()		barrier()
# define preempt_enable_nort()		barrier()
#else
# define preempt_disable_rt()		barrier()
# define preempt_enable_rt()		barrier()
# define preempt_disable_nort()		preempt_disable()
# define preempt_enable_nort()		preempt_enable()
#endif

#ifdef CONFIG_PREEMPT_NOTIFIERS

struct preempt_notifier;

/**
 * preempt_ops - notifiers called when a task is preempted and rescheduled
 * @sched_in: we're about to be rescheduled:
 *    notifier: struct preempt_notifier for the task being scheduled
 *    cpu:  cpu we're scheduled on
 * @sched_out: we've just been preempted
 *    notifier: struct preempt_notifier for the task being preempted
 *    next: the task that's kicking us out
 *
 * Please note that sched_in and out are called under different
 * contexts.  sched_out is called with rq lock held and irq disabled
 * while sched_in is called without rq lock and irq enabled.  This
 * difference is intentional and depended upon by its users.
 */
struct preempt_ops {
	void (*sched_in)(struct preempt_notifier *notifier, int cpu);
	void (*sched_out)(struct preempt_notifier *notifier,
			  struct task_struct *next);
};

/**
 * preempt_notifier - key for installing preemption notifiers
 * @link: internal use
 * @ops: defines the notifier functions to be called
 *
 * Usually used in conjunction with container_of().
 */
struct preempt_notifier {
	struct hlist_node link;
	struct preempt_ops *ops;
};

void preempt_notifier_inc(void);
void preempt_notifier_dec(void);
void preempt_notifier_register(struct preempt_notifier *notifier);
void preempt_notifier_unregister(struct preempt_notifier *notifier);

static inline void preempt_notifier_init(struct preempt_notifier *notifier,
				     struct preempt_ops *ops)
{
	INIT_HLIST_NODE(&notifier->link);
	notifier->ops = ops;
}

#endif

#endif /* __LINUX_PREEMPT_H */<|MERGE_RESOLUTION|>--- conflicted
+++ resolved
@@ -238,35 +238,8 @@
 }
 
 #else
-<<<<<<< HEAD
-/**
- * migrate_disable - Prevent migration of the current task
- *
- * Maps to preempt_disable() which also disables preemption. Use
- * migrate_disable() to annotate that the intent is to prevent migration
- * but not necessarily preemption.
- *
- * Can be invoked nested like preempt_disable() and needs the corresponding
- * number of migrate_enable() invocations.
- */
-#define migrate_disable()	preempt_disable()
-
-/**
- * migrate_enable - Allow migration of the current task
- *
- * Counterpart to migrate_disable().
- *
- * As migrate_disable() can be invoked nested only the uttermost invocation
- * reenables migration.
- *
- * Currently mapped to preempt_enable().
- */
-#define migrate_enable()	preempt_enable()
-
-=======
 #define migrate_disable()		preempt_disable()
 #define migrate_enable()		preempt_enable()
->>>>>>> fa578e9d
 static inline int __migrate_disabled(struct task_struct *p)
 {
 	return 0;
