--- conflicted
+++ resolved
@@ -153,16 +153,13 @@
 	short	flags;
 	short	index;
 	int	cflag;
-<<<<<<< HEAD
 #ifdef CONFIG_PRINTK
 	char	sync_buf[CONSOLE_LOG_MAX];
 #endif
 	atomic64_t printk_seq;
 	struct task_struct *thread;
-=======
 	uint	ispeed;
 	uint	ospeed;
->>>>>>> f884bb85
 	void	*data;
 	struct	 console *next;
 };
