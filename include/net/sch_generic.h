/* SPDX-License-Identifier: GPL-2.0 */
#ifndef __NET_SCHED_GENERIC_H
#define __NET_SCHED_GENERIC_H

#include <linux/netdevice.h>
#include <linux/types.h>
#include <linux/rcupdate.h>
#include <linux/pkt_sched.h>
#include <linux/pkt_cls.h>
#include <linux/percpu.h>
#include <linux/dynamic_queue_limits.h>
#include <linux/list.h>
#include <net/net_seq_lock.h>
#include <linux/refcount.h>
#include <linux/workqueue.h>
#include <linux/mutex.h>
#include <linux/rwsem.h>
#include <linux/atomic.h>
#include <linux/hashtable.h>
#include <net/gen_stats.h>
#include <net/rtnetlink.h>
#include <net/flow_offload.h>

struct Qdisc_ops;
struct qdisc_walker;
struct tcf_walker;
struct module;
struct bpf_flow_keys;

struct qdisc_rate_table {
	struct tc_ratespec rate;
	u32		data[256];
	struct qdisc_rate_table *next;
	int		refcnt;
};

enum qdisc_state_t {
	__QDISC_STATE_SCHED,
	__QDISC_STATE_DEACTIVATED,
	__QDISC_STATE_MISSED,
};

struct qdisc_size_table {
	struct rcu_head		rcu;
	struct list_head	list;
	struct tc_sizespec	szopts;
	int			refcnt;
	u16			data[];
};

/* similar to sk_buff_head, but skb->prev pointer is undefined. */
struct qdisc_skb_head {
	struct sk_buff	*head;
	struct sk_buff	*tail;
	__u32		qlen;
	spinlock_t	lock;
};

struct Qdisc {
	int 			(*enqueue)(struct sk_buff *skb,
					   struct Qdisc *sch,
					   struct sk_buff **to_free);
	struct sk_buff *	(*dequeue)(struct Qdisc *sch);
	unsigned int		flags;
#define TCQ_F_BUILTIN		1
#define TCQ_F_INGRESS		2
#define TCQ_F_CAN_BYPASS	4
#define TCQ_F_MQROOT		8
#define TCQ_F_ONETXQUEUE	0x10 /* dequeue_skb() can assume all skbs are for
				      * q->dev_queue : It can test
				      * netif_xmit_frozen_or_stopped() before
				      * dequeueing next packet.
				      * Its true for MQ/MQPRIO slaves, or non
				      * multiqueue device.
				      */
#define TCQ_F_WARN_NONWC	(1 << 16)
#define TCQ_F_CPUSTATS		0x20 /* run using percpu statistics */
#define TCQ_F_NOPARENT		0x40 /* root of its hierarchy :
				      * qdisc_tree_decrease_qlen() should stop.
				      */
#define TCQ_F_INVISIBLE		0x80 /* invisible by default in dump */
#define TCQ_F_NOLOCK		0x100 /* qdisc does not require locking */
#define TCQ_F_OFFLOADED		0x200 /* qdisc is offloaded to HW */
	u32			limit;
	const struct Qdisc_ops	*ops;
	struct qdisc_size_table	__rcu *stab;
	struct hlist_node       hash;
	u32			handle;
	u32			parent;

	struct netdev_queue	*dev_queue;

	struct net_rate_estimator __rcu *rate_est;
	struct gnet_stats_basic_cpu __percpu *cpu_bstats;
	struct gnet_stats_queue	__percpu *cpu_qstats;
	int			pad;
	refcount_t		refcnt;

	/*
	 * For performance sake on SMP, we put highly modified fields at the end
	 */
	struct sk_buff_head	gso_skb ____cacheline_aligned_in_smp;
	struct qdisc_skb_head	q;
	struct gnet_stats_basic_packed bstats;
	net_seqlock_t		running;
	struct gnet_stats_queue	qstats;
	unsigned long		state;
	struct Qdisc            *next_sched;
	struct sk_buff_head	skb_bad_txq;

	spinlock_t		busylock ____cacheline_aligned_in_smp;
	spinlock_t		seqlock;

	/* for NOLOCK qdisc, true if there are no enqueued skbs */
	bool			empty;
	struct rcu_head		rcu;

	/* private data */
	long privdata[] ____cacheline_aligned;
};

static inline void qdisc_refcount_inc(struct Qdisc *qdisc)
{
	if (qdisc->flags & TCQ_F_BUILTIN)
		return;
	refcount_inc(&qdisc->refcnt);
}

/* Intended to be used by unlocked users, when concurrent qdisc release is
 * possible.
 */

static inline struct Qdisc *qdisc_refcount_inc_nz(struct Qdisc *qdisc)
{
	if (qdisc->flags & TCQ_F_BUILTIN)
		return qdisc;
	if (refcount_inc_not_zero(&qdisc->refcnt))
		return qdisc;
	return NULL;
}

static inline bool qdisc_is_running(struct Qdisc *qdisc)
{
	if (qdisc->flags & TCQ_F_NOLOCK)
		return spin_is_locked(&qdisc->seqlock);
#ifdef CONFIG_PREEMPT_RT
	return spin_is_locked(&qdisc->running.lock) ? true : false;
#else
	return (raw_read_seqcount(&qdisc->running) & 1) ? true : false;
#endif
}

static inline bool qdisc_is_percpu_stats(const struct Qdisc *q)
{
	return q->flags & TCQ_F_CPUSTATS;
}

static inline bool qdisc_is_empty(const struct Qdisc *qdisc)
{
	if (qdisc_is_percpu_stats(qdisc))
		return READ_ONCE(qdisc->empty);
	return !READ_ONCE(qdisc->q.qlen);
}

static inline bool qdisc_run_begin(struct Qdisc *qdisc)
{
	if (qdisc->flags & TCQ_F_NOLOCK) {
		if (spin_trylock(&qdisc->seqlock))
			goto nolock_empty;

		/* Paired with smp_mb__after_atomic() to make sure
		 * STATE_MISSED checking is synchronized with clearing
		 * in pfifo_fast_dequeue().
		 */
		smp_mb__before_atomic();

		/* If the MISSED flag is set, it means other thread has
		 * set the MISSED flag before second spin_trylock(), so
		 * we can return false here to avoid multi cpus doing
		 * the set_bit() and second spin_trylock() concurrently.
		 */
		if (test_bit(__QDISC_STATE_MISSED, &qdisc->state))
			return false;

		/* Set the MISSED flag before the second spin_trylock(),
		 * if the second spin_trylock() return false, it means
		 * other cpu holding the lock will do dequeuing for us
		 * or it will see the MISSED flag set after releasing
		 * lock and reschedule the net_tx_action() to do the
		 * dequeuing.
		 */
		set_bit(__QDISC_STATE_MISSED, &qdisc->state);

		/* spin_trylock() only has load-acquire semantic, so use
		 * smp_mb__after_atomic() to ensure STATE_MISSED is set
		 * before doing the second spin_trylock().
		 */
		smp_mb__after_atomic();

		/* Retry again in case other CPU may not see the new flag
		 * after it releases the lock at the end of qdisc_run_end().
		 */
		if (!spin_trylock(&qdisc->seqlock))
			return false;

nolock_empty:
		WRITE_ONCE(qdisc->empty, false);
	} else if (qdisc_is_running(qdisc)) {
		return false;
	}
#ifdef CONFIG_PREEMPT_RT
	if (spin_trylock(&qdisc->running.lock)) {
		seqcount_t *s = &qdisc->running.seqcount.seqcount;
		/*
		 * Variant of write_seqcount_t_begin() telling lockdep that a
		 * trylock was attempted.
		 */
		raw_write_seqcount_t_begin(s);
		seqcount_acquire(&s->dep_map, 0, 1, _RET_IP_);
		return true;
	}
	return false;
#else
	/* Variant of write_seqcount_begin() telling lockdep a trylock
	 * was attempted.
	 */
	raw_write_seqcount_begin(&qdisc->running);
	seqcount_acquire(&qdisc->running.dep_map, 0, 1, _RET_IP_);
	return true;
#endif
}

static inline void qdisc_run_end(struct Qdisc *qdisc)
{
#ifdef CONFIG_PREEMPT_RT
	write_sequnlock(&qdisc->running);
#else
	write_seqcount_end(&qdisc->running);
#endif
<<<<<<< HEAD
	if (qdisc->flags & TCQ_F_NOLOCK)
=======
	if (qdisc->flags & TCQ_F_NOLOCK) {
>>>>>>> d0faab84
		spin_unlock(&qdisc->seqlock);

		if (unlikely(test_bit(__QDISC_STATE_MISSED,
				      &qdisc->state))) {
			clear_bit(__QDISC_STATE_MISSED, &qdisc->state);
			__netif_schedule(qdisc);
		}
	}
}

static inline bool qdisc_may_bulk(const struct Qdisc *qdisc)
{
	return qdisc->flags & TCQ_F_ONETXQUEUE;
}

static inline int qdisc_avail_bulklimit(const struct netdev_queue *txq)
{
#ifdef CONFIG_BQL
	/* Non-BQL migrated drivers will return 0, too. */
	return dql_avail(&txq->dql);
#else
	return 0;
#endif
}

struct Qdisc_class_ops {
	unsigned int		flags;
	/* Child qdisc manipulation */
	struct netdev_queue *	(*select_queue)(struct Qdisc *, struct tcmsg *);
	int			(*graft)(struct Qdisc *, unsigned long cl,
					struct Qdisc *, struct Qdisc **,
					struct netlink_ext_ack *extack);
	struct Qdisc *		(*leaf)(struct Qdisc *, unsigned long cl);
	void			(*qlen_notify)(struct Qdisc *, unsigned long);

	/* Class manipulation routines */
	unsigned long		(*find)(struct Qdisc *, u32 classid);
	int			(*change)(struct Qdisc *, u32, u32,
					struct nlattr **, unsigned long *,
					struct netlink_ext_ack *);
	int			(*delete)(struct Qdisc *, unsigned long);
	void			(*walk)(struct Qdisc *, struct qdisc_walker * arg);

	/* Filter manipulation */
	struct tcf_block *	(*tcf_block)(struct Qdisc *sch,
					     unsigned long arg,
					     struct netlink_ext_ack *extack);
	unsigned long		(*bind_tcf)(struct Qdisc *, unsigned long,
					u32 classid);
	void			(*unbind_tcf)(struct Qdisc *, unsigned long);

	/* rtnetlink specific */
	int			(*dump)(struct Qdisc *, unsigned long,
					struct sk_buff *skb, struct tcmsg*);
	int			(*dump_stats)(struct Qdisc *, unsigned long,
					struct gnet_dump *);
};

/* Qdisc_class_ops flag values */

/* Implements API that doesn't require rtnl lock */
enum qdisc_class_ops_flags {
	QDISC_CLASS_OPS_DOIT_UNLOCKED = 1,
};

struct Qdisc_ops {
	struct Qdisc_ops	*next;
	const struct Qdisc_class_ops	*cl_ops;
	char			id[IFNAMSIZ];
	int			priv_size;
	unsigned int		static_flags;

	int 			(*enqueue)(struct sk_buff *skb,
					   struct Qdisc *sch,
					   struct sk_buff **to_free);
	struct sk_buff *	(*dequeue)(struct Qdisc *);
	struct sk_buff *	(*peek)(struct Qdisc *);

	int			(*init)(struct Qdisc *sch, struct nlattr *arg,
					struct netlink_ext_ack *extack);
	void			(*reset)(struct Qdisc *);
	void			(*destroy)(struct Qdisc *);
	int			(*change)(struct Qdisc *sch,
					  struct nlattr *arg,
					  struct netlink_ext_ack *extack);
	void			(*attach)(struct Qdisc *sch);
	int			(*change_tx_queue_len)(struct Qdisc *, unsigned int);

	int			(*dump)(struct Qdisc *, struct sk_buff *);
	int			(*dump_stats)(struct Qdisc *, struct gnet_dump *);

	void			(*ingress_block_set)(struct Qdisc *sch,
						     u32 block_index);
	void			(*egress_block_set)(struct Qdisc *sch,
						    u32 block_index);
	u32			(*ingress_block_get)(struct Qdisc *sch);
	u32			(*egress_block_get)(struct Qdisc *sch);

	struct module		*owner;
};


struct tcf_result {
	union {
		struct {
			unsigned long	class;
			u32		classid;
		};
		const struct tcf_proto *goto_tp;

		/* used in the skb_tc_reinsert function */
		struct {
			bool		ingress;
			struct gnet_stats_queue *qstats;
		};
	};
};

struct tcf_chain;

struct tcf_proto_ops {
	struct list_head	head;
	char			kind[IFNAMSIZ];

	int			(*classify)(struct sk_buff *,
					    const struct tcf_proto *,
					    struct tcf_result *);
	int			(*init)(struct tcf_proto*);
	void			(*destroy)(struct tcf_proto *tp, bool rtnl_held,
					   struct netlink_ext_ack *extack);

	void*			(*get)(struct tcf_proto*, u32 handle);
	void			(*put)(struct tcf_proto *tp, void *f);
	int			(*change)(struct net *net, struct sk_buff *,
					struct tcf_proto*, unsigned long,
					u32 handle, struct nlattr **,
					void **, bool, bool,
					struct netlink_ext_ack *);
	int			(*delete)(struct tcf_proto *tp, void *arg,
					  bool *last, bool rtnl_held,
					  struct netlink_ext_ack *);
	bool			(*delete_empty)(struct tcf_proto *tp);
	void			(*walk)(struct tcf_proto *tp,
					struct tcf_walker *arg, bool rtnl_held);
	int			(*reoffload)(struct tcf_proto *tp, bool add,
					     flow_setup_cb_t *cb, void *cb_priv,
					     struct netlink_ext_ack *extack);
	void			(*hw_add)(struct tcf_proto *tp,
					  void *type_data);
	void			(*hw_del)(struct tcf_proto *tp,
					  void *type_data);
	void			(*bind_class)(void *, u32, unsigned long,
					      void *, unsigned long);
	void *			(*tmplt_create)(struct net *net,
						struct tcf_chain *chain,
						struct nlattr **tca,
						struct netlink_ext_ack *extack);
	void			(*tmplt_destroy)(void *tmplt_priv);

	/* rtnetlink specific */
	int			(*dump)(struct net*, struct tcf_proto*, void *,
					struct sk_buff *skb, struct tcmsg*,
					bool);
	int			(*terse_dump)(struct net *net,
					      struct tcf_proto *tp, void *fh,
					      struct sk_buff *skb,
					      struct tcmsg *t, bool rtnl_held);
	int			(*tmplt_dump)(struct sk_buff *skb,
					      struct net *net,
					      void *tmplt_priv);

	struct module		*owner;
	int			flags;
};

/* Classifiers setting TCF_PROTO_OPS_DOIT_UNLOCKED in tcf_proto_ops->flags
 * are expected to implement tcf_proto_ops->delete_empty(), otherwise race
 * conditions can occur when filters are inserted/deleted simultaneously.
 */
enum tcf_proto_ops_flags {
	TCF_PROTO_OPS_DOIT_UNLOCKED = 1,
};

struct tcf_proto {
	/* Fast access part */
	struct tcf_proto __rcu	*next;
	void __rcu		*root;

	/* called under RCU BH lock*/
	int			(*classify)(struct sk_buff *,
					    const struct tcf_proto *,
					    struct tcf_result *);
	__be16			protocol;

	/* All the rest */
	u32			prio;
	void			*data;
	const struct tcf_proto_ops	*ops;
	struct tcf_chain	*chain;
	/* Lock protects tcf_proto shared state and can be used by unlocked
	 * classifiers to protect their private data.
	 */
	spinlock_t		lock;
	bool			deleting;
	refcount_t		refcnt;
	struct rcu_head		rcu;
	struct hlist_node	destroy_ht_node;
};

struct qdisc_skb_cb {
	struct {
		unsigned int		pkt_len;
		u16			slave_dev_queue_mapping;
		u16			tc_classid;
	};
#define QDISC_CB_PRIV_LEN 20
	unsigned char		data[QDISC_CB_PRIV_LEN];
	u16			mru;
};

typedef void tcf_chain_head_change_t(struct tcf_proto *tp_head, void *priv);

struct tcf_chain {
	/* Protects filter_chain. */
	struct mutex filter_chain_lock;
	struct tcf_proto __rcu *filter_chain;
	struct list_head list;
	struct tcf_block *block;
	u32 index; /* chain index */
	unsigned int refcnt;
	unsigned int action_refcnt;
	bool explicitly_created;
	bool flushing;
	const struct tcf_proto_ops *tmplt_ops;
	void *tmplt_priv;
	struct rcu_head rcu;
};

struct tcf_block {
	/* Lock protects tcf_block and lifetime-management data of chains
	 * attached to the block (refcnt, action_refcnt, explicitly_created).
	 */
	struct mutex lock;
	struct list_head chain_list;
	u32 index; /* block index for shared blocks */
	u32 classid; /* which class this block belongs to */
	refcount_t refcnt;
	struct net *net;
	struct Qdisc *q;
	struct rw_semaphore cb_lock; /* protects cb_list and offload counters */
	struct flow_block flow_block;
	struct list_head owner_list;
	bool keep_dst;
	atomic_t offloadcnt; /* Number of oddloaded filters */
	unsigned int nooffloaddevcnt; /* Number of devs unable to do offload */
	unsigned int lockeddevcnt; /* Number of devs that require rtnl lock. */
	struct {
		struct tcf_chain *chain;
		struct list_head filter_chain_list;
	} chain0;
	struct rcu_head rcu;
	DECLARE_HASHTABLE(proto_destroy_ht, 7);
	struct mutex proto_destroy_lock; /* Lock for proto_destroy hashtable. */
};

#ifdef CONFIG_PROVE_LOCKING
static inline bool lockdep_tcf_chain_is_locked(struct tcf_chain *chain)
{
	return lockdep_is_held(&chain->filter_chain_lock);
}

static inline bool lockdep_tcf_proto_is_locked(struct tcf_proto *tp)
{
	return lockdep_is_held(&tp->lock);
}
#else
static inline bool lockdep_tcf_chain_is_locked(struct tcf_block *chain)
{
	return true;
}

static inline bool lockdep_tcf_proto_is_locked(struct tcf_proto *tp)
{
	return true;
}
#endif /* #ifdef CONFIG_PROVE_LOCKING */

#define tcf_chain_dereference(p, chain)					\
	rcu_dereference_protected(p, lockdep_tcf_chain_is_locked(chain))

#define tcf_proto_dereference(p, tp)					\
	rcu_dereference_protected(p, lockdep_tcf_proto_is_locked(tp))

static inline void qdisc_cb_private_validate(const struct sk_buff *skb, int sz)
{
	struct qdisc_skb_cb *qcb;

	BUILD_BUG_ON(sizeof(skb->cb) < sizeof(*qcb));
	BUILD_BUG_ON(sizeof(qcb->data) < sz);
}

static inline int qdisc_qlen_cpu(const struct Qdisc *q)
{
	return this_cpu_ptr(q->cpu_qstats)->qlen;
}

static inline int qdisc_qlen(const struct Qdisc *q)
{
	return q->q.qlen;
}

static inline int qdisc_qlen_sum(const struct Qdisc *q)
{
	__u32 qlen = q->qstats.qlen;
	int i;

	if (qdisc_is_percpu_stats(q)) {
		for_each_possible_cpu(i)
			qlen += per_cpu_ptr(q->cpu_qstats, i)->qlen;
	} else {
		qlen += q->q.qlen;
	}

	return qlen;
}

static inline struct qdisc_skb_cb *qdisc_skb_cb(const struct sk_buff *skb)
{
	return (struct qdisc_skb_cb *)skb->cb;
}

static inline spinlock_t *qdisc_lock(struct Qdisc *qdisc)
{
	return &qdisc->q.lock;
}

static inline struct Qdisc *qdisc_root(const struct Qdisc *qdisc)
{
	struct Qdisc *q = rcu_dereference_rtnl(qdisc->dev_queue->qdisc);

	return q;
}

static inline struct Qdisc *qdisc_root_bh(const struct Qdisc *qdisc)
{
	return rcu_dereference_bh(qdisc->dev_queue->qdisc);
}

static inline struct Qdisc *qdisc_root_sleeping(const struct Qdisc *qdisc)
{
	return qdisc->dev_queue->qdisc_sleeping;
}

/* The qdisc root lock is a mechanism by which to top level
 * of a qdisc tree can be locked from any qdisc node in the
 * forest.  This allows changing the configuration of some
 * aspect of the qdisc tree while blocking out asynchronous
 * qdisc access in the packet processing paths.
 *
 * It is only legal to do this when the root will not change
 * on us.  Otherwise we'll potentially lock the wrong qdisc
 * root.  This is enforced by holding the RTNL semaphore, which
 * all users of this lock accessor must do.
 */
static inline spinlock_t *qdisc_root_lock(const struct Qdisc *qdisc)
{
	struct Qdisc *root = qdisc_root(qdisc);

	ASSERT_RTNL();
	return qdisc_lock(root);
}

static inline spinlock_t *qdisc_root_sleeping_lock(const struct Qdisc *qdisc)
{
	struct Qdisc *root = qdisc_root_sleeping(qdisc);

	ASSERT_RTNL();
	return qdisc_lock(root);
}

static inline net_seqlock_t *qdisc_root_sleeping_running(const struct Qdisc *qdisc)
{
	struct Qdisc *root = qdisc_root_sleeping(qdisc);

	ASSERT_RTNL();
	return &root->running;
}

static inline struct net_device *qdisc_dev(const struct Qdisc *qdisc)
{
	return qdisc->dev_queue->dev;
}

static inline void sch_tree_lock(const struct Qdisc *q)
{
	spin_lock_bh(qdisc_root_sleeping_lock(q));
}

static inline void sch_tree_unlock(const struct Qdisc *q)
{
	spin_unlock_bh(qdisc_root_sleeping_lock(q));
}

extern struct Qdisc noop_qdisc;
extern struct Qdisc_ops noop_qdisc_ops;
extern struct Qdisc_ops pfifo_fast_ops;
extern struct Qdisc_ops mq_qdisc_ops;
extern struct Qdisc_ops noqueue_qdisc_ops;
extern const struct Qdisc_ops *default_qdisc_ops;
static inline const struct Qdisc_ops *
get_default_qdisc_ops(const struct net_device *dev, int ntx)
{
	return ntx < dev->real_num_tx_queues ?
			default_qdisc_ops : &pfifo_fast_ops;
}

struct Qdisc_class_common {
	u32			classid;
	struct hlist_node	hnode;
};

struct Qdisc_class_hash {
	struct hlist_head	*hash;
	unsigned int		hashsize;
	unsigned int		hashmask;
	unsigned int		hashelems;
};

static inline unsigned int qdisc_class_hash(u32 id, u32 mask)
{
	id ^= id >> 8;
	id ^= id >> 4;
	return id & mask;
}

static inline struct Qdisc_class_common *
qdisc_class_find(const struct Qdisc_class_hash *hash, u32 id)
{
	struct Qdisc_class_common *cl;
	unsigned int h;

	if (!id)
		return NULL;

	h = qdisc_class_hash(id, hash->hashmask);
	hlist_for_each_entry(cl, &hash->hash[h], hnode) {
		if (cl->classid == id)
			return cl;
	}
	return NULL;
}

static inline int tc_classid_to_hwtc(struct net_device *dev, u32 classid)
{
	u32 hwtc = TC_H_MIN(classid) - TC_H_MIN_PRIORITY;

	return (hwtc < netdev_get_num_tc(dev)) ? hwtc : -EINVAL;
}

int qdisc_class_hash_init(struct Qdisc_class_hash *);
void qdisc_class_hash_insert(struct Qdisc_class_hash *,
			     struct Qdisc_class_common *);
void qdisc_class_hash_remove(struct Qdisc_class_hash *,
			     struct Qdisc_class_common *);
void qdisc_class_hash_grow(struct Qdisc *, struct Qdisc_class_hash *);
void qdisc_class_hash_destroy(struct Qdisc_class_hash *);

int dev_qdisc_change_tx_queue_len(struct net_device *dev);
void dev_init_scheduler(struct net_device *dev);
void dev_shutdown(struct net_device *dev);
void dev_activate(struct net_device *dev);
void dev_deactivate(struct net_device *dev);
void dev_deactivate_many(struct list_head *head);
struct Qdisc *dev_graft_qdisc(struct netdev_queue *dev_queue,
			      struct Qdisc *qdisc);
void qdisc_reset(struct Qdisc *qdisc);
void qdisc_put(struct Qdisc *qdisc);
void qdisc_put_unlocked(struct Qdisc *qdisc);
void qdisc_tree_reduce_backlog(struct Qdisc *qdisc, int n, int len);
#ifdef CONFIG_NET_SCHED
int qdisc_offload_dump_helper(struct Qdisc *q, enum tc_setup_type type,
			      void *type_data);
void qdisc_offload_graft_helper(struct net_device *dev, struct Qdisc *sch,
				struct Qdisc *new, struct Qdisc *old,
				enum tc_setup_type type, void *type_data,
				struct netlink_ext_ack *extack);
#else
static inline int
qdisc_offload_dump_helper(struct Qdisc *q, enum tc_setup_type type,
			  void *type_data)
{
	q->flags &= ~TCQ_F_OFFLOADED;
	return 0;
}

static inline void
qdisc_offload_graft_helper(struct net_device *dev, struct Qdisc *sch,
			   struct Qdisc *new, struct Qdisc *old,
			   enum tc_setup_type type, void *type_data,
			   struct netlink_ext_ack *extack)
{
}
#endif
struct Qdisc *qdisc_alloc(struct netdev_queue *dev_queue,
			  const struct Qdisc_ops *ops,
			  struct netlink_ext_ack *extack);
void qdisc_free(struct Qdisc *qdisc);
struct Qdisc *qdisc_create_dflt(struct netdev_queue *dev_queue,
				const struct Qdisc_ops *ops, u32 parentid,
				struct netlink_ext_ack *extack);
void __qdisc_calculate_pkt_len(struct sk_buff *skb,
			       const struct qdisc_size_table *stab);
int skb_do_redirect(struct sk_buff *);

static inline bool skb_at_tc_ingress(const struct sk_buff *skb)
{
#ifdef CONFIG_NET_CLS_ACT
	return skb->tc_at_ingress;
#else
	return false;
#endif
}

static inline bool skb_skip_tc_classify(struct sk_buff *skb)
{
#ifdef CONFIG_NET_CLS_ACT
	if (skb->tc_skip_classify) {
		skb->tc_skip_classify = 0;
		return true;
	}
#endif
	return false;
}

/* Reset all TX qdiscs greater than index of a device.  */
static inline void qdisc_reset_all_tx_gt(struct net_device *dev, unsigned int i)
{
	struct Qdisc *qdisc;

	for (; i < dev->num_tx_queues; i++) {
		qdisc = rtnl_dereference(netdev_get_tx_queue(dev, i)->qdisc);
		if (qdisc) {
			spin_lock_bh(qdisc_lock(qdisc));
			qdisc_reset(qdisc);
			spin_unlock_bh(qdisc_lock(qdisc));
		}
	}
}

/* Are all TX queues of the device empty?  */
static inline bool qdisc_all_tx_empty(const struct net_device *dev)
{
	unsigned int i;

	rcu_read_lock();
	for (i = 0; i < dev->num_tx_queues; i++) {
		struct netdev_queue *txq = netdev_get_tx_queue(dev, i);
		const struct Qdisc *q = rcu_dereference(txq->qdisc);

		if (!qdisc_is_empty(q)) {
			rcu_read_unlock();
			return false;
		}
	}
	rcu_read_unlock();
	return true;
}

/* Are any of the TX qdiscs changing?  */
static inline bool qdisc_tx_changing(const struct net_device *dev)
{
	unsigned int i;

	for (i = 0; i < dev->num_tx_queues; i++) {
		struct netdev_queue *txq = netdev_get_tx_queue(dev, i);
		if (rcu_access_pointer(txq->qdisc) != txq->qdisc_sleeping)
			return true;
	}
	return false;
}

/* Is the device using the noop qdisc on all queues?  */
static inline bool qdisc_tx_is_noop(const struct net_device *dev)
{
	unsigned int i;

	for (i = 0; i < dev->num_tx_queues; i++) {
		struct netdev_queue *txq = netdev_get_tx_queue(dev, i);
		if (rcu_access_pointer(txq->qdisc) != &noop_qdisc)
			return false;
	}
	return true;
}

static inline unsigned int qdisc_pkt_len(const struct sk_buff *skb)
{
	return qdisc_skb_cb(skb)->pkt_len;
}

/* additional qdisc xmit flags (NET_XMIT_MASK in linux/netdevice.h) */
enum net_xmit_qdisc_t {
	__NET_XMIT_STOLEN = 0x00010000,
	__NET_XMIT_BYPASS = 0x00020000,
};

#ifdef CONFIG_NET_CLS_ACT
#define net_xmit_drop_count(e)	((e) & __NET_XMIT_STOLEN ? 0 : 1)
#else
#define net_xmit_drop_count(e)	(1)
#endif

static inline void qdisc_calculate_pkt_len(struct sk_buff *skb,
					   const struct Qdisc *sch)
{
#ifdef CONFIG_NET_SCHED
	struct qdisc_size_table *stab = rcu_dereference_bh(sch->stab);

	if (stab)
		__qdisc_calculate_pkt_len(skb, stab);
#endif
}

static inline int qdisc_enqueue(struct sk_buff *skb, struct Qdisc *sch,
				struct sk_buff **to_free)
{
	qdisc_calculate_pkt_len(skb, sch);
	return sch->enqueue(skb, sch, to_free);
}

static inline void _bstats_update(struct gnet_stats_basic_packed *bstats,
				  __u64 bytes, __u32 packets)
{
	bstats->bytes += bytes;
	bstats->packets += packets;
}

static inline void bstats_update(struct gnet_stats_basic_packed *bstats,
				 const struct sk_buff *skb)
{
	_bstats_update(bstats,
		       qdisc_pkt_len(skb),
		       skb_is_gso(skb) ? skb_shinfo(skb)->gso_segs : 1);
}

static inline void _bstats_cpu_update(struct gnet_stats_basic_cpu *bstats,
				      __u64 bytes, __u32 packets)
{
	u64_stats_update_begin(&bstats->syncp);
	_bstats_update(&bstats->bstats, bytes, packets);
	u64_stats_update_end(&bstats->syncp);
}

static inline void bstats_cpu_update(struct gnet_stats_basic_cpu *bstats,
				     const struct sk_buff *skb)
{
	u64_stats_update_begin(&bstats->syncp);
	bstats_update(&bstats->bstats, skb);
	u64_stats_update_end(&bstats->syncp);
}

static inline void qdisc_bstats_cpu_update(struct Qdisc *sch,
					   const struct sk_buff *skb)
{
	bstats_cpu_update(this_cpu_ptr(sch->cpu_bstats), skb);
}

static inline void qdisc_bstats_update(struct Qdisc *sch,
				       const struct sk_buff *skb)
{
	bstats_update(&sch->bstats, skb);
}

static inline void qdisc_qstats_backlog_dec(struct Qdisc *sch,
					    const struct sk_buff *skb)
{
	sch->qstats.backlog -= qdisc_pkt_len(skb);
}

static inline void qdisc_qstats_cpu_backlog_dec(struct Qdisc *sch,
						const struct sk_buff *skb)
{
	this_cpu_sub(sch->cpu_qstats->backlog, qdisc_pkt_len(skb));
}

static inline void qdisc_qstats_backlog_inc(struct Qdisc *sch,
					    const struct sk_buff *skb)
{
	sch->qstats.backlog += qdisc_pkt_len(skb);
}

static inline void qdisc_qstats_cpu_backlog_inc(struct Qdisc *sch,
						const struct sk_buff *skb)
{
	this_cpu_add(sch->cpu_qstats->backlog, qdisc_pkt_len(skb));
}

static inline void qdisc_qstats_cpu_qlen_inc(struct Qdisc *sch)
{
	this_cpu_inc(sch->cpu_qstats->qlen);
}

static inline void qdisc_qstats_cpu_qlen_dec(struct Qdisc *sch)
{
	this_cpu_dec(sch->cpu_qstats->qlen);
}

static inline void qdisc_qstats_cpu_requeues_inc(struct Qdisc *sch)
{
	this_cpu_inc(sch->cpu_qstats->requeues);
}

static inline void __qdisc_qstats_drop(struct Qdisc *sch, int count)
{
	sch->qstats.drops += count;
}

static inline void qstats_drop_inc(struct gnet_stats_queue *qstats)
{
	qstats->drops++;
}

static inline void qstats_overlimit_inc(struct gnet_stats_queue *qstats)
{
	qstats->overlimits++;
}

static inline void qdisc_qstats_drop(struct Qdisc *sch)
{
	qstats_drop_inc(&sch->qstats);
}

static inline void qdisc_qstats_cpu_drop(struct Qdisc *sch)
{
	this_cpu_inc(sch->cpu_qstats->drops);
}

static inline void qdisc_qstats_overlimit(struct Qdisc *sch)
{
	sch->qstats.overlimits++;
}

static inline int qdisc_qstats_copy(struct gnet_dump *d, struct Qdisc *sch)
{
	__u32 qlen = qdisc_qlen_sum(sch);

	return gnet_stats_copy_queue(d, sch->cpu_qstats, &sch->qstats, qlen);
}

static inline void qdisc_qstats_qlen_backlog(struct Qdisc *sch,  __u32 *qlen,
					     __u32 *backlog)
{
	struct gnet_stats_queue qstats = { 0 };
	__u32 len = qdisc_qlen_sum(sch);

	__gnet_stats_copy_queue(&qstats, sch->cpu_qstats, &sch->qstats, len);
	*qlen = qstats.qlen;
	*backlog = qstats.backlog;
}

static inline void qdisc_tree_flush_backlog(struct Qdisc *sch)
{
	__u32 qlen, backlog;

	qdisc_qstats_qlen_backlog(sch, &qlen, &backlog);
	qdisc_tree_reduce_backlog(sch, qlen, backlog);
}

static inline void qdisc_purge_queue(struct Qdisc *sch)
{
	__u32 qlen, backlog;

	qdisc_qstats_qlen_backlog(sch, &qlen, &backlog);
	qdisc_reset(sch);
	qdisc_tree_reduce_backlog(sch, qlen, backlog);
}

static inline void qdisc_skb_head_init(struct qdisc_skb_head *qh)
{
	qh->head = NULL;
	qh->tail = NULL;
	qh->qlen = 0;
}

static inline void __qdisc_enqueue_tail(struct sk_buff *skb,
					struct qdisc_skb_head *qh)
{
	struct sk_buff *last = qh->tail;

	if (last) {
		skb->next = NULL;
		last->next = skb;
		qh->tail = skb;
	} else {
		qh->tail = skb;
		qh->head = skb;
	}
	qh->qlen++;
}

static inline int qdisc_enqueue_tail(struct sk_buff *skb, struct Qdisc *sch)
{
	__qdisc_enqueue_tail(skb, &sch->q);
	qdisc_qstats_backlog_inc(sch, skb);
	return NET_XMIT_SUCCESS;
}

static inline void __qdisc_enqueue_head(struct sk_buff *skb,
					struct qdisc_skb_head *qh)
{
	skb->next = qh->head;

	if (!qh->head)
		qh->tail = skb;
	qh->head = skb;
	qh->qlen++;
}

static inline struct sk_buff *__qdisc_dequeue_head(struct qdisc_skb_head *qh)
{
	struct sk_buff *skb = qh->head;

	if (likely(skb != NULL)) {
		qh->head = skb->next;
		qh->qlen--;
		if (qh->head == NULL)
			qh->tail = NULL;
		skb->next = NULL;
	}

	return skb;
}

static inline struct sk_buff *qdisc_dequeue_head(struct Qdisc *sch)
{
	struct sk_buff *skb = __qdisc_dequeue_head(&sch->q);

	if (likely(skb != NULL)) {
		qdisc_qstats_backlog_dec(sch, skb);
		qdisc_bstats_update(sch, skb);
	}

	return skb;
}

/* Instead of calling kfree_skb() while root qdisc lock is held,
 * queue the skb for future freeing at end of __dev_xmit_skb()
 */
static inline void __qdisc_drop(struct sk_buff *skb, struct sk_buff **to_free)
{
	skb->next = *to_free;
	*to_free = skb;
}

static inline void __qdisc_drop_all(struct sk_buff *skb,
				    struct sk_buff **to_free)
{
	if (skb->prev)
		skb->prev->next = *to_free;
	else
		skb->next = *to_free;
	*to_free = skb;
}

static inline unsigned int __qdisc_queue_drop_head(struct Qdisc *sch,
						   struct qdisc_skb_head *qh,
						   struct sk_buff **to_free)
{
	struct sk_buff *skb = __qdisc_dequeue_head(qh);

	if (likely(skb != NULL)) {
		unsigned int len = qdisc_pkt_len(skb);

		qdisc_qstats_backlog_dec(sch, skb);
		__qdisc_drop(skb, to_free);
		return len;
	}

	return 0;
}

static inline struct sk_buff *qdisc_peek_head(struct Qdisc *sch)
{
	const struct qdisc_skb_head *qh = &sch->q;

	return qh->head;
}

/* generic pseudo peek method for non-work-conserving qdisc */
static inline struct sk_buff *qdisc_peek_dequeued(struct Qdisc *sch)
{
	struct sk_buff *skb = skb_peek(&sch->gso_skb);

	/* we can reuse ->gso_skb because peek isn't called for root qdiscs */
	if (!skb) {
		skb = sch->dequeue(sch);

		if (skb) {
			__skb_queue_head(&sch->gso_skb, skb);
			/* it's still part of the queue */
			qdisc_qstats_backlog_inc(sch, skb);
			sch->q.qlen++;
		}
	}

	return skb;
}

static inline void qdisc_update_stats_at_dequeue(struct Qdisc *sch,
						 struct sk_buff *skb)
{
	if (qdisc_is_percpu_stats(sch)) {
		qdisc_qstats_cpu_backlog_dec(sch, skb);
		qdisc_bstats_cpu_update(sch, skb);
		qdisc_qstats_cpu_qlen_dec(sch);
	} else {
		qdisc_qstats_backlog_dec(sch, skb);
		qdisc_bstats_update(sch, skb);
		sch->q.qlen--;
	}
}

static inline void qdisc_update_stats_at_enqueue(struct Qdisc *sch,
						 unsigned int pkt_len)
{
	if (qdisc_is_percpu_stats(sch)) {
		qdisc_qstats_cpu_qlen_inc(sch);
		this_cpu_add(sch->cpu_qstats->backlog, pkt_len);
	} else {
		sch->qstats.backlog += pkt_len;
		sch->q.qlen++;
	}
}

/* use instead of qdisc->dequeue() for all qdiscs queried with ->peek() */
static inline struct sk_buff *qdisc_dequeue_peeked(struct Qdisc *sch)
{
	struct sk_buff *skb = skb_peek(&sch->gso_skb);

	if (skb) {
		skb = __skb_dequeue(&sch->gso_skb);
		if (qdisc_is_percpu_stats(sch)) {
			qdisc_qstats_cpu_backlog_dec(sch, skb);
			qdisc_qstats_cpu_qlen_dec(sch);
		} else {
			qdisc_qstats_backlog_dec(sch, skb);
			sch->q.qlen--;
		}
	} else {
		skb = sch->dequeue(sch);
	}

	return skb;
}

static inline void __qdisc_reset_queue(struct qdisc_skb_head *qh)
{
	/*
	 * We do not know the backlog in bytes of this list, it
	 * is up to the caller to correct it
	 */
	ASSERT_RTNL();
	if (qh->qlen) {
		rtnl_kfree_skbs(qh->head, qh->tail);

		qh->head = NULL;
		qh->tail = NULL;
		qh->qlen = 0;
	}
}

static inline void qdisc_reset_queue(struct Qdisc *sch)
{
	__qdisc_reset_queue(&sch->q);
	sch->qstats.backlog = 0;
}

static inline struct Qdisc *qdisc_replace(struct Qdisc *sch, struct Qdisc *new,
					  struct Qdisc **pold)
{
	struct Qdisc *old;

	sch_tree_lock(sch);
	old = *pold;
	*pold = new;
	if (old != NULL)
		qdisc_purge_queue(old);
	sch_tree_unlock(sch);

	return old;
}

static inline void rtnl_qdisc_drop(struct sk_buff *skb, struct Qdisc *sch)
{
	rtnl_kfree_skbs(skb, skb);
	qdisc_qstats_drop(sch);
}

static inline int qdisc_drop_cpu(struct sk_buff *skb, struct Qdisc *sch,
				 struct sk_buff **to_free)
{
	__qdisc_drop(skb, to_free);
	qdisc_qstats_cpu_drop(sch);

	return NET_XMIT_DROP;
}

static inline int qdisc_drop(struct sk_buff *skb, struct Qdisc *sch,
			     struct sk_buff **to_free)
{
	__qdisc_drop(skb, to_free);
	qdisc_qstats_drop(sch);

	return NET_XMIT_DROP;
}

static inline int qdisc_drop_all(struct sk_buff *skb, struct Qdisc *sch,
				 struct sk_buff **to_free)
{
	__qdisc_drop_all(skb, to_free);
	qdisc_qstats_drop(sch);

	return NET_XMIT_DROP;
}

/* Length to Time (L2T) lookup in a qdisc_rate_table, to determine how
   long it will take to send a packet given its size.
 */
static inline u32 qdisc_l2t(struct qdisc_rate_table* rtab, unsigned int pktlen)
{
	int slot = pktlen + rtab->rate.cell_align + rtab->rate.overhead;
	if (slot < 0)
		slot = 0;
	slot >>= rtab->rate.cell_log;
	if (slot > 255)
		return rtab->data[255]*(slot >> 8) + rtab->data[slot & 0xFF];
	return rtab->data[slot];
}

struct psched_ratecfg {
	u64	rate_bytes_ps; /* bytes per second */
	u32	mult;
	u16	overhead;
	u8	linklayer;
	u8	shift;
};

static inline u64 psched_l2t_ns(const struct psched_ratecfg *r,
				unsigned int len)
{
	len += r->overhead;

	if (unlikely(r->linklayer == TC_LINKLAYER_ATM))
		return ((u64)(DIV_ROUND_UP(len,48)*53) * r->mult) >> r->shift;

	return ((u64)len * r->mult) >> r->shift;
}

void psched_ratecfg_precompute(struct psched_ratecfg *r,
			       const struct tc_ratespec *conf,
			       u64 rate64);

static inline void psched_ratecfg_getrate(struct tc_ratespec *res,
					  const struct psched_ratecfg *r)
{
	memset(res, 0, sizeof(*res));

	/* legacy struct tc_ratespec has a 32bit @rate field
	 * Qdisc using 64bit rate should add new attributes
	 * in order to maintain compatibility.
	 */
	res->rate = min_t(u64, r->rate_bytes_ps, ~0U);

	res->overhead = r->overhead;
	res->linklayer = (r->linklayer & TC_LINKLAYER_MASK);
}

/* Mini Qdisc serves for specific needs of ingress/clsact Qdisc.
 * The fast path only needs to access filter list and to update stats
 */
struct mini_Qdisc {
	struct tcf_proto *filter_list;
	struct tcf_block *block;
	struct gnet_stats_basic_cpu __percpu *cpu_bstats;
	struct gnet_stats_queue	__percpu *cpu_qstats;
	struct rcu_head rcu;
};

static inline void mini_qdisc_bstats_cpu_update(struct mini_Qdisc *miniq,
						const struct sk_buff *skb)
{
	bstats_cpu_update(this_cpu_ptr(miniq->cpu_bstats), skb);
}

static inline void mini_qdisc_qstats_cpu_drop(struct mini_Qdisc *miniq)
{
	this_cpu_inc(miniq->cpu_qstats->drops);
}

struct mini_Qdisc_pair {
	struct mini_Qdisc miniq1;
	struct mini_Qdisc miniq2;
	struct mini_Qdisc __rcu **p_miniq;
};

void mini_qdisc_pair_swap(struct mini_Qdisc_pair *miniqp,
			  struct tcf_proto *tp_head);
void mini_qdisc_pair_init(struct mini_Qdisc_pair *miniqp, struct Qdisc *qdisc,
			  struct mini_Qdisc __rcu **p_miniq);
void mini_qdisc_pair_block_init(struct mini_Qdisc_pair *miniqp,
				struct tcf_block *block);

static inline int skb_tc_reinsert(struct sk_buff *skb, struct tcf_result *res)
{
	return res->ingress ? netif_receive_skb(skb) : dev_queue_xmit(skb);
}

#endif<|MERGE_RESOLUTION|>--- conflicted
+++ resolved
@@ -237,11 +237,7 @@
 #else
 	write_seqcount_end(&qdisc->running);
 #endif
-<<<<<<< HEAD
-	if (qdisc->flags & TCQ_F_NOLOCK)
-=======
 	if (qdisc->flags & TCQ_F_NOLOCK) {
->>>>>>> d0faab84
 		spin_unlock(&qdisc->seqlock);
 
 		if (unlikely(test_bit(__QDISC_STATE_MISSED,
