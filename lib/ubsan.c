// SPDX-License-Identifier: GPL-2.0-only
/*
 * UBSAN error reporting functions
 *
 * Copyright (c) 2014 Samsung Electronics Co., Ltd.
 * Author: Andrey Ryabinin <ryabinin.a.a@gmail.com>
 */

#include <linux/bitops.h>
#include <linux/bug.h>
#include <linux/ctype.h>
#include <linux/init.h>
#include <linux/kernel.h>
#include <linux/types.h>
#include <linux/sched.h>
#include <linux/uaccess.h>

#include "ubsan.h"

const char *type_check_kinds[] = {
	"load of",
	"store to",
	"reference binding to",
	"member access within",
	"member call on",
	"constructor call on",
	"downcast of",
	"downcast of"
};

#define REPORTED_BIT 31

#if (BITS_PER_LONG == 64) && defined(__BIG_ENDIAN)
#define COLUMN_MASK (~(1U << REPORTED_BIT))
#define LINE_MASK   (~0U)
#else
#define COLUMN_MASK   (~0U)
#define LINE_MASK (~(1U << REPORTED_BIT))
#endif

#define VALUE_LENGTH 40

static bool was_reported(struct source_location *location)
{
	return test_and_set_bit(REPORTED_BIT, &location->reported);
}

static void print_source_location(const char *prefix,
				struct source_location *loc)
{
	pr_err("%s %s:%d:%d\n", prefix, loc->file_name,
		loc->line & LINE_MASK, loc->column & COLUMN_MASK);
}

static bool suppress_report(struct source_location *loc)
{
	return current->in_ubsan || was_reported(loc);
}

static bool type_is_int(struct type_descriptor *type)
{
	return type->type_kind == type_kind_int;
}

static bool type_is_signed(struct type_descriptor *type)
{
	WARN_ON(!type_is_int(type));
	return  type->type_info & 1;
}

static unsigned type_bit_width(struct type_descriptor *type)
{
	return 1 << (type->type_info >> 1);
}

static bool is_inline_int(struct type_descriptor *type)
{
	unsigned inline_bits = sizeof(unsigned long)*8;
	unsigned bits = type_bit_width(type);

	WARN_ON(!type_is_int(type));

	return bits <= inline_bits;
}

static s_max get_signed_val(struct type_descriptor *type, void *val)
{
	if (is_inline_int(type)) {
		unsigned extra_bits = sizeof(s_max)*8 - type_bit_width(type);
		unsigned long ulong_val = (unsigned long)val;

		return ((s_max)ulong_val) << extra_bits >> extra_bits;
	}

	if (type_bit_width(type) == 64)
		return *(s64 *)val;

	return *(s_max *)val;
}

static bool val_is_negative(struct type_descriptor *type, void *val)
{
	return type_is_signed(type) && get_signed_val(type, val) < 0;
}

static u_max get_unsigned_val(struct type_descriptor *type, void *val)
{
	if (is_inline_int(type))
		return (unsigned long)val;

	if (type_bit_width(type) == 64)
		return *(u64 *)val;

	return *(u_max *)val;
}

static void val_to_string(char *str, size_t size, struct type_descriptor *type,
			void *value)
{
	if (type_is_int(type)) {
		if (type_bit_width(type) == 128) {
#if defined(CONFIG_ARCH_SUPPORTS_INT128) && defined(__SIZEOF_INT128__)
			u_max val = get_unsigned_val(type, value);

			scnprintf(str, size, "0x%08x%08x%08x%08x",
				(u32)(val >> 96),
				(u32)(val >> 64),
				(u32)(val >> 32),
				(u32)(val));
#else
			WARN_ON(1);
#endif
		} else if (type_is_signed(type)) {
			scnprintf(str, size, "%lld",
				(s64)get_signed_val(type, value));
		} else {
			scnprintf(str, size, "%llu",
				(u64)get_unsigned_val(type, value));
		}
	}
}

static void ubsan_prologue(struct source_location *location)
{
	current->in_ubsan++;

	pr_err("========================================"
		"========================================\n");
	print_source_location("UBSAN: Undefined behaviour in", location);
}

static void ubsan_epilogue(void)
{
	dump_stack();
	pr_err("========================================"
		"========================================\n");

	current->in_ubsan--;
}

static void handle_overflow(struct overflow_data *data, void *lhs,
			void *rhs, char op)
{

	struct type_descriptor *type = data->type;
	char lhs_val_str[VALUE_LENGTH];
	char rhs_val_str[VALUE_LENGTH];

	if (suppress_report(&data->location))
		return;

	ubsan_prologue(&data->location);

	val_to_string(lhs_val_str, sizeof(lhs_val_str), type, lhs);
	val_to_string(rhs_val_str, sizeof(rhs_val_str), type, rhs);
	pr_err("%s integer overflow:\n",
		type_is_signed(type) ? "signed" : "unsigned");
	pr_err("%s %c %s cannot be represented in type %s\n",
		lhs_val_str,
		op,
		rhs_val_str,
		type->type_name);

	ubsan_epilogue();
}

void __ubsan_handle_add_overflow(struct overflow_data *data,
				void *lhs, void *rhs)
{

	handle_overflow(data, lhs, rhs, '+');
}
EXPORT_SYMBOL(__ubsan_handle_add_overflow);

void __ubsan_handle_sub_overflow(struct overflow_data *data,
				void *lhs, void *rhs)
{
	handle_overflow(data, lhs, rhs, '-');
}
EXPORT_SYMBOL(__ubsan_handle_sub_overflow);

void __ubsan_handle_mul_overflow(struct overflow_data *data,
				void *lhs, void *rhs)
{
	handle_overflow(data, lhs, rhs, '*');
}
EXPORT_SYMBOL(__ubsan_handle_mul_overflow);

void __ubsan_handle_negate_overflow(struct overflow_data *data,
				void *old_val)
{
	char old_val_str[VALUE_LENGTH];

	if (suppress_report(&data->location))
		return;

	ubsan_prologue(&data->location);

	val_to_string(old_val_str, sizeof(old_val_str), data->type, old_val);

	pr_err("negation of %s cannot be represented in type %s:\n",
		old_val_str, data->type->type_name);

	ubsan_epilogue();
}
EXPORT_SYMBOL(__ubsan_handle_negate_overflow);


void __ubsan_handle_divrem_overflow(struct overflow_data *data,
				void *lhs, void *rhs)
{
	char rhs_val_str[VALUE_LENGTH];

	if (suppress_report(&data->location))
		return;

	ubsan_prologue(&data->location);

	val_to_string(rhs_val_str, sizeof(rhs_val_str), data->type, rhs);

	if (type_is_signed(data->type) && get_signed_val(data->type, rhs) == -1)
		pr_err("division of %s by -1 cannot be represented in type %s\n",
			rhs_val_str, data->type->type_name);
	else
		pr_err("division by zero\n");

	ubsan_epilogue();
}
EXPORT_SYMBOL(__ubsan_handle_divrem_overflow);

static void handle_null_ptr_deref(struct type_mismatch_data_common *data)
{
	if (suppress_report(data->location))
		return;

	ubsan_prologue(data->location);

	pr_err("%s null pointer of type %s\n",
		type_check_kinds[data->type_check_kind],
		data->type->type_name);

	ubsan_epilogue();
}

static void handle_misaligned_access(struct type_mismatch_data_common *data,
				unsigned long ptr)
{
	if (suppress_report(data->location))
		return;

	ubsan_prologue(data->location);

	pr_err("%s misaligned address %p for type %s\n",
		type_check_kinds[data->type_check_kind],
		(void *)ptr, data->type->type_name);
	pr_err("which requires %ld byte alignment\n", data->alignment);

	ubsan_epilogue();
}

static void handle_object_size_mismatch(struct type_mismatch_data_common *data,
					unsigned long ptr)
{
	if (suppress_report(data->location))
		return;

	ubsan_prologue(data->location);
	pr_err("%s address %p with insufficient space\n",
		type_check_kinds[data->type_check_kind],
		(void *) ptr);
	pr_err("for an object of type %s\n", data->type->type_name);
	ubsan_epilogue();
}

static void ubsan_type_mismatch_common(struct type_mismatch_data_common *data,
				unsigned long ptr)
{
	unsigned long flags = user_access_save();

	if (!ptr)
		handle_null_ptr_deref(data);
	else if (data->alignment && !IS_ALIGNED(ptr, data->alignment))
		handle_misaligned_access(data, ptr);
	else
		handle_object_size_mismatch(data, ptr);

	user_access_restore(flags);
}

void __ubsan_handle_type_mismatch(struct type_mismatch_data *data,
				void *ptr)
{
	struct type_mismatch_data_common common_data = {
		.location = &data->location,
		.type = data->type,
		.alignment = data->alignment,
		.type_check_kind = data->type_check_kind
	};

	ubsan_type_mismatch_common(&common_data, (unsigned long)ptr);
}
EXPORT_SYMBOL(__ubsan_handle_type_mismatch);

void __ubsan_handle_type_mismatch_v1(struct type_mismatch_data_v1 *data,
				void *ptr)
{

	struct type_mismatch_data_common common_data = {
		.location = &data->location,
		.type = data->type,
		.alignment = 1UL << data->log_alignment,
		.type_check_kind = data->type_check_kind
	};

	ubsan_type_mismatch_common(&common_data, (unsigned long)ptr);
}
EXPORT_SYMBOL(__ubsan_handle_type_mismatch_v1);

void __ubsan_handle_out_of_bounds(struct out_of_bounds_data *data, void *index)
{
	char index_str[VALUE_LENGTH];

	if (suppress_report(&data->location))
		return;

	ubsan_prologue(&data->location);

	val_to_string(index_str, sizeof(index_str), data->index_type, index);
	pr_err("index %s is out of range for type %s\n", index_str,
		data->array_type->type_name);
	ubsan_epilogue();
}
EXPORT_SYMBOL(__ubsan_handle_out_of_bounds);

void __ubsan_handle_shift_out_of_bounds(struct shift_out_of_bounds_data *data,
					void *lhs, void *rhs)
{
	struct type_descriptor *rhs_type = data->rhs_type;
	struct type_descriptor *lhs_type = data->lhs_type;
	char rhs_str[VALUE_LENGTH];
	char lhs_str[VALUE_LENGTH];
	unsigned long ua_flags = user_access_save();

	if (suppress_report(&data->location))
		goto out;

	ubsan_prologue(&data->location);

	val_to_string(rhs_str, sizeof(rhs_str), rhs_type, rhs);
	val_to_string(lhs_str, sizeof(lhs_str), lhs_type, lhs);

	if (val_is_negative(rhs_type, rhs))
		pr_err("shift exponent %s is negative\n", rhs_str);

	else if (get_unsigned_val(rhs_type, rhs) >=
		type_bit_width(lhs_type))
		pr_err("shift exponent %s is too large for %u-bit type %s\n",
			rhs_str,
			type_bit_width(lhs_type),
			lhs_type->type_name);
	else if (val_is_negative(lhs_type, lhs))
		pr_err("left shift of negative value %s\n",
			lhs_str);
	else
		pr_err("left shift of %s by %s places cannot be"
			" represented in type %s\n",
			lhs_str, rhs_str,
			lhs_type->type_name);

<<<<<<< HEAD
	ubsan_epilogue();
=======
	ubsan_epilogue(&flags);
out:
	user_access_restore(ua_flags);
>>>>>>> 78d42148
}
EXPORT_SYMBOL(__ubsan_handle_shift_out_of_bounds);


void __ubsan_handle_builtin_unreachable(struct unreachable_data *data)
{
	ubsan_prologue(&data->location);
	pr_err("calling __builtin_unreachable()\n");
	ubsan_epilogue();
	panic("can't return from __builtin_unreachable()");
}
EXPORT_SYMBOL(__ubsan_handle_builtin_unreachable);

void __ubsan_handle_load_invalid_value(struct invalid_value_data *data,
				void *val)
{
	char val_str[VALUE_LENGTH];

	if (suppress_report(&data->location))
		return;

	ubsan_prologue(&data->location);

	val_to_string(val_str, sizeof(val_str), data->type, val);

	pr_err("load of value %s is not a valid value for type %s\n",
		val_str, data->type->type_name);

	ubsan_epilogue();
}
EXPORT_SYMBOL(__ubsan_handle_load_invalid_value);<|MERGE_RESOLUTION|>--- conflicted
+++ resolved
@@ -362,7 +362,7 @@
 	unsigned long ua_flags = user_access_save();
 
 	if (suppress_report(&data->location))
-		goto out;
+		return;
 
 	ubsan_prologue(&data->location);
 
@@ -387,13 +387,7 @@
 			lhs_str, rhs_str,
 			lhs_type->type_name);
 
-<<<<<<< HEAD
-	ubsan_epilogue();
-=======
-	ubsan_epilogue(&flags);
-out:
-	user_access_restore(ua_flags);
->>>>>>> 78d42148
+	ubsan_epilogue();
 }
 EXPORT_SYMBOL(__ubsan_handle_shift_out_of_bounds);
 
